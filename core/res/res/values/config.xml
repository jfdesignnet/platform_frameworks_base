--- conflicted
+++ resolved
@@ -1971,8 +1971,6 @@
 
     <bool name="config_sms_force_7bit_encoding">false</bool>
 
-<<<<<<< HEAD
-=======
     <!-- Flag indicating whether strict threshold is used, or lenient threshold is used,
           when evaluating RSRP for LTE antenna bar display
            0. Strict threshold
@@ -1997,7 +1995,6 @@
     <bool name="config_defaultWindowFeatureOptionsPanel">true</bool>
     <bool name="config_defaultWindowFeatureContextMenu">true</bool>
 
->>>>>>> d0f748a7
     <!-- This config is used to check if the carrier requires converting destination
          number before sending out a SMS.
          Formats for this configuration as below:
@@ -2013,8 +2010,6 @@
     <string-array translatable="false" name="config_sms_convert_destination_number_support">
         <item>false</item>
     </string-array>
-<<<<<<< HEAD
-=======
 
     <!-- The maximum bitmap size that can be written to a MediaMetadata object. This value
          is the max width/height allowed in dips.-->
@@ -2033,5 +2028,4 @@
 
     <!-- Whether to start in touch mode -->
     <bool name="config_defaultInTouchMode">true</bool>
->>>>>>> d0f748a7
 </resources>