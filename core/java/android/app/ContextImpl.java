/*
 * Copyright (C) 2006 The Android Open Source Project
 *
 * Licensed under the Apache License, Version 2.0 (the "License");
 * you may not use this file except in compliance with the License.
 * You may obtain a copy of the License at
 *
 *      http://www.apache.org/licenses/LICENSE-2.0
 *
 * Unless required by applicable law or agreed to in writing, software
 * distributed under the License is distributed on an "AS IS" BASIS,
 * WITHOUT WARRANTIES OR CONDITIONS OF ANY KIND, either express or implied.
 * See the License for the specific language governing permissions and
 * limitations under the License.
 */

package android.app;

import com.android.internal.policy.PolicyManager;
import com.android.internal.util.XmlUtils;

import org.xmlpull.v1.XmlPullParserException;

import android.content.BroadcastReceiver;
import android.content.ComponentName;
import android.content.ContentResolver;
import android.content.Context;
import android.content.ContextWrapper;
import android.content.IContentProvider;
import android.content.Intent;
import android.content.IntentFilter;
import android.content.IIntentReceiver;
import android.content.IntentSender;
import android.content.ReceiverCallNotAllowedException;
import android.content.ServiceConnection;
import android.content.SharedPreferences;
import android.content.pm.ApplicationInfo;
import android.content.pm.ComponentInfo;
import android.content.pm.FeatureInfo;
import android.content.pm.IPackageDataObserver;
import android.content.pm.IPackageDeleteObserver;
import android.content.pm.IPackageInstallObserver;
import android.content.pm.IPackageMoveObserver;
import android.content.pm.IPackageManager;
import android.content.pm.IPackageStatsObserver;
import android.content.pm.PackageManager;
import android.content.res.AssetManager;
import android.content.res.Resources;
import android.database.DatabaseErrorHandler;
import android.database.sqlite.SQLiteDatabase;
import android.database.sqlite.SQLiteDatabase.CursorFactory;
import android.graphics.Bitmap;
import android.graphics.drawable.Drawable;
import android.hardware.SensorManager;
import android.location.CountryDetector;
import android.location.ICountryDetector;
import android.location.ILocationManager;
import android.location.LocationManager;
import android.media.AudioManager;
import android.net.ConnectivityManager;
import android.net.IConnectivityManager;
import android.net.ThrottleManager;
import android.net.IThrottleManager;
import android.net.Uri;
import android.net.wifi.IWifiManager;
import android.net.wifi.WifiManager;
import android.nfc.NfcManager;
import android.os.Binder;
import android.os.Build;
import android.os.Bundle;
import android.os.DropBoxManager;
import android.os.Environment;
import android.os.FileUtils;
import android.os.Handler;
import android.os.IBinder;
import android.os.IPowerManager;
import android.os.Looper;
import android.os.PowerManager;
import android.os.Process;
import android.os.RemoteException;
import android.os.ServiceManager;
import android.os.Vibrator;
import android.os.FileUtils.FileStatus;
import android.os.storage.StorageManager;
import android.telephony.TelephonyManager;
import android.content.ClipboardManager;
import android.util.AndroidRuntimeException;
import android.util.Log;
import android.view.ContextThemeWrapper;
import android.view.LayoutInflater;
import android.view.WindowManagerImpl;
import android.view.accessibility.AccessibilityManager;
import android.view.inputmethod.InputMethodManager;
import android.accounts.AccountManager;
import android.accounts.IAccountManager;
import android.app.admin.DevicePolicyManager;
import com.android.internal.os.IDropBoxManagerService;

import java.io.File;
import java.io.FileInputStream;
import java.io.FileNotFoundException;
import java.io.FileOutputStream;
import java.io.IOException;
import java.io.InputStream;
import java.util.ArrayList;
import java.util.HashMap;
import java.util.List;
import java.util.Map;
import java.util.Set;

class ReceiverRestrictedContext extends ContextWrapper {
    ReceiverRestrictedContext(Context base) {
        super(base);
    }

    @Override
    public Intent registerReceiver(BroadcastReceiver receiver, IntentFilter filter) {
        return registerReceiver(receiver, filter, null, null);
    }

    @Override
    public Intent registerReceiver(BroadcastReceiver receiver, IntentFilter filter,
            String broadcastPermission, Handler scheduler) {
        throw new ReceiverCallNotAllowedException(
                "IntentReceiver components are not allowed to register to receive intents");
        //ex.fillInStackTrace();
        //Log.e("IntentReceiver", ex.getMessage(), ex);
        //return mContext.registerReceiver(receiver, filter, broadcastPermission,
        //        scheduler);
    }

    @Override
    public boolean bindService(Intent service, ServiceConnection conn, int flags) {
        throw new ReceiverCallNotAllowedException(
                "IntentReceiver components are not allowed to bind to services");
        //ex.fillInStackTrace();
        //Log.e("IntentReceiver", ex.getMessage(), ex);
        //return mContext.bindService(service, interfaceName, conn, flags);
    }
}

/**
 * Common implementation of Context API, which provides the base
 * context object for Activity and other application components.
 */
class ContextImpl extends Context {
    private final static String TAG = "ApplicationContext";
    private final static boolean DEBUG = false;

    private static final HashMap<String, SharedPreferencesImpl> sSharedPrefs =
            new HashMap<String, SharedPreferencesImpl>();

    /*package*/ LoadedApk mPackageInfo;
    private Resources mResources;
    /*package*/ ActivityThread mMainThread;
    private Context mOuterContext;
    private IBinder mActivityToken = null;
    private ApplicationContentResolver mContentResolver;
    private int mThemeResource = 0;
    private Resources.Theme mTheme = null;
    private PackageManager mPackageManager;
    private Context mReceiverRestrictedContext = null;
    private boolean mRestricted;
<<<<<<< HEAD
=======
    private AccountManager mAccountManager; // protected by mSync
    private DropBoxManager mDropBoxManager = null;
    private DevicePolicyManager mDevicePolicyManager = null;
    private UiModeManager mUiModeManager = null;
    private DownloadManager mDownloadManager = null;
    private NfcManager mNfcManager = null;
>>>>>>> 1d0d1188

    private final Object mSync = new Object();

    private File mDatabasesDir;
    private File mPreferencesDir;
    private File mFilesDir;
    private File mCacheDir;
    private File mExternalFilesDir;
    private File mExternalCacheDir;

    private static final String[] EMPTY_FILE_LIST = {};

    /**
     * Override this class when the system service constructor needs a
     * ContextImpl.  Else, use StaticServiceFetcher below.
     */
    /*package*/ static class ServiceFetcher {
        int mContextCacheIndex = -1;

        /**
         * Main entrypoint; only override if you don't need caching.
         */
        public Object getService(ContextImpl ctx) {
            ArrayList<Object> cache = ctx.mServiceCache;
            Object service;
            synchronized (cache) {
                if (cache.size() == 0) {
                    // Initialize the cache vector on first access.
                    // At this point sNextPerContextServiceCacheIndex
                    // is the number of potential services that are
                    // cached per-Context.
                    for (int i = 0; i < sNextPerContextServiceCacheIndex; i++) {
                        cache.add(null);
                    }
                } else {
                    service = cache.get(mContextCacheIndex);
                    if (service != null) {
                        return service;
                    }
                }
                service = createService(ctx);
                cache.set(mContextCacheIndex, service);
                return service;
            }
        }

        /**
         * Override this to create a new per-Context instance of the
         * service.  getService() will handle locking and caching.
         */
        public Object createService(ContextImpl ctx) {
            throw new RuntimeException("Not implemented");
        }
    }

    /**
     * Override this class for services to be cached process-wide.
     */
    abstract static class StaticServiceFetcher extends ServiceFetcher {
        private Object mCachedInstance;

        @Override
        public final Object getService(ContextImpl unused) {
            synchronized (StaticServiceFetcher.this) {
                Object service = mCachedInstance;
                if (service != null) {
                    return service;
                }
                return mCachedInstance = createStaticService();
            }
        }

        public abstract Object createStaticService();
    }

    private static final HashMap<String, ServiceFetcher> SYSTEM_SERVICE_MAP =
            new HashMap<String, ServiceFetcher>();

    private static int sNextPerContextServiceCacheIndex = 0;
    private static void registerService(String serviceName, ServiceFetcher fetcher) {
        if (!(fetcher instanceof StaticServiceFetcher)) {
            fetcher.mContextCacheIndex = sNextPerContextServiceCacheIndex++;
        }
        SYSTEM_SERVICE_MAP.put(serviceName, fetcher);
    }

    // This one's defined separately and given a variable name so it
    // can be re-used by getWallpaperManager(), avoiding a HashMap
    // lookup.
    private static ServiceFetcher WALLPAPER_FETCHER = new ServiceFetcher() {
            public Object createService(ContextImpl ctx) {
                return new WallpaperManager(ctx.getOuterContext(),
                        ctx.mMainThread.getHandler());
            }};

    static {
        registerService(ACCESSIBILITY_SERVICE, new ServiceFetcher() {
                public Object getService(ContextImpl ctx) {
                    return AccessibilityManager.getInstance(ctx);
                }});

        registerService(ACCOUNT_SERVICE, new ServiceFetcher() {
                public Object createService(ContextImpl ctx) {
                    IBinder b = ServiceManager.getService(ACCOUNT_SERVICE);
                    IAccountManager service = IAccountManager.Stub.asInterface(b);
                    return new AccountManager(ctx, service);
                }});

        registerService(ACTIVITY_SERVICE, new ServiceFetcher() {
                public Object createService(ContextImpl ctx) {
                    return new ActivityManager(ctx.getOuterContext(), ctx.mMainThread.getHandler());
                }});

        registerService(ALARM_SERVICE, new StaticServiceFetcher() {
                public Object createStaticService() {
                    IBinder b = ServiceManager.getService(ALARM_SERVICE);
                    IAlarmManager service = IAlarmManager.Stub.asInterface(b);
                    return new AlarmManager(service);
                }});

        registerService(AUDIO_SERVICE, new ServiceFetcher() {
                public Object createService(ContextImpl ctx) {
                    return new AudioManager(ctx);
                }});

        registerService(CLIPBOARD_SERVICE, new ServiceFetcher() {
                public Object createService(ContextImpl ctx) {
                    return new ClipboardManager(ctx.getOuterContext(),
                            ctx.mMainThread.getHandler());
                }});

        registerService(CONNECTIVITY_SERVICE, new StaticServiceFetcher() {
                public Object createStaticService() {
                    IBinder b = ServiceManager.getService(CONNECTIVITY_SERVICE);
                    return new ConnectivityManager(IConnectivityManager.Stub.asInterface(b));
                }});

        registerService(COUNTRY_DETECTOR, new StaticServiceFetcher() {
                public Object createStaticService() {
                    IBinder b = ServiceManager.getService(COUNTRY_DETECTOR);
                    return new CountryDetector(ICountryDetector.Stub.asInterface(b));
                }});

        registerService(DEVICE_POLICY_SERVICE, new ServiceFetcher() {
                public Object createService(ContextImpl ctx) {
                    return DevicePolicyManager.create(ctx, ctx.mMainThread.getHandler());
                }});

        registerService(DOWNLOAD_SERVICE, new ServiceFetcher() {
                public Object createService(ContextImpl ctx) {
                    return new DownloadManager(ctx.getContentResolver(), ctx.getPackageName());
                }});

        registerService(DROPBOX_SERVICE, new StaticServiceFetcher() {
                public Object createStaticService() {
                    return createDropBoxManager();
                }});

        registerService(INPUT_METHOD_SERVICE, new ServiceFetcher() {
                public Object createService(ContextImpl ctx) {
                    return InputMethodManager.getInstance(ctx);
                }});

        registerService(KEYGUARD_SERVICE, new ServiceFetcher() {
                public Object getService(ContextImpl ctx) {
                    // TODO: why isn't this caching it?  It wasn't
                    // before, so I'm preserving the old behavior and
                    // using getService(), instead of createService()
                    // which would do the caching.
                    return new KeyguardManager();
                }});

        registerService(LAYOUT_INFLATER_SERVICE, new ServiceFetcher() {
                public Object createService(ContextImpl ctx) {
                    return PolicyManager.makeNewLayoutInflater(ctx.getOuterContext());
                }});

        registerService(LOCATION_SERVICE, new StaticServiceFetcher() {
                public Object createStaticService() {
                    IBinder b = ServiceManager.getService(LOCATION_SERVICE);
                    return new LocationManager(ILocationManager.Stub.asInterface(b));
                }});

        registerService(NOTIFICATION_SERVICE, new ServiceFetcher() {
                public Object createService(ContextImpl ctx) {
                    final Context outerContext = ctx.getOuterContext();
                    return new NotificationManager(
                        new ContextThemeWrapper(outerContext,
                                outerContext.getApplicationInfo().targetSdkVersion >=
                                    Build.VERSION_CODES.HONEYCOMB
                                ? com.android.internal.R.style.Theme_Holo_Dialog
                                : com.android.internal.R.style.Theme_Dialog),
                        ctx.mMainThread.getHandler());
                }});

        // Note: this was previously cached in a static variable, but
        // constructed using mMainThread.getHandler(), so converting
        // it to be a regular Context-cached service...
        registerService(POWER_SERVICE, new ServiceFetcher() {
                public Object createService(ContextImpl ctx) {
                    IBinder b = ServiceManager.getService(POWER_SERVICE);
                    IPowerManager service = IPowerManager.Stub.asInterface(b);
                    return new PowerManager(service, ctx.mMainThread.getHandler());
                }});

        registerService(SEARCH_SERVICE, new ServiceFetcher() {
                public Object createService(ContextImpl ctx) {
                    return new SearchManager(ctx.getOuterContext(),
                            ctx.mMainThread.getHandler());
                }});

        registerService(SENSOR_SERVICE, new ServiceFetcher() {
                public Object createService(ContextImpl ctx) {
                    return new SensorManager(ctx.mMainThread.getHandler().getLooper());
                }});

        registerService(STATUS_BAR_SERVICE, new ServiceFetcher() {
                public Object createService(ContextImpl ctx) {
                    return new StatusBarManager(ctx.getOuterContext());
                }});

        registerService(STORAGE_SERVICE, new ServiceFetcher() {
                public Object createService(ContextImpl ctx) {
                    try {
                        return new StorageManager(ctx.mMainThread.getHandler().getLooper());
                    } catch (RemoteException rex) {
                        Log.e(TAG, "Failed to create StorageManager", rex);
                        return null;
                    }
                }});

        registerService(TELEPHONY_SERVICE, new ServiceFetcher() {
                public Object createService(ContextImpl ctx) {
                    return new TelephonyManager(ctx.getOuterContext());
                }});

        registerService(THROTTLE_SERVICE, new StaticServiceFetcher() {
                public Object createStaticService() {
                    IBinder b = ServiceManager.getService(THROTTLE_SERVICE);
                    return new ThrottleManager(IThrottleManager.Stub.asInterface(b));
                }});

        registerService(UI_MODE_SERVICE, new ServiceFetcher() {
                public Object createService(ContextImpl ctx) {
                    return new UiModeManager();
                }});

        registerService(VIBRATOR_SERVICE, new ServiceFetcher() {
                public Object createService(ContextImpl ctx) {
                    return new Vibrator();
                }});

        registerService(WALLPAPER_SERVICE, WALLPAPER_FETCHER);

        registerService(WIFI_SERVICE, new ServiceFetcher() {
                public Object createService(ContextImpl ctx) {
                    IBinder b = ServiceManager.getService(WIFI_SERVICE);
                    IWifiManager service = IWifiManager.Stub.asInterface(b);
                    return new WifiManager(service, ctx.mMainThread.getHandler());
                }});

        registerService(WINDOW_SERVICE, new ServiceFetcher() {
                public Object getService(ContextImpl ctx) {
                    return WindowManagerImpl.getDefault();
                }});
    }

    // The system service cache for the system services that are
    // cached per-ContextImpl.  Package-scoped to avoid accessor
    // methods.
    final ArrayList<Object> mServiceCache = new ArrayList<Object>();

    @Override
    public AssetManager getAssets() {
        return mResources.getAssets();
    }

    @Override
    public Resources getResources() {
        return mResources;
    }

    @Override
    public PackageManager getPackageManager() {
        if (mPackageManager != null) {
            return mPackageManager;
        }

        IPackageManager pm = ActivityThread.getPackageManager();
        if (pm != null) {
            // Doesn't matter if we make more than one instance.
            return (mPackageManager = new ApplicationPackageManager(this, pm));
        }

        return null;
    }

    @Override
    public ContentResolver getContentResolver() {
        return mContentResolver;
    }

    @Override
    public Looper getMainLooper() {
        return mMainThread.getLooper();
    }

    @Override
    public Context getApplicationContext() {
        return (mPackageInfo != null) ?
                mPackageInfo.getApplication() : mMainThread.getApplication();
    }

    @Override
    public void setTheme(int resid) {
        mThemeResource = resid;
    }

    @Override
    public Resources.Theme getTheme() {
        if (mTheme == null) {
            if (mThemeResource == 0) {
                final Context outerContext = getOuterContext();
                mThemeResource = (outerContext.getApplicationInfo().targetSdkVersion
                        >= Build.VERSION_CODES.HONEYCOMB)
                                ? com.android.internal.R.style.Theme_Holo
                                : com.android.internal.R.style.Theme;
            }
            mTheme = mResources.newTheme();
            mTheme.applyStyle(mThemeResource, true);
        }
        return mTheme;
    }

    @Override
    public ClassLoader getClassLoader() {
        return mPackageInfo != null ?
                mPackageInfo.getClassLoader() : ClassLoader.getSystemClassLoader();
    }

    @Override
    public String getPackageName() {
        if (mPackageInfo != null) {
            return mPackageInfo.getPackageName();
        }
        throw new RuntimeException("Not supported in system context");
    }

    @Override
    public ApplicationInfo getApplicationInfo() {
        if (mPackageInfo != null) {
            return mPackageInfo.getApplicationInfo();
        }
        throw new RuntimeException("Not supported in system context");
    }

    @Override
    public String getPackageResourcePath() {
        if (mPackageInfo != null) {
            return mPackageInfo.getResDir();
        }
        throw new RuntimeException("Not supported in system context");
    }

    @Override
    public String getPackageCodePath() {
        if (mPackageInfo != null) {
            return mPackageInfo.getAppDir();
        }
        throw new RuntimeException("Not supported in system context");
    }

    public File getSharedPrefsFile(String name) {
        return makeFilename(getPreferencesDir(), name + ".xml");
    }

    @Override
    public SharedPreferences getSharedPreferences(String name, int mode) {
        SharedPreferencesImpl sp;
        synchronized (sSharedPrefs) {
            sp = sSharedPrefs.get(name);
            if (sp == null) {
                File prefsFile = getSharedPrefsFile(name);
                sp = new SharedPreferencesImpl(prefsFile, mode);
                sSharedPrefs.put(name, sp);
                return sp;
            }
        }
        // If somebody else (some other process) changed the prefs
        // file behind our back, we reload it.  This has been the
        // historical (if undocumented) behavior.
        sp.startReloadIfChangedUnexpectedly();
        return sp;
    }

    private File getPreferencesDir() {
        synchronized (mSync) {
            if (mPreferencesDir == null) {
                mPreferencesDir = new File(getDataDirFile(), "shared_prefs");
            }
            return mPreferencesDir;
        }
    }

    @Override
    public FileInputStream openFileInput(String name)
        throws FileNotFoundException {
        File f = makeFilename(getFilesDir(), name);
        return new FileInputStream(f);
    }

    @Override
    public FileOutputStream openFileOutput(String name, int mode)
        throws FileNotFoundException {
        final boolean append = (mode&MODE_APPEND) != 0;
        File f = makeFilename(getFilesDir(), name);
        try {
            FileOutputStream fos = new FileOutputStream(f, append);
            setFilePermissionsFromMode(f.getPath(), mode, 0);
            return fos;
        } catch (FileNotFoundException e) {
        }

        File parent = f.getParentFile();
        parent.mkdir();
        FileUtils.setPermissions(
            parent.getPath(),
            FileUtils.S_IRWXU|FileUtils.S_IRWXG|FileUtils.S_IXOTH,
            -1, -1);
        FileOutputStream fos = new FileOutputStream(f, append);
        setFilePermissionsFromMode(f.getPath(), mode, 0);
        return fos;
    }

    @Override
    public boolean deleteFile(String name) {
        File f = makeFilename(getFilesDir(), name);
        return f.delete();
    }

    @Override
    public File getFilesDir() {
        synchronized (mSync) {
            if (mFilesDir == null) {
                mFilesDir = new File(getDataDirFile(), "files");
            }
            if (!mFilesDir.exists()) {
                if(!mFilesDir.mkdirs()) {
                    Log.w(TAG, "Unable to create files directory " + mFilesDir.getPath());
                    return null;
                }
                FileUtils.setPermissions(
                        mFilesDir.getPath(),
                        FileUtils.S_IRWXU|FileUtils.S_IRWXG|FileUtils.S_IXOTH,
                        -1, -1);
            }
            return mFilesDir;
        }
    }

    @Override
    public File getExternalFilesDir(String type) {
        synchronized (mSync) {
            if (mExternalFilesDir == null) {
                mExternalFilesDir = Environment.getExternalStorageAppFilesDirectory(
                        getPackageName());
            }
            if (!mExternalFilesDir.exists()) {
                try {
                    (new File(Environment.getExternalStorageAndroidDataDir(),
                            ".nomedia")).createNewFile();
                } catch (IOException e) {
                }
                if (!mExternalFilesDir.mkdirs()) {
                    Log.w(TAG, "Unable to create external files directory");
                    return null;
                }
            }
            if (type == null) {
                return mExternalFilesDir;
            }
            File dir = new File(mExternalFilesDir, type);
            if (!dir.exists()) {
                if (!dir.mkdirs()) {
                    Log.w(TAG, "Unable to create external media directory " + dir);
                    return null;
                }
            }
            return dir;
        }
    }

    @Override
    public File getCacheDir() {
        synchronized (mSync) {
            if (mCacheDir == null) {
                mCacheDir = new File(getDataDirFile(), "cache");
            }
            if (!mCacheDir.exists()) {
                if(!mCacheDir.mkdirs()) {
                    Log.w(TAG, "Unable to create cache directory");
                    return null;
                }
                FileUtils.setPermissions(
                        mCacheDir.getPath(),
                        FileUtils.S_IRWXU|FileUtils.S_IRWXG|FileUtils.S_IXOTH,
                        -1, -1);
            }
        }
        return mCacheDir;
    }

    @Override
    public File getExternalCacheDir() {
        synchronized (mSync) {
            if (mExternalCacheDir == null) {
                mExternalCacheDir = Environment.getExternalStorageAppCacheDirectory(
                        getPackageName());
            }
            if (!mExternalCacheDir.exists()) {
                try {
                    (new File(Environment.getExternalStorageAndroidDataDir(),
                            ".nomedia")).createNewFile();
                } catch (IOException e) {
                }
                if (!mExternalCacheDir.mkdirs()) {
                    Log.w(TAG, "Unable to create external cache directory");
                    return null;
                }
            }
            return mExternalCacheDir;
        }
    }

    @Override
    public File getFileStreamPath(String name) {
        return makeFilename(getFilesDir(), name);
    }

    @Override
    public String[] fileList() {
        final String[] list = getFilesDir().list();
        return (list != null) ? list : EMPTY_FILE_LIST;
    }

    @Override
    public SQLiteDatabase openOrCreateDatabase(String name, int mode, CursorFactory factory) {
        File f = validateFilePath(name, true);
        SQLiteDatabase db = SQLiteDatabase.openOrCreateDatabase(f, factory);
        setFilePermissionsFromMode(f.getPath(), mode, 0);
        return db;
    }

    @Override
    public SQLiteDatabase openOrCreateDatabase(String name, int mode, CursorFactory factory,
            DatabaseErrorHandler errorHandler) {
        File f = validateFilePath(name, true);
        SQLiteDatabase db = SQLiteDatabase.openOrCreateDatabase(f.getPath(), factory, errorHandler);
        setFilePermissionsFromMode(f.getPath(), mode, 0);
        return db;
    }

    @Override
    public boolean deleteDatabase(String name) {
        try {
            File f = validateFilePath(name, false);
            return f.delete();
        } catch (Exception e) {
        }
        return false;
    }

    @Override
    public File getDatabasePath(String name) {
        return validateFilePath(name, false);
    }

    @Override
    public String[] databaseList() {
        final String[] list = getDatabasesDir().list();
        return (list != null) ? list : EMPTY_FILE_LIST;
    }


    private File getDatabasesDir() {
        synchronized (mSync) {
            if (mDatabasesDir == null) {
                mDatabasesDir = new File(getDataDirFile(), "databases");
            }
            if (mDatabasesDir.getPath().equals("databases")) {
                mDatabasesDir = new File("/data/system");
            }
            return mDatabasesDir;
        }
    }

    @Override
    public Drawable getWallpaper() {
        return getWallpaperManager().getDrawable();
    }

    @Override
    public Drawable peekWallpaper() {
        return getWallpaperManager().peekDrawable();
    }

    @Override
    public int getWallpaperDesiredMinimumWidth() {
        return getWallpaperManager().getDesiredMinimumWidth();
    }

    @Override
    public int getWallpaperDesiredMinimumHeight() {
        return getWallpaperManager().getDesiredMinimumHeight();
    }

    @Override
    public void setWallpaper(Bitmap bitmap) throws IOException  {
        getWallpaperManager().setBitmap(bitmap);
    }

    @Override
    public void setWallpaper(InputStream data) throws IOException {
        getWallpaperManager().setStream(data);
    }

    @Override
    public void clearWallpaper() throws IOException {
        getWallpaperManager().clear();
    }

    @Override
    public void startActivity(Intent intent) {
        if ((intent.getFlags()&Intent.FLAG_ACTIVITY_NEW_TASK) == 0) {
            throw new AndroidRuntimeException(
                    "Calling startActivity() from outside of an Activity "
                    + " context requires the FLAG_ACTIVITY_NEW_TASK flag."
                    + " Is this really what you want?");
        }
        mMainThread.getInstrumentation().execStartActivity(
            getOuterContext(), mMainThread.getApplicationThread(), null,
            (Activity)null, intent, -1);
    }

    @Override
    public void startActivities(Intent[] intents) {
        if ((intents[0].getFlags()&Intent.FLAG_ACTIVITY_NEW_TASK) == 0) {
            throw new AndroidRuntimeException(
                    "Calling startActivities() from outside of an Activity "
                    + " context requires the FLAG_ACTIVITY_NEW_TASK flag on first Intent."
                    + " Is this really what you want?");
        }
        mMainThread.getInstrumentation().execStartActivities(
            getOuterContext(), mMainThread.getApplicationThread(), null,
            (Activity)null, intents);
    }

    @Override
    public void startIntentSender(IntentSender intent,
            Intent fillInIntent, int flagsMask, int flagsValues, int extraFlags)
            throws IntentSender.SendIntentException {
        try {
            String resolvedType = null;
            if (fillInIntent != null) {
                resolvedType = fillInIntent.resolveTypeIfNeeded(getContentResolver());
            }
            int result = ActivityManagerNative.getDefault()
                .startActivityIntentSender(mMainThread.getApplicationThread(), intent,
                        fillInIntent, resolvedType, null, null,
                        0, flagsMask, flagsValues);
            if (result == IActivityManager.START_CANCELED) {
                throw new IntentSender.SendIntentException();
            }
            Instrumentation.checkStartActivityResult(result, null);
        } catch (RemoteException e) {
        }
    }

    @Override
    public void sendBroadcast(Intent intent) {
        String resolvedType = intent.resolveTypeIfNeeded(getContentResolver());
        try {
            ActivityManagerNative.getDefault().broadcastIntent(
                mMainThread.getApplicationThread(), intent, resolvedType, null,
                Activity.RESULT_OK, null, null, null, false, false);
        } catch (RemoteException e) {
        }
    }

    @Override
    public void sendBroadcast(Intent intent, String receiverPermission) {
        String resolvedType = intent.resolveTypeIfNeeded(getContentResolver());
        try {
            ActivityManagerNative.getDefault().broadcastIntent(
                mMainThread.getApplicationThread(), intent, resolvedType, null,
                Activity.RESULT_OK, null, null, receiverPermission, false, false);
        } catch (RemoteException e) {
        }
    }

    @Override
    public void sendOrderedBroadcast(Intent intent,
            String receiverPermission) {
        String resolvedType = intent.resolveTypeIfNeeded(getContentResolver());
        try {
            ActivityManagerNative.getDefault().broadcastIntent(
                mMainThread.getApplicationThread(), intent, resolvedType, null,
                Activity.RESULT_OK, null, null, receiverPermission, true, false);
        } catch (RemoteException e) {
        }
    }

    @Override
    public void sendOrderedBroadcast(Intent intent,
            String receiverPermission, BroadcastReceiver resultReceiver,
            Handler scheduler, int initialCode, String initialData,
            Bundle initialExtras) {
        IIntentReceiver rd = null;
        if (resultReceiver != null) {
            if (mPackageInfo != null) {
                if (scheduler == null) {
                    scheduler = mMainThread.getHandler();
                }
                rd = mPackageInfo.getReceiverDispatcher(
                    resultReceiver, getOuterContext(), scheduler,
                    mMainThread.getInstrumentation(), false);
            } else {
                if (scheduler == null) {
                    scheduler = mMainThread.getHandler();
                }
                rd = new LoadedApk.ReceiverDispatcher(
                        resultReceiver, getOuterContext(), scheduler, null, false).getIIntentReceiver();
            }
        }
        String resolvedType = intent.resolveTypeIfNeeded(getContentResolver());
        try {
            ActivityManagerNative.getDefault().broadcastIntent(
                mMainThread.getApplicationThread(), intent, resolvedType, rd,
                initialCode, initialData, initialExtras, receiverPermission,
                true, false);
        } catch (RemoteException e) {
        }
    }

    @Override
    public void sendStickyBroadcast(Intent intent) {
        String resolvedType = intent.resolveTypeIfNeeded(getContentResolver());
        try {
            ActivityManagerNative.getDefault().broadcastIntent(
                mMainThread.getApplicationThread(), intent, resolvedType, null,
                Activity.RESULT_OK, null, null, null, false, true);
        } catch (RemoteException e) {
        }
    }

    @Override
    public void sendStickyOrderedBroadcast(Intent intent,
            BroadcastReceiver resultReceiver,
            Handler scheduler, int initialCode, String initialData,
            Bundle initialExtras) {
        IIntentReceiver rd = null;
        if (resultReceiver != null) {
            if (mPackageInfo != null) {
                if (scheduler == null) {
                    scheduler = mMainThread.getHandler();
                }
                rd = mPackageInfo.getReceiverDispatcher(
                    resultReceiver, getOuterContext(), scheduler,
                    mMainThread.getInstrumentation(), false);
            } else {
                if (scheduler == null) {
                    scheduler = mMainThread.getHandler();
                }
                rd = new LoadedApk.ReceiverDispatcher(
                        resultReceiver, getOuterContext(), scheduler, null, false).getIIntentReceiver();
            }
        }
        String resolvedType = intent.resolveTypeIfNeeded(getContentResolver());
        try {
            ActivityManagerNative.getDefault().broadcastIntent(
                mMainThread.getApplicationThread(), intent, resolvedType, rd,
                initialCode, initialData, initialExtras, null,
                true, true);
        } catch (RemoteException e) {
        }
    }

    @Override
    public void removeStickyBroadcast(Intent intent) {
        String resolvedType = intent.resolveTypeIfNeeded(getContentResolver());
        if (resolvedType != null) {
            intent = new Intent(intent);
            intent.setDataAndType(intent.getData(), resolvedType);
        }
        try {
            ActivityManagerNative.getDefault().unbroadcastIntent(
                mMainThread.getApplicationThread(), intent);
        } catch (RemoteException e) {
        }
    }

    @Override
    public Intent registerReceiver(BroadcastReceiver receiver, IntentFilter filter) {
        return registerReceiver(receiver, filter, null, null);
    }

    @Override
    public Intent registerReceiver(BroadcastReceiver receiver, IntentFilter filter,
            String broadcastPermission, Handler scheduler) {
        return registerReceiverInternal(receiver, filter, broadcastPermission,
                scheduler, getOuterContext());
    }

    private Intent registerReceiverInternal(BroadcastReceiver receiver,
            IntentFilter filter, String broadcastPermission,
            Handler scheduler, Context context) {
        IIntentReceiver rd = null;
        if (receiver != null) {
            if (mPackageInfo != null && context != null) {
                if (scheduler == null) {
                    scheduler = mMainThread.getHandler();
                }
                rd = mPackageInfo.getReceiverDispatcher(
                    receiver, context, scheduler,
                    mMainThread.getInstrumentation(), true);
            } else {
                if (scheduler == null) {
                    scheduler = mMainThread.getHandler();
                }
                rd = new LoadedApk.ReceiverDispatcher(
                        receiver, context, scheduler, null, true).getIIntentReceiver();
            }
        }
        try {
            return ActivityManagerNative.getDefault().registerReceiver(
                    mMainThread.getApplicationThread(),
                    rd, filter, broadcastPermission);
        } catch (RemoteException e) {
            return null;
        }
    }

    @Override
    public void unregisterReceiver(BroadcastReceiver receiver) {
        if (mPackageInfo != null) {
            IIntentReceiver rd = mPackageInfo.forgetReceiverDispatcher(
                    getOuterContext(), receiver);
            try {
                ActivityManagerNative.getDefault().unregisterReceiver(rd);
            } catch (RemoteException e) {
            }
        } else {
            throw new RuntimeException("Not supported in system context");
        }
    }

    @Override
    public ComponentName startService(Intent service) {
        try {
            ComponentName cn = ActivityManagerNative.getDefault().startService(
                mMainThread.getApplicationThread(), service,
                service.resolveTypeIfNeeded(getContentResolver()));
            if (cn != null && cn.getPackageName().equals("!")) {
                throw new SecurityException(
                        "Not allowed to start service " + service
                        + " without permission " + cn.getClassName());
            }
            return cn;
        } catch (RemoteException e) {
            return null;
        }
    }

    @Override
    public boolean stopService(Intent service) {
        try {
            int res = ActivityManagerNative.getDefault().stopService(
                mMainThread.getApplicationThread(), service,
                service.resolveTypeIfNeeded(getContentResolver()));
            if (res < 0) {
                throw new SecurityException(
                        "Not allowed to stop service " + service);
            }
            return res != 0;
        } catch (RemoteException e) {
            return false;
        }
    }

    @Override
    public boolean bindService(Intent service, ServiceConnection conn,
            int flags) {
        IServiceConnection sd;
        if (mPackageInfo != null) {
            sd = mPackageInfo.getServiceDispatcher(conn, getOuterContext(),
                    mMainThread.getHandler(), flags);
        } else {
            throw new RuntimeException("Not supported in system context");
        }
        try {
            int res = ActivityManagerNative.getDefault().bindService(
                mMainThread.getApplicationThread(), getActivityToken(),
                service, service.resolveTypeIfNeeded(getContentResolver()),
                sd, flags);
            if (res < 0) {
                throw new SecurityException(
                        "Not allowed to bind to service " + service);
            }
            return res != 0;
        } catch (RemoteException e) {
            return false;
        }
    }

    @Override
    public void unbindService(ServiceConnection conn) {
        if (mPackageInfo != null) {
            IServiceConnection sd = mPackageInfo.forgetServiceDispatcher(
                    getOuterContext(), conn);
            try {
                ActivityManagerNative.getDefault().unbindService(sd);
            } catch (RemoteException e) {
            }
        } else {
            throw new RuntimeException("Not supported in system context");
        }
    }

    @Override
    public boolean startInstrumentation(ComponentName className,
            String profileFile, Bundle arguments) {
        try {
            return ActivityManagerNative.getDefault().startInstrumentation(
                    className, profileFile, 0, arguments, null);
        } catch (RemoteException e) {
            // System has crashed, nothing we can do.
        }
        return false;
    }

    @Override
    public Object getSystemService(String name) {
<<<<<<< HEAD
        ServiceFetcher fetcher = SYSTEM_SERVICE_MAP.get(name);
        return fetcher == null ? null : fetcher.getService(this);
=======
        if (WINDOW_SERVICE.equals(name)) {
            return WindowManagerImpl.getDefault();
        } else if (LAYOUT_INFLATER_SERVICE.equals(name)) {
            synchronized (mSync) {
                LayoutInflater inflater = mLayoutInflater;
                if (inflater != null) {
                    return inflater;
                }
                mLayoutInflater = inflater =
                    PolicyManager.makeNewLayoutInflater(getOuterContext());
                return inflater;
            }
        } else if (ACTIVITY_SERVICE.equals(name)) {
            return getActivityManager();
        } else if (INPUT_METHOD_SERVICE.equals(name)) {
            return InputMethodManager.getInstance(this);
        } else if (ALARM_SERVICE.equals(name)) {
            return getAlarmManager();
        } else if (ACCOUNT_SERVICE.equals(name)) {
            return getAccountManager();
        } else if (POWER_SERVICE.equals(name)) {
            return getPowerManager();
        } else if (CONNECTIVITY_SERVICE.equals(name)) {
            return getConnectivityManager();
        } else if (THROTTLE_SERVICE.equals(name)) {
            return getThrottleManager();
        } else if (WIFI_SERVICE.equals(name)) {
            return getWifiManager();
        } else if (NOTIFICATION_SERVICE.equals(name)) {
            return getNotificationManager();
        } else if (KEYGUARD_SERVICE.equals(name)) {
            return new KeyguardManager();
        } else if (ACCESSIBILITY_SERVICE.equals(name)) {
            return AccessibilityManager.getInstance(this);
        } else if (LOCATION_SERVICE.equals(name)) {
            return getLocationManager();
        } else if (SEARCH_SERVICE.equals(name)) {
            return getSearchManager();
        } else if (SENSOR_SERVICE.equals(name)) {
            return getSensorManager();
        } else if (STORAGE_SERVICE.equals(name)) {
            return getStorageManager();
        } else if (VIBRATOR_SERVICE.equals(name)) {
            return getVibrator();
        } else if (STATUS_BAR_SERVICE.equals(name)) {
            synchronized (mSync) {
                if (mStatusBarManager == null) {
                    mStatusBarManager = new StatusBarManager(getOuterContext());
                }
                return mStatusBarManager;
            }
        } else if (AUDIO_SERVICE.equals(name)) {
            return getAudioManager();
        } else if (TELEPHONY_SERVICE.equals(name)) {
            return getTelephonyManager();
        } else if (CLIPBOARD_SERVICE.equals(name)) {
            return getClipboardManager();
        } else if (WALLPAPER_SERVICE.equals(name)) {
            return getWallpaperManager();
        } else if (DROPBOX_SERVICE.equals(name)) {
            return getDropBoxManager();
        } else if (DEVICE_POLICY_SERVICE.equals(name)) {
            return getDevicePolicyManager();
        } else if (UI_MODE_SERVICE.equals(name)) {
            return getUiModeManager();
        } else if (DOWNLOAD_SERVICE.equals(name)) {
            return getDownloadManager();
        } else if (NFC_SERVICE.equals(name)) {
            return getNfcManager();
        }

        return null;
    }

    private AccountManager getAccountManager() {
        synchronized (mSync) {
            if (mAccountManager == null) {
                IBinder b = ServiceManager.getService(ACCOUNT_SERVICE);
                IAccountManager service = IAccountManager.Stub.asInterface(b);
                mAccountManager = new AccountManager(this, service);
            }
            return mAccountManager;
        }
    }

    private ActivityManager getActivityManager() {
        synchronized (mSync) {
            if (mActivityManager == null) {
                mActivityManager = new ActivityManager(getOuterContext(),
                        mMainThread.getHandler());
            }
        }
        return mActivityManager;
    }

    private AlarmManager getAlarmManager() {
        synchronized (sSync) {
            if (sAlarmManager == null) {
                IBinder b = ServiceManager.getService(ALARM_SERVICE);
                IAlarmManager service = IAlarmManager.Stub.asInterface(b);
                sAlarmManager = new AlarmManager(service);
            }
        }
        return sAlarmManager;
    }

    private PowerManager getPowerManager() {
        synchronized (sSync) {
            if (sPowerManager == null) {
                IBinder b = ServiceManager.getService(POWER_SERVICE);
                IPowerManager service = IPowerManager.Stub.asInterface(b);
                sPowerManager = new PowerManager(service, mMainThread.getHandler());
            }
        }
        return sPowerManager;
    }

    private ConnectivityManager getConnectivityManager()
    {
        synchronized (sSync) {
            if (sConnectivityManager == null) {
                IBinder b = ServiceManager.getService(CONNECTIVITY_SERVICE);
                IConnectivityManager service = IConnectivityManager.Stub.asInterface(b);
                sConnectivityManager = new ConnectivityManager(service);
            }
        }
        return sConnectivityManager;
    }

    private ThrottleManager getThrottleManager()
    {
        synchronized (sSync) {
            if (sThrottleManager == null) {
                IBinder b = ServiceManager.getService(THROTTLE_SERVICE);
                IThrottleManager service = IThrottleManager.Stub.asInterface(b);
                sThrottleManager = new ThrottleManager(service);
            }
        }
        return sThrottleManager;
    }

    private WifiManager getWifiManager()
    {
        synchronized (sSync) {
            if (sWifiManager == null) {
                IBinder b = ServiceManager.getService(WIFI_SERVICE);
                IWifiManager service = IWifiManager.Stub.asInterface(b);
                sWifiManager = new WifiManager(service, mMainThread.getHandler());
            }
        }
        return sWifiManager;
    }

    private NotificationManager getNotificationManager() {
        synchronized (mSync) {
            if (mNotificationManager == null) {
                mNotificationManager = new NotificationManager(
                        new ContextThemeWrapper(getOuterContext(), com.android.internal.R.style.Theme_Dialog),
                        mMainThread.getHandler());
            }
        }
        return mNotificationManager;
>>>>>>> 1d0d1188
    }

    private WallpaperManager getWallpaperManager() {
        return (WallpaperManager) WALLPAPER_FETCHER.getService(this);
    }

    /* package */ static DropBoxManager createDropBoxManager() {
        IBinder b = ServiceManager.getService(DROPBOX_SERVICE);
        IDropBoxManagerService service = IDropBoxManagerService.Stub.asInterface(b);
        if (service == null) {
            // Don't return a DropBoxManager that will NPE upon use.
            // This also avoids caching a broken DropBoxManager in
            // getDropBoxManager during early boot, before the
            // DROPBOX_SERVICE is registered.
            return null;
        }
        return new DropBoxManager(service);
    }

    private NfcManager getNfcManager() {
        synchronized (mSync) {
            if (mNfcManager == null) {
                mNfcManager = new NfcManager(this);
            }
        }
        return mNfcManager;
    }

    @Override
    public int checkPermission(String permission, int pid, int uid) {
        if (permission == null) {
            throw new IllegalArgumentException("permission is null");
        }

        if (!Process.supportsProcesses()) {
            return PackageManager.PERMISSION_GRANTED;
        }
        try {
            return ActivityManagerNative.getDefault().checkPermission(
                    permission, pid, uid);
        } catch (RemoteException e) {
            return PackageManager.PERMISSION_DENIED;
        }
    }

    @Override
    public int checkCallingPermission(String permission) {
        if (permission == null) {
            throw new IllegalArgumentException("permission is null");
        }

        if (!Process.supportsProcesses()) {
            return PackageManager.PERMISSION_GRANTED;
        }
        int pid = Binder.getCallingPid();
        if (pid != Process.myPid()) {
            return checkPermission(permission, pid,
                    Binder.getCallingUid());
        }
        return PackageManager.PERMISSION_DENIED;
    }

    @Override
    public int checkCallingOrSelfPermission(String permission) {
        if (permission == null) {
            throw new IllegalArgumentException("permission is null");
        }

        return checkPermission(permission, Binder.getCallingPid(),
                Binder.getCallingUid());
    }

    private void enforce(
            String permission, int resultOfCheck,
            boolean selfToo, int uid, String message) {
        if (resultOfCheck != PackageManager.PERMISSION_GRANTED) {
            throw new SecurityException(
                    (message != null ? (message + ": ") : "") +
                    (selfToo
                     ? "Neither user " + uid + " nor current process has "
                     : "User " + uid + " does not have ") +
                    permission +
                    ".");
        }
    }

    public void enforcePermission(
            String permission, int pid, int uid, String message) {
        enforce(permission,
                checkPermission(permission, pid, uid),
                false,
                uid,
                message);
    }

    public void enforceCallingPermission(String permission, String message) {
        enforce(permission,
                checkCallingPermission(permission),
                false,
                Binder.getCallingUid(),
                message);
    }

    public void enforceCallingOrSelfPermission(
            String permission, String message) {
        enforce(permission,
                checkCallingOrSelfPermission(permission),
                true,
                Binder.getCallingUid(),
                message);
    }

    @Override
    public void grantUriPermission(String toPackage, Uri uri, int modeFlags) {
         try {
            ActivityManagerNative.getDefault().grantUriPermission(
                    mMainThread.getApplicationThread(), toPackage, uri,
                    modeFlags);
        } catch (RemoteException e) {
        }
    }

    @Override
    public void revokeUriPermission(Uri uri, int modeFlags) {
         try {
            ActivityManagerNative.getDefault().revokeUriPermission(
                    mMainThread.getApplicationThread(), uri,
                    modeFlags);
        } catch (RemoteException e) {
        }
    }

    @Override
    public int checkUriPermission(Uri uri, int pid, int uid, int modeFlags) {
        if (!Process.supportsProcesses()) {
            return PackageManager.PERMISSION_GRANTED;
        }
        try {
            return ActivityManagerNative.getDefault().checkUriPermission(
                    uri, pid, uid, modeFlags);
        } catch (RemoteException e) {
            return PackageManager.PERMISSION_DENIED;
        }
    }

    @Override
    public int checkCallingUriPermission(Uri uri, int modeFlags) {
        if (!Process.supportsProcesses()) {
            return PackageManager.PERMISSION_GRANTED;
        }
        int pid = Binder.getCallingPid();
        if (pid != Process.myPid()) {
            return checkUriPermission(uri, pid,
                    Binder.getCallingUid(), modeFlags);
        }
        return PackageManager.PERMISSION_DENIED;
    }

    @Override
    public int checkCallingOrSelfUriPermission(Uri uri, int modeFlags) {
        return checkUriPermission(uri, Binder.getCallingPid(),
                Binder.getCallingUid(), modeFlags);
    }

    @Override
    public int checkUriPermission(Uri uri, String readPermission,
            String writePermission, int pid, int uid, int modeFlags) {
        if (DEBUG) {
            Log.i("foo", "checkUriPermission: uri=" + uri + "readPermission="
                    + readPermission + " writePermission=" + writePermission
                    + " pid=" + pid + " uid=" + uid + " mode" + modeFlags);
        }
        if ((modeFlags&Intent.FLAG_GRANT_READ_URI_PERMISSION) != 0) {
            if (readPermission == null
                    || checkPermission(readPermission, pid, uid)
                    == PackageManager.PERMISSION_GRANTED) {
                return PackageManager.PERMISSION_GRANTED;
            }
        }
        if ((modeFlags&Intent.FLAG_GRANT_WRITE_URI_PERMISSION) != 0) {
            if (writePermission == null
                    || checkPermission(writePermission, pid, uid)
                    == PackageManager.PERMISSION_GRANTED) {
                return PackageManager.PERMISSION_GRANTED;
            }
        }
        return uri != null ? checkUriPermission(uri, pid, uid, modeFlags)
                : PackageManager.PERMISSION_DENIED;
    }

    private String uriModeFlagToString(int uriModeFlags) {
        switch (uriModeFlags) {
            case Intent.FLAG_GRANT_READ_URI_PERMISSION |
                    Intent.FLAG_GRANT_WRITE_URI_PERMISSION:
                return "read and write";
            case Intent.FLAG_GRANT_READ_URI_PERMISSION:
                return "read";
            case Intent.FLAG_GRANT_WRITE_URI_PERMISSION:
                return "write";
        }
        throw new IllegalArgumentException(
                "Unknown permission mode flags: " + uriModeFlags);
    }

    private void enforceForUri(
            int modeFlags, int resultOfCheck, boolean selfToo,
            int uid, Uri uri, String message) {
        if (resultOfCheck != PackageManager.PERMISSION_GRANTED) {
            throw new SecurityException(
                    (message != null ? (message + ": ") : "") +
                    (selfToo
                     ? "Neither user " + uid + " nor current process has "
                     : "User " + uid + " does not have ") +
                    uriModeFlagToString(modeFlags) +
                    " permission on " +
                    uri +
                    ".");
        }
    }

    public void enforceUriPermission(
            Uri uri, int pid, int uid, int modeFlags, String message) {
        enforceForUri(
                modeFlags, checkUriPermission(uri, pid, uid, modeFlags),
                false, uid, uri, message);
    }

    public void enforceCallingUriPermission(
            Uri uri, int modeFlags, String message) {
        enforceForUri(
                modeFlags, checkCallingUriPermission(uri, modeFlags),
                false, Binder.getCallingUid(), uri, message);
    }

    public void enforceCallingOrSelfUriPermission(
            Uri uri, int modeFlags, String message) {
        enforceForUri(
                modeFlags,
                checkCallingOrSelfUriPermission(uri, modeFlags), true,
                Binder.getCallingUid(), uri, message);
    }

    public void enforceUriPermission(
            Uri uri, String readPermission, String writePermission,
            int pid, int uid, int modeFlags, String message) {
        enforceForUri(modeFlags,
                      checkUriPermission(
                              uri, readPermission, writePermission, pid, uid,
                              modeFlags),
                      false,
                      uid,
                      uri,
                      message);
    }

    @Override
    public Context createPackageContext(String packageName, int flags)
        throws PackageManager.NameNotFoundException {
        if (packageName.equals("system") || packageName.equals("android")) {
            return new ContextImpl(mMainThread.getSystemContext());
        }

        LoadedApk pi =
            mMainThread.getPackageInfo(packageName, flags);
        if (pi != null) {
            ContextImpl c = new ContextImpl();
            c.mRestricted = (flags & CONTEXT_RESTRICTED) == CONTEXT_RESTRICTED;
            c.init(pi, null, mMainThread, mResources);
            if (c.mResources != null) {
                return c;
            }
        }

        // Should be a better exception.
        throw new PackageManager.NameNotFoundException(
            "Application package " + packageName + " not found");
    }

    @Override
    public boolean isRestricted() {
        return mRestricted;
    }

    private File getDataDirFile() {
        if (mPackageInfo != null) {
            return mPackageInfo.getDataDirFile();
        }
        throw new RuntimeException("Not supported in system context");
    }

    @Override
    public File getDir(String name, int mode) {
        name = "app_" + name;
        File file = makeFilename(getDataDirFile(), name);
        if (!file.exists()) {
            file.mkdir();
            setFilePermissionsFromMode(file.getPath(), mode,
                    FileUtils.S_IRWXU|FileUtils.S_IRWXG|FileUtils.S_IXOTH);
        }
        return file;
    }

    static ContextImpl createSystemContext(ActivityThread mainThread) {
        ContextImpl context = new ContextImpl();
        context.init(Resources.getSystem(), mainThread);
        return context;
    }

    ContextImpl() {
        mOuterContext = this;
    }

    /**
     * Create a new ApplicationContext from an existing one.  The new one
     * works and operates the same as the one it is copying.
     *
     * @param context Existing application context.
     */
    public ContextImpl(ContextImpl context) {
        mPackageInfo = context.mPackageInfo;
        mResources = context.mResources;
        mMainThread = context.mMainThread;
        mContentResolver = context.mContentResolver;
        mOuterContext = this;
    }

    final void init(LoadedApk packageInfo,
            IBinder activityToken, ActivityThread mainThread) {
        init(packageInfo, activityToken, mainThread, null);
    }

    final void init(LoadedApk packageInfo,
                IBinder activityToken, ActivityThread mainThread,
                Resources container) {
        mPackageInfo = packageInfo;
        mResources = mPackageInfo.getResources(mainThread);

        if (mResources != null && container != null
                && container.getCompatibilityInfo().applicationScale !=
                        mResources.getCompatibilityInfo().applicationScale) {
            if (DEBUG) {
                Log.d(TAG, "loaded context has different scaling. Using container's" +
                        " compatiblity info:" + container.getDisplayMetrics());
            }
            mResources = mainThread.getTopLevelResources(
                    mPackageInfo.getResDir(), container.getCompatibilityInfo().copy());
        }
        mMainThread = mainThread;
        mContentResolver = new ApplicationContentResolver(this, mainThread);

        setActivityToken(activityToken);
    }

    final void init(Resources resources, ActivityThread mainThread) {
        mPackageInfo = null;
        mResources = resources;
        mMainThread = mainThread;
        mContentResolver = new ApplicationContentResolver(this, mainThread);
    }

    final void scheduleFinalCleanup(String who, String what) {
        mMainThread.scheduleContextCleanup(this, who, what);
    }

    final void performFinalCleanup(String who, String what) {
        //Log.i(TAG, "Cleanup up context: " + this);
        mPackageInfo.removeContextRegistrations(getOuterContext(), who, what);
    }

    final Context getReceiverRestrictedContext() {
        if (mReceiverRestrictedContext != null) {
            return mReceiverRestrictedContext;
        }
        return mReceiverRestrictedContext = new ReceiverRestrictedContext(getOuterContext());
    }

    final void setActivityToken(IBinder token) {
        mActivityToken = token;
    }

    final void setOuterContext(Context context) {
        mOuterContext = context;
    }

    final Context getOuterContext() {
        return mOuterContext;
    }

    final IBinder getActivityToken() {
        return mActivityToken;
    }

    static void setFilePermissionsFromMode(String name, int mode,
            int extraPermissions) {
        int perms = FileUtils.S_IRUSR|FileUtils.S_IWUSR
            |FileUtils.S_IRGRP|FileUtils.S_IWGRP
            |extraPermissions;
        if ((mode&MODE_WORLD_READABLE) != 0) {
            perms |= FileUtils.S_IROTH;
        }
        if ((mode&MODE_WORLD_WRITEABLE) != 0) {
            perms |= FileUtils.S_IWOTH;
        }
        if (DEBUG) {
            Log.i(TAG, "File " + name + ": mode=0x" + Integer.toHexString(mode)
                  + ", perms=0x" + Integer.toHexString(perms));
        }
        FileUtils.setPermissions(name, perms, -1, -1);
    }

    private File validateFilePath(String name, boolean createDirectory) {
        File dir;
        File f;

        if (name.charAt(0) == File.separatorChar) {
            String dirPath = name.substring(0, name.lastIndexOf(File.separatorChar));
            dir = new File(dirPath);
            name = name.substring(name.lastIndexOf(File.separatorChar));
            f = new File(dir, name);
        } else {
            dir = getDatabasesDir();
            f = makeFilename(dir, name);
        }

        if (createDirectory && !dir.isDirectory() && dir.mkdir()) {
            FileUtils.setPermissions(dir.getPath(),
                FileUtils.S_IRWXU|FileUtils.S_IRWXG|FileUtils.S_IXOTH,
                -1, -1);
        }

        return f;
    }

    private File makeFilename(File base, String name) {
        if (name.indexOf(File.separatorChar) < 0) {
            return new File(base, name);
        }
        throw new IllegalArgumentException(
                "File " + name + " contains a path separator");
    }

    // ----------------------------------------------------------------------
    // ----------------------------------------------------------------------
    // ----------------------------------------------------------------------

    private static final class ApplicationContentResolver extends ContentResolver {
        public ApplicationContentResolver(Context context, ActivityThread mainThread) {
            super(context);
            mMainThread = mainThread;
        }

        @Override
        protected IContentProvider acquireProvider(Context context, String name) {
            return mMainThread.acquireProvider(context, name);
        }

        @Override
        protected IContentProvider acquireExistingProvider(Context context, String name) {
            return mMainThread.acquireExistingProvider(context, name);
        }

        @Override
        public boolean releaseProvider(IContentProvider provider) {
            return mMainThread.releaseProvider(provider);
        }

        private final ActivityThread mMainThread;
    }
}<|MERGE_RESOLUTION|>--- conflicted
+++ resolved
@@ -161,15 +161,6 @@
     private PackageManager mPackageManager;
     private Context mReceiverRestrictedContext = null;
     private boolean mRestricted;
-<<<<<<< HEAD
-=======
-    private AccountManager mAccountManager; // protected by mSync
-    private DropBoxManager mDropBoxManager = null;
-    private DevicePolicyManager mDevicePolicyManager = null;
-    private UiModeManager mUiModeManager = null;
-    private DownloadManager mDownloadManager = null;
-    private NfcManager mNfcManager = null;
->>>>>>> 1d0d1188
 
     private final Object mSync = new Object();
 
@@ -323,6 +314,11 @@
                     return new DownloadManager(ctx.getContentResolver(), ctx.getPackageName());
                 }});
 
+        registerService(NFC_SERVICE, new ServiceFetcher() {
+                public Object createService(ContextImpl ctx) {
+                    return new NfcManager(ctx);
+                }});
+
         registerService(DROPBOX_SERVICE, new StaticServiceFetcher() {
                 public Object createStaticService() {
                     return createDropBoxManager();
@@ -1112,173 +1108,8 @@
 
     @Override
     public Object getSystemService(String name) {
-<<<<<<< HEAD
         ServiceFetcher fetcher = SYSTEM_SERVICE_MAP.get(name);
         return fetcher == null ? null : fetcher.getService(this);
-=======
-        if (WINDOW_SERVICE.equals(name)) {
-            return WindowManagerImpl.getDefault();
-        } else if (LAYOUT_INFLATER_SERVICE.equals(name)) {
-            synchronized (mSync) {
-                LayoutInflater inflater = mLayoutInflater;
-                if (inflater != null) {
-                    return inflater;
-                }
-                mLayoutInflater = inflater =
-                    PolicyManager.makeNewLayoutInflater(getOuterContext());
-                return inflater;
-            }
-        } else if (ACTIVITY_SERVICE.equals(name)) {
-            return getActivityManager();
-        } else if (INPUT_METHOD_SERVICE.equals(name)) {
-            return InputMethodManager.getInstance(this);
-        } else if (ALARM_SERVICE.equals(name)) {
-            return getAlarmManager();
-        } else if (ACCOUNT_SERVICE.equals(name)) {
-            return getAccountManager();
-        } else if (POWER_SERVICE.equals(name)) {
-            return getPowerManager();
-        } else if (CONNECTIVITY_SERVICE.equals(name)) {
-            return getConnectivityManager();
-        } else if (THROTTLE_SERVICE.equals(name)) {
-            return getThrottleManager();
-        } else if (WIFI_SERVICE.equals(name)) {
-            return getWifiManager();
-        } else if (NOTIFICATION_SERVICE.equals(name)) {
-            return getNotificationManager();
-        } else if (KEYGUARD_SERVICE.equals(name)) {
-            return new KeyguardManager();
-        } else if (ACCESSIBILITY_SERVICE.equals(name)) {
-            return AccessibilityManager.getInstance(this);
-        } else if (LOCATION_SERVICE.equals(name)) {
-            return getLocationManager();
-        } else if (SEARCH_SERVICE.equals(name)) {
-            return getSearchManager();
-        } else if (SENSOR_SERVICE.equals(name)) {
-            return getSensorManager();
-        } else if (STORAGE_SERVICE.equals(name)) {
-            return getStorageManager();
-        } else if (VIBRATOR_SERVICE.equals(name)) {
-            return getVibrator();
-        } else if (STATUS_BAR_SERVICE.equals(name)) {
-            synchronized (mSync) {
-                if (mStatusBarManager == null) {
-                    mStatusBarManager = new StatusBarManager(getOuterContext());
-                }
-                return mStatusBarManager;
-            }
-        } else if (AUDIO_SERVICE.equals(name)) {
-            return getAudioManager();
-        } else if (TELEPHONY_SERVICE.equals(name)) {
-            return getTelephonyManager();
-        } else if (CLIPBOARD_SERVICE.equals(name)) {
-            return getClipboardManager();
-        } else if (WALLPAPER_SERVICE.equals(name)) {
-            return getWallpaperManager();
-        } else if (DROPBOX_SERVICE.equals(name)) {
-            return getDropBoxManager();
-        } else if (DEVICE_POLICY_SERVICE.equals(name)) {
-            return getDevicePolicyManager();
-        } else if (UI_MODE_SERVICE.equals(name)) {
-            return getUiModeManager();
-        } else if (DOWNLOAD_SERVICE.equals(name)) {
-            return getDownloadManager();
-        } else if (NFC_SERVICE.equals(name)) {
-            return getNfcManager();
-        }
-
-        return null;
-    }
-
-    private AccountManager getAccountManager() {
-        synchronized (mSync) {
-            if (mAccountManager == null) {
-                IBinder b = ServiceManager.getService(ACCOUNT_SERVICE);
-                IAccountManager service = IAccountManager.Stub.asInterface(b);
-                mAccountManager = new AccountManager(this, service);
-            }
-            return mAccountManager;
-        }
-    }
-
-    private ActivityManager getActivityManager() {
-        synchronized (mSync) {
-            if (mActivityManager == null) {
-                mActivityManager = new ActivityManager(getOuterContext(),
-                        mMainThread.getHandler());
-            }
-        }
-        return mActivityManager;
-    }
-
-    private AlarmManager getAlarmManager() {
-        synchronized (sSync) {
-            if (sAlarmManager == null) {
-                IBinder b = ServiceManager.getService(ALARM_SERVICE);
-                IAlarmManager service = IAlarmManager.Stub.asInterface(b);
-                sAlarmManager = new AlarmManager(service);
-            }
-        }
-        return sAlarmManager;
-    }
-
-    private PowerManager getPowerManager() {
-        synchronized (sSync) {
-            if (sPowerManager == null) {
-                IBinder b = ServiceManager.getService(POWER_SERVICE);
-                IPowerManager service = IPowerManager.Stub.asInterface(b);
-                sPowerManager = new PowerManager(service, mMainThread.getHandler());
-            }
-        }
-        return sPowerManager;
-    }
-
-    private ConnectivityManager getConnectivityManager()
-    {
-        synchronized (sSync) {
-            if (sConnectivityManager == null) {
-                IBinder b = ServiceManager.getService(CONNECTIVITY_SERVICE);
-                IConnectivityManager service = IConnectivityManager.Stub.asInterface(b);
-                sConnectivityManager = new ConnectivityManager(service);
-            }
-        }
-        return sConnectivityManager;
-    }
-
-    private ThrottleManager getThrottleManager()
-    {
-        synchronized (sSync) {
-            if (sThrottleManager == null) {
-                IBinder b = ServiceManager.getService(THROTTLE_SERVICE);
-                IThrottleManager service = IThrottleManager.Stub.asInterface(b);
-                sThrottleManager = new ThrottleManager(service);
-            }
-        }
-        return sThrottleManager;
-    }
-
-    private WifiManager getWifiManager()
-    {
-        synchronized (sSync) {
-            if (sWifiManager == null) {
-                IBinder b = ServiceManager.getService(WIFI_SERVICE);
-                IWifiManager service = IWifiManager.Stub.asInterface(b);
-                sWifiManager = new WifiManager(service, mMainThread.getHandler());
-            }
-        }
-        return sWifiManager;
-    }
-
-    private NotificationManager getNotificationManager() {
-        synchronized (mSync) {
-            if (mNotificationManager == null) {
-                mNotificationManager = new NotificationManager(
-                        new ContextThemeWrapper(getOuterContext(), com.android.internal.R.style.Theme_Dialog),
-                        mMainThread.getHandler());
-            }
-        }
-        return mNotificationManager;
->>>>>>> 1d0d1188
     }
 
     private WallpaperManager getWallpaperManager() {
@@ -1296,15 +1127,6 @@
             return null;
         }
         return new DropBoxManager(service);
-    }
-
-    private NfcManager getNfcManager() {
-        synchronized (mSync) {
-            if (mNfcManager == null) {
-                mNfcManager = new NfcManager(this);
-            }
-        }
-        return mNfcManager;
     }
 
     @Override
