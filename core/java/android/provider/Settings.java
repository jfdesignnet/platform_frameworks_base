/*
 * Copyright (C) 2006 The Android Open Source Project
 *
 * Licensed under the Apache License, Version 2.0 (the "License");
 * you may not use this file except in compliance with the License.
 * You may obtain a copy of the License at
 *
 *      http://www.apache.org/licenses/LICENSE-2.0
 *
 * Unless required by applicable law or agreed to in writing, software
 * distributed under the License is distributed on an "AS IS" BASIS,
 * WITHOUT WARRANTIES OR CONDITIONS OF ANY KIND, either express or implied.
 * See the License for the specific language governing permissions and
 * limitations under the License.
 */

package android.provider;

import android.annotation.ChaosLab;
import android.annotation.ChaosLab.Classification;
import android.annotation.SdkConstant;
import android.annotation.SdkConstant.SdkConstantType;
import android.annotation.SystemApi;
import android.app.SearchManager;
import android.app.WallpaperManager;
import android.content.ComponentName;
import android.content.ContentResolver;
import android.content.ContentValues;
import android.content.Context;
import android.content.IContentProvider;
import android.content.Intent;
import android.content.pm.ActivityInfo;
import android.content.pm.PackageManager;
import android.content.pm.ResolveInfo;
import android.content.res.Configuration;
import android.content.res.Resources;
import android.database.Cursor;
import android.database.SQLException;
import android.location.LocationManager;
import android.net.ConnectivityManager;
import android.net.Uri;
import android.net.wifi.WifiManager;
import android.os.BatteryManager;
import android.os.Bundle;
import android.os.DropBoxManager;
import android.os.IBinder;
import android.os.Process;
import android.os.RemoteException;
import android.os.ServiceManager;
import android.os.SystemProperties;
import android.os.UserHandle;
import android.os.Build.VERSION_CODES;
import android.speech.tts.TextToSpeech;
import android.text.TextUtils;
import android.util.AndroidException;
import android.util.Log;

import com.android.internal.widget.ILockSettings;

import java.net.URISyntaxException;
import java.util.ArrayList;
import java.util.HashMap;
import java.util.HashSet;
import java.util.List;
import java.util.Locale;
import java.util.regex.Pattern;

/**
 * The Settings provider contains global system-level device preferences.
 */
public final class Settings {

    // Intent actions for Settings

    /**
     * Activity Action: Show system settings.
     * <p>
     * Input: Nothing.
     * <p>
     * Output: Nothing.
     */
    @SdkConstant(SdkConstantType.ACTIVITY_INTENT_ACTION)
    public static final String ACTION_SETTINGS = "android.settings.SETTINGS";

    /**
     * Activity Action: Show settings to allow configuration of APNs.
     * <p>
     * Input: Nothing.
     * <p>
     * Output: Nothing.
     */
    @SdkConstant(SdkConstantType.ACTIVITY_INTENT_ACTION)
    public static final String ACTION_APN_SETTINGS = "android.settings.APN_SETTINGS";

    /**
     * Activity Action: Show settings to allow configuration of current location
     * sources.
     * <p>
     * In some cases, a matching Activity may not exist, so ensure you
     * safeguard against this.
     * <p>
     * Input: Nothing.
     * <p>
     * Output: Nothing.
     */
    @SdkConstant(SdkConstantType.ACTIVITY_INTENT_ACTION)
    public static final String ACTION_LOCATION_SOURCE_SETTINGS =
            "android.settings.LOCATION_SOURCE_SETTINGS";

    /**
     * Activity Action: Show settings to allow configuration of wireless controls
     * such as Wi-Fi, Bluetooth and Mobile networks.
     * <p>
     * In some cases, a matching Activity may not exist, so ensure you
     * safeguard against this.
     * <p>
     * Input: Nothing.
     * <p>
     * Output: Nothing.
     */
    @SdkConstant(SdkConstantType.ACTIVITY_INTENT_ACTION)
    public static final String ACTION_WIRELESS_SETTINGS =
            "android.settings.WIRELESS_SETTINGS";

    /**
     * Activity Action: Show settings to allow entering/exiting airplane mode.
     * <p>
     * In some cases, a matching Activity may not exist, so ensure you
     * safeguard against this.
     * <p>
     * Input: Nothing.
     * <p>
     * Output: Nothing.
     */
    @SdkConstant(SdkConstantType.ACTIVITY_INTENT_ACTION)
    public static final String ACTION_AIRPLANE_MODE_SETTINGS =
            "android.settings.AIRPLANE_MODE_SETTINGS";

    /**
     * @hide
     * Activity Action: Modify Airplane mode settings using the users voice.
     * <p>
     * In some cases, a matching Activity may not exist, so ensure you safeguard against this.
     * <p>
     * This intent MUST be started using
     * {@link android.service.voice.VoiceInteractionSession#startVoiceActivity
     * startVoiceActivity}.
     * <p>
     * To tell which state airplane mode should be set to, add the
     * {@link #EXTRA_AIRPLANE_MODE_ENABLED} extra to this Intent with the state specified.
     * If there is no extra in this Intent, no changes will be made.
     * <p>
     * The activity should verify that
     * {@link android.app.Activity#isVoiceInteraction isVoiceInteraction} returns true before
     * modifying the setting.
     * <p>
     * Input: Nothing.
     * <p>
     * Output: Nothing.
     */
    @SdkConstant(SdkConstantType.ACTIVITY_INTENT_ACTION)
    @SystemApi
    public static final String ACTION_VOICE_CONTROL_AIRPLANE_MODE =
            "android.settings.VOICE_CONTROL_AIRPLANE_MODE";

    /**
     * Activity Action: Show settings for accessibility modules.
     * <p>
     * In some cases, a matching Activity may not exist, so ensure you
     * safeguard against this.
     * <p>
     * Input: Nothing.
     * <p>
     * Output: Nothing.
     */
    @SdkConstant(SdkConstantType.ACTIVITY_INTENT_ACTION)
    public static final String ACTION_ACCESSIBILITY_SETTINGS =
            "android.settings.ACCESSIBILITY_SETTINGS";

    /**
     * Activity Action: Show settings to control access to usage information.
     * <p>
     * In some cases, a matching Activity may not exist, so ensure you
     * safeguard against this.
     * <p>
     * Input: Nothing.
     * <p>
     * Output: Nothing.
     */
    @SdkConstant(SdkConstantType.ACTIVITY_INTENT_ACTION)
    public static final String ACTION_USAGE_ACCESS_SETTINGS =
            "android.settings.USAGE_ACCESS_SETTINGS";

    /**
     * Activity Action: Show settings to allow configuration of security and
     * location privacy.
     * <p>
     * In some cases, a matching Activity may not exist, so ensure you
     * safeguard against this.
     * <p>
     * Input: Nothing.
     * <p>
     * Output: Nothing.
     */
    @SdkConstant(SdkConstantType.ACTIVITY_INTENT_ACTION)
    public static final String ACTION_SECURITY_SETTINGS =
            "android.settings.SECURITY_SETTINGS";

    /**
     * Activity Action: Show trusted credentials settings, opening to the user tab,
     * to allow management of installed credentials.
     * <p>
     * In some cases, a matching Activity may not exist, so ensure you
     * safeguard against this.
     * <p>
     * Input: Nothing.
     * <p>
     * Output: Nothing.
     * @hide
     */
    @SdkConstant(SdkConstantType.ACTIVITY_INTENT_ACTION)
    public static final String ACTION_TRUSTED_CREDENTIALS_USER =
            "com.android.settings.TRUSTED_CREDENTIALS_USER";

    /**
     * Activity Action: Show dialog explaining that an installed CA cert may enable
     * monitoring of encrypted network traffic.
     * <p>
     * In some cases, a matching Activity may not exist, so ensure you
     * safeguard against this.
     * <p>
     * Input: Nothing.
     * <p>
     * Output: Nothing.
     * @hide
     */
    @SdkConstant(SdkConstantType.ACTIVITY_INTENT_ACTION)
    public static final String ACTION_MONITORING_CERT_INFO =
            "com.android.settings.MONITORING_CERT_INFO";

    /**
     * Activity Action: Show settings to allow configuration of privacy options.
     * <p>
     * In some cases, a matching Activity may not exist, so ensure you
     * safeguard against this.
     * <p>
     * Input: Nothing.
     * <p>
     * Output: Nothing.
     */
    @SdkConstant(SdkConstantType.ACTIVITY_INTENT_ACTION)
    public static final String ACTION_PRIVACY_SETTINGS =
            "android.settings.PRIVACY_SETTINGS";

    /**
     * Activity Action: Show settings to allow configuration of Wi-Fi.
     * <p>
     * In some cases, a matching Activity may not exist, so ensure you
     * safeguard against this.
     * <p>
     * Input: Nothing.
     * <p>
     * Output: Nothing.

     */
    @SdkConstant(SdkConstantType.ACTIVITY_INTENT_ACTION)
    public static final String ACTION_WIFI_SETTINGS =
            "android.settings.WIFI_SETTINGS";

    /**
     * Activity Action: Show settings to allow configuration of a static IP
     * address for Wi-Fi.
     * <p>
     * In some cases, a matching Activity may not exist, so ensure you safeguard
     * against this.
     * <p>
     * Input: Nothing.
     * <p>
     * Output: Nothing.
     */
    @SdkConstant(SdkConstantType.ACTIVITY_INTENT_ACTION)
    public static final String ACTION_WIFI_IP_SETTINGS =
            "android.settings.WIFI_IP_SETTINGS";

    /**
     * Activity Action: Show settings to allow configuration of Bluetooth.
     * <p>
     * In some cases, a matching Activity may not exist, so ensure you
     * safeguard against this.
     * <p>
     * Input: Nothing.
     * <p>
     * Output: Nothing.
     */
    @SdkConstant(SdkConstantType.ACTIVITY_INTENT_ACTION)
    public static final String ACTION_BLUETOOTH_SETTINGS =
            "android.settings.BLUETOOTH_SETTINGS";

    /**
     * Activity Action: Show settings to allow configuration of Wifi Displays.
     * <p>
     * In some cases, a matching Activity may not exist, so ensure you
     * safeguard against this.
     * <p>
     * Input: Nothing.
     * <p>
     * Output: Nothing.
     * @hide
     */
    @SdkConstant(SdkConstantType.ACTIVITY_INTENT_ACTION)
    public static final String ACTION_WIFI_DISPLAY_SETTINGS =
            "android.settings.WIFI_DISPLAY_SETTINGS";

    /**
     * Activity Action: Show settings to allow configuration of
     * cast endpoints.
     * <p>
     * In some cases, a matching Activity may not exist, so ensure you
     * safeguard against this.
     * <p>
     * Input: Nothing.
     * <p>
     * Output: Nothing.
     */
    @SdkConstant(SdkConstantType.ACTIVITY_INTENT_ACTION)
    public static final String ACTION_CAST_SETTINGS =
            "android.settings.CAST_SETTINGS";

    /**
     * Activity Action: Show settings to allow configuration of date and time.
     * <p>
     * In some cases, a matching Activity may not exist, so ensure you
     * safeguard against this.
     * <p>
     * Input: Nothing.
     * <p>
     * Output: Nothing.
     */
    @SdkConstant(SdkConstantType.ACTIVITY_INTENT_ACTION)
    public static final String ACTION_DATE_SETTINGS =
            "android.settings.DATE_SETTINGS";

    /**
     * Activity Action: Show settings to allow configuration of sound and volume.
     * <p>
     * In some cases, a matching Activity may not exist, so ensure you
     * safeguard against this.
     * <p>
     * Input: Nothing.
     * <p>
     * Output: Nothing.
     */
    @SdkConstant(SdkConstantType.ACTIVITY_INTENT_ACTION)
    public static final String ACTION_SOUND_SETTINGS =
            "android.settings.SOUND_SETTINGS";

    /**
     * Activity Action: Show settings to allow configuration of display.
     * <p>
     * In some cases, a matching Activity may not exist, so ensure you
     * safeguard against this.
     * <p>
     * Input: Nothing.
     * <p>
     * Output: Nothing.
     */
    @SdkConstant(SdkConstantType.ACTIVITY_INTENT_ACTION)
    public static final String ACTION_DISPLAY_SETTINGS =
            "android.settings.DISPLAY_SETTINGS";

    /**
     * Activity Action: Show settings to allow configuration of locale.
     * <p>
     * In some cases, a matching Activity may not exist, so ensure you
     * safeguard against this.
     * <p>
     * Input: Nothing.
     * <p>
     * Output: Nothing.
     */
    @SdkConstant(SdkConstantType.ACTIVITY_INTENT_ACTION)
    public static final String ACTION_LOCALE_SETTINGS =
            "android.settings.LOCALE_SETTINGS";

    /**
     * Activity Action: Show settings to configure input methods, in particular
     * allowing the user to enable input methods.
     * <p>
     * In some cases, a matching Activity may not exist, so ensure you
     * safeguard against this.
     * <p>
     * Input: Nothing.
     * <p>
     * Output: Nothing.
     */
    @SdkConstant(SdkConstantType.ACTIVITY_INTENT_ACTION)
    public static final String ACTION_VOICE_INPUT_SETTINGS =
            "android.settings.VOICE_INPUT_SETTINGS";

    /**
     * Activity Action: Show settings to configure input methods, in particular
     * allowing the user to enable input methods.
     * <p>
     * In some cases, a matching Activity may not exist, so ensure you
     * safeguard against this.
     * <p>
     * Input: Nothing.
     * <p>
     * Output: Nothing.
     */
    @SdkConstant(SdkConstantType.ACTIVITY_INTENT_ACTION)
    public static final String ACTION_INPUT_METHOD_SETTINGS =
            "android.settings.INPUT_METHOD_SETTINGS";

    /**
     * Activity Action: Show settings to enable/disable input method subtypes.
     * <p>
     * In some cases, a matching Activity may not exist, so ensure you
     * safeguard against this.
     * <p>
     * To tell which input method's subtypes are displayed in the settings, add
     * {@link #EXTRA_INPUT_METHOD_ID} extra to this Intent with the input method id.
     * If there is no extra in this Intent, subtypes from all installed input methods
     * will be displayed in the settings.
     *
     * @see android.view.inputmethod.InputMethodInfo#getId
     * <p>
     * Input: Nothing.
     * <p>
     * Output: Nothing.
     */
    @SdkConstant(SdkConstantType.ACTIVITY_INTENT_ACTION)
    public static final String ACTION_INPUT_METHOD_SUBTYPE_SETTINGS =
            "android.settings.INPUT_METHOD_SUBTYPE_SETTINGS";

    /**
     * Activity Action: Show a dialog to select input method.
     * <p>
     * In some cases, a matching Activity may not exist, so ensure you
     * safeguard against this.
     * <p>
     * Input: Nothing.
     * <p>
     * Output: Nothing.
     * @hide
     */
    @SdkConstant(SdkConstantType.ACTIVITY_INTENT_ACTION)
    public static final String ACTION_SHOW_INPUT_METHOD_PICKER =
            "android.settings.SHOW_INPUT_METHOD_PICKER";

    /**
     * Activity Action: Show settings to manage the user input dictionary.
     * <p>
     * Starting with {@link android.os.Build.VERSION_CODES#KITKAT},
     * it is guaranteed there will always be an appropriate implementation for this Intent action.
     * In prior releases of the platform this was optional, so ensure you safeguard against it.
     * <p>
     * Input: Nothing.
     * <p>
     * Output: Nothing.
     */
    @SdkConstant(SdkConstantType.ACTIVITY_INTENT_ACTION)
    public static final String ACTION_USER_DICTIONARY_SETTINGS =
            "android.settings.USER_DICTIONARY_SETTINGS";

    /**
     * Activity Action: Adds a word to the user dictionary.
     * <p>
     * In some cases, a matching Activity may not exist, so ensure you
     * safeguard against this.
     * <p>
     * Input: An extra with key <code>word</code> that contains the word
     * that should be added to the dictionary.
     * <p>
     * Output: Nothing.
     *
     * @hide
     */
    @SdkConstant(SdkConstantType.ACTIVITY_INTENT_ACTION)
    public static final String ACTION_USER_DICTIONARY_INSERT =
            "com.android.settings.USER_DICTIONARY_INSERT";

    /**
     * Activity Action: Show settings to allow configuration of application-related settings.
     * <p>
     * In some cases, a matching Activity may not exist, so ensure you
     * safeguard against this.
     * <p>
     * Input: Nothing.
     * <p>
     * Output: Nothing.
     */
    @SdkConstant(SdkConstantType.ACTIVITY_INTENT_ACTION)
    public static final String ACTION_APPLICATION_SETTINGS =
            "android.settings.APPLICATION_SETTINGS";

    /**
     * Activity Action: Show settings to allow configuration of application
     * development-related settings.  As of
     * {@link android.os.Build.VERSION_CODES#JELLY_BEAN_MR1} this action is
     * a required part of the platform.
     * <p>
     * Input: Nothing.
     * <p>
     * Output: Nothing.
     */
    @SdkConstant(SdkConstantType.ACTIVITY_INTENT_ACTION)
    public static final String ACTION_APPLICATION_DEVELOPMENT_SETTINGS =
            "android.settings.APPLICATION_DEVELOPMENT_SETTINGS";

    /**
     * Activity Action: Show settings to allow configuration of quick launch shortcuts.
     * <p>
     * In some cases, a matching Activity may not exist, so ensure you
     * safeguard against this.
     * <p>
     * Input: Nothing.
     * <p>
     * Output: Nothing.
     */
    @SdkConstant(SdkConstantType.ACTIVITY_INTENT_ACTION)
    public static final String ACTION_QUICK_LAUNCH_SETTINGS =
            "android.settings.QUICK_LAUNCH_SETTINGS";

    /**
     * Activity Action: Show settings to manage installed applications.
     * <p>
     * In some cases, a matching Activity may not exist, so ensure you
     * safeguard against this.
     * <p>
     * Input: Nothing.
     * <p>
     * Output: Nothing.
     */
    @SdkConstant(SdkConstantType.ACTIVITY_INTENT_ACTION)
    public static final String ACTION_MANAGE_APPLICATIONS_SETTINGS =
            "android.settings.MANAGE_APPLICATIONS_SETTINGS";

    /**
     * Activity Action: Show settings to manage all applications.
     * <p>
     * In some cases, a matching Activity may not exist, so ensure you
     * safeguard against this.
     * <p>
     * Input: Nothing.
     * <p>
     * Output: Nothing.
     */
    @SdkConstant(SdkConstantType.ACTIVITY_INTENT_ACTION)
    public static final String ACTION_MANAGE_ALL_APPLICATIONS_SETTINGS =
            "android.settings.MANAGE_ALL_APPLICATIONS_SETTINGS";

    /**
     * Activity Action: Show screen of details about a particular application.
     * <p>
     * In some cases, a matching Activity may not exist, so ensure you
     * safeguard against this.
     * <p>
     * Input: The Intent's data URI specifies the application package name
     * to be shown, with the "package" scheme.  That is "package:com.my.app".
     * <p>
     * Output: Nothing.
     */
    @SdkConstant(SdkConstantType.ACTIVITY_INTENT_ACTION)
    public static final String ACTION_APPLICATION_DETAILS_SETTINGS =
            "android.settings.APPLICATION_DETAILS_SETTINGS";

    /**
     * @hide
     * Activity Action: Show the "app ops" settings screen.
     * <p>
     * Input: Nothing.
     * <p>
     * Output: Nothing.
     */
    @SdkConstant(SdkConstantType.ACTIVITY_INTENT_ACTION)
    public static final String ACTION_APP_OPS_SETTINGS =
            "android.settings.APP_OPS_SETTINGS";

    /**
     * Activity Action: Show settings for system update functionality.
     * <p>
     * In some cases, a matching Activity may not exist, so ensure you
     * safeguard against this.
     * <p>
     * Input: Nothing.
     * <p>
     * Output: Nothing.
     *
     * @hide
     */
    @SdkConstant(SdkConstantType.ACTIVITY_INTENT_ACTION)
    public static final String ACTION_SYSTEM_UPDATE_SETTINGS =
            "android.settings.SYSTEM_UPDATE_SETTINGS";

    /**
     * Activity Action: Show settings to allow configuration of sync settings.
     * <p>
     * In some cases, a matching Activity may not exist, so ensure you
     * safeguard against this.
     * <p>
     * The account types available to add via the add account button may be restricted by adding an
     * {@link #EXTRA_AUTHORITIES} extra to this Intent with one or more syncable content provider's
     * authorities. Only account types which can sync with that content provider will be offered to
     * the user.
     * <p>
     * Input: Nothing.
     * <p>
     * Output: Nothing.
     */
    @SdkConstant(SdkConstantType.ACTIVITY_INTENT_ACTION)
    public static final String ACTION_SYNC_SETTINGS =
            "android.settings.SYNC_SETTINGS";

    /**
     * Activity Action: Show add account screen for creating a new account.
     * <p>
     * In some cases, a matching Activity may not exist, so ensure you
     * safeguard against this.
     * <p>
     * The account types available to add may be restricted by adding an {@link #EXTRA_AUTHORITIES}
     * extra to the Intent with one or more syncable content provider's authorities.  Only account
     * types which can sync with that content provider will be offered to the user.
     * <p>
     * Account types can also be filtered by adding an {@link #EXTRA_ACCOUNT_TYPES} extra to the
     * Intent with one or more account types.
     * <p>
     * Input: Nothing.
     * <p>
     * Output: Nothing.
     */
    @SdkConstant(SdkConstantType.ACTIVITY_INTENT_ACTION)
    public static final String ACTION_ADD_ACCOUNT =
            "android.settings.ADD_ACCOUNT_SETTINGS";

    /**
     * Activity Action: Show settings for selecting the network operator.
     * <p>
     * In some cases, a matching Activity may not exist, so ensure you
     * safeguard against this.
     * <p>
     * Input: Nothing.
     * <p>
     * Output: Nothing.
     */
    @SdkConstant(SdkConstantType.ACTIVITY_INTENT_ACTION)
    public static final String ACTION_NETWORK_OPERATOR_SETTINGS =
            "android.settings.NETWORK_OPERATOR_SETTINGS";

    /**
     * Activity Action: Show settings for selection of 2G/3G.
     * <p>
     * In some cases, a matching Activity may not exist, so ensure you
     * safeguard against this.
     * <p>
     * Input: Nothing.
     * <p>
     * Output: Nothing.
     */
    @SdkConstant(SdkConstantType.ACTIVITY_INTENT_ACTION)
    public static final String ACTION_DATA_ROAMING_SETTINGS =
            "android.settings.DATA_ROAMING_SETTINGS";

    /**
     * Activity Action: Show settings for internal storage.
     * <p>
     * In some cases, a matching Activity may not exist, so ensure you
     * safeguard against this.
     * <p>
     * Input: Nothing.
     * <p>
     * Output: Nothing.
     */
    @SdkConstant(SdkConstantType.ACTIVITY_INTENT_ACTION)
    public static final String ACTION_INTERNAL_STORAGE_SETTINGS =
            "android.settings.INTERNAL_STORAGE_SETTINGS";
    /**
     * Activity Action: Show settings for memory card storage.
     * <p>
     * In some cases, a matching Activity may not exist, so ensure you
     * safeguard against this.
     * <p>
     * Input: Nothing.
     * <p>
     * Output: Nothing.
     */
    @SdkConstant(SdkConstantType.ACTIVITY_INTENT_ACTION)
    public static final String ACTION_MEMORY_CARD_SETTINGS =
            "android.settings.MEMORY_CARD_SETTINGS";

    /**
     * Activity Action: Show settings for global search.
     * <p>
     * In some cases, a matching Activity may not exist, so ensure you
     * safeguard against this.
     * <p>
     * Input: Nothing.
     * <p>
     * Output: Nothing
     */
    @SdkConstant(SdkConstantType.ACTIVITY_INTENT_ACTION)
    public static final String ACTION_SEARCH_SETTINGS =
        "android.search.action.SEARCH_SETTINGS";

    /**
     * Activity Action: Show general device information settings (serial
     * number, software version, phone number, etc.).
     * <p>
     * In some cases, a matching Activity may not exist, so ensure you
     * safeguard against this.
     * <p>
     * Input: Nothing.
     * <p>
     * Output: Nothing
     */
    @SdkConstant(SdkConstantType.ACTIVITY_INTENT_ACTION)
    public static final String ACTION_DEVICE_INFO_SETTINGS =
        "android.settings.DEVICE_INFO_SETTINGS";

    /**
     * Activity Action: Show NFC settings.
     * <p>
     * This shows UI that allows NFC to be turned on or off.
     * <p>
     * In some cases, a matching Activity may not exist, so ensure you
     * safeguard against this.
     * <p>
     * Input: Nothing.
     * <p>
     * Output: Nothing
     * @see android.nfc.NfcAdapter#isEnabled()
     */
    @SdkConstant(SdkConstantType.ACTIVITY_INTENT_ACTION)
    public static final String ACTION_NFC_SETTINGS = "android.settings.NFC_SETTINGS";

    /**
     * Activity Action: Show NFC Sharing settings.
     * <p>
     * This shows UI that allows NDEF Push (Android Beam) to be turned on or
     * off.
     * <p>
     * In some cases, a matching Activity may not exist, so ensure you
     * safeguard against this.
     * <p>
     * Input: Nothing.
     * <p>
     * Output: Nothing
     * @see android.nfc.NfcAdapter#isNdefPushEnabled()
     */
    @SdkConstant(SdkConstantType.ACTIVITY_INTENT_ACTION)
    public static final String ACTION_NFCSHARING_SETTINGS =
        "android.settings.NFCSHARING_SETTINGS";

    /**
     * Activity Action: Show NFC Tap & Pay settings
     * <p>
     * This shows UI that allows the user to configure Tap&Pay
     * settings.
     * <p>
     * In some cases, a matching Activity may not exist, so ensure you
     * safeguard against this.
     * <p>
     * Input: Nothing.
     * <p>
     * Output: Nothing
     */
    @SdkConstant(SdkConstantType.ACTIVITY_INTENT_ACTION)
    public static final String ACTION_NFC_PAYMENT_SETTINGS =
        "android.settings.NFC_PAYMENT_SETTINGS";

    /**
     * Activity Action: Show Daydream settings.
     * <p>
     * In some cases, a matching Activity may not exist, so ensure you
     * safeguard against this.
     * <p>
     * Input: Nothing.
     * <p>
     * Output: Nothing.
     * @see android.service.dreams.DreamService
     */
    @SdkConstant(SdkConstantType.ACTIVITY_INTENT_ACTION)
    public static final String ACTION_DREAM_SETTINGS = "android.settings.DREAM_SETTINGS";

    /**
     * Activity Action: Show Notification listener settings.
     * <p>
     * In some cases, a matching Activity may not exist, so ensure you
     * safeguard against this.
     * <p>
     * Input: Nothing.
     * <p>
     * Output: Nothing.
     * @see android.service.notification.NotificationListenerService
     */
    @SdkConstant(SdkConstantType.ACTIVITY_INTENT_ACTION)
    public static final String ACTION_NOTIFICATION_LISTENER_SETTINGS
            = "android.settings.ACTION_NOTIFICATION_LISTENER_SETTINGS";

    /**
     * @hide
     */
    @SdkConstant(SdkConstantType.ACTIVITY_INTENT_ACTION)
    public static final String ACTION_CONDITION_PROVIDER_SETTINGS
            = "android.settings.ACTION_CONDITION_PROVIDER_SETTINGS";

    /**
     * Activity Action: Show settings for video captioning.
     * <p>
     * In some cases, a matching Activity may not exist, so ensure you safeguard
     * against this.
     * <p>
     * Input: Nothing.
     * <p>
     * Output: Nothing.
     */
    @SdkConstant(SdkConstantType.ACTIVITY_INTENT_ACTION)
    public static final String ACTION_CAPTIONING_SETTINGS = "android.settings.CAPTIONING_SETTINGS";

    /**
     * Activity Action: Show the top level print settings.
     * <p>
     * In some cases, a matching Activity may not exist, so ensure you
     * safeguard against this.
     * <p>
     * Input: Nothing.
     * <p>
     * Output: Nothing.
     */
    @SdkConstant(SdkConstantType.ACTIVITY_INTENT_ACTION)
    public static final String ACTION_PRINT_SETTINGS =
            "android.settings.ACTION_PRINT_SETTINGS";

    /**
     * Activity Action: Show Zen Mode configuration settings.
     *
     * @hide
     */
    @SdkConstant(SdkConstantType.ACTIVITY_INTENT_ACTION)
    public static final String ACTION_ZEN_MODE_SETTINGS = "android.settings.ZEN_MODE_SETTINGS";

    /**
     * Activity Action: Show the regulatory information screen for the device.
     * <p>
     * In some cases, a matching Activity may not exist, so ensure you safeguard
     * against this.
     * <p>
     * Input: Nothing.
     * <p>
     * Output: Nothing.
     */
    @SdkConstant(SdkConstantType.ACTIVITY_INTENT_ACTION)
    public static final String
            ACTION_SHOW_REGULATORY_INFO = "android.settings.SHOW_REGULATORY_INFO";

    /**
     * Activity Action: Show Device Name Settings.
     * <p>
     * In some cases, a matching Activity may not exist, so ensure you safeguard
     * against this.
     *
     * @hide
     */
    @SdkConstant(SdkConstantType.ACTIVITY_INTENT_ACTION)
    public static final String DEVICE_NAME_SETTINGS = "android.settings.DEVICE_NAME";

    /**
     * Activity Action: Show pairing settings.
     * <p>
     * In some cases, a matching Activity may not exist, so ensure you safeguard
     * against this.
     *
     * @hide
     */
    @SdkConstant(SdkConstantType.ACTIVITY_INTENT_ACTION)
    public static final String ACTION_PAIRING_SETTINGS = "android.settings.PAIRING_SETTINGS";

    /**
     * Activity Action: Show battery saver settings.
     * <p>
     * In some cases, a matching Activity may not exist, so ensure you safeguard
     * against this.
     */
    @SdkConstant(SdkConstantType.ACTIVITY_INTENT_ACTION)
    public static final String ACTION_BATTERY_SAVER_SETTINGS
            = "android.settings.BATTERY_SAVER_SETTINGS";

    /**
     * Activity Action: Show Home selection settings. If there are multiple activities
     * that can satisfy the {@link Intent#CATEGORY_HOME} intent, this screen allows you
     * to pick your preferred activity.
     */
    @SdkConstant(SdkConstantType.ACTIVITY_INTENT_ACTION)
    public static final String ACTION_HOME_SETTINGS
            = "android.settings.HOME_SETTINGS";

    /**
     * Activity Action: Show notification settings.
     *
     * @hide
     */
    @SdkConstant(SdkConstantType.ACTIVITY_INTENT_ACTION)
    public static final String ACTION_NOTIFICATION_SETTINGS
            = "android.settings.NOTIFICATION_SETTINGS";

    /**
     * Activity Action: Show notification settings for a single app.
     *
     * @hide
     */
    @SdkConstant(SdkConstantType.ACTIVITY_INTENT_ACTION)
    public static final String ACTION_APP_NOTIFICATION_SETTINGS
            = "android.settings.APP_NOTIFICATION_SETTINGS";

    /**
     * Activity Action: Show notification redaction settings.
     *
     * @hide
     */
    @SdkConstant(SdkConstantType.ACTIVITY_INTENT_ACTION)
    public static final String ACTION_APP_NOTIFICATION_REDACTION
            = "android.settings.ACTION_APP_NOTIFICATION_REDACTION";

    /** @hide */ public static final String EXTRA_APP_UID = "app_uid";
    /** @hide */ public static final String EXTRA_APP_PACKAGE = "app_package";

    // End of Intent actions for Settings

    /**
     * @hide - Private call() method on SettingsProvider to read from 'system' table.
     */
    public static final String CALL_METHOD_GET_SYSTEM = "GET_system";

    /**
     * @hide - Private call() method on SettingsProvider to read from 'secure' table.
     */
    public static final String CALL_METHOD_GET_SECURE = "GET_secure";

    /**
     * @hide - Private call() method on SettingsProvider to read from 'global' table.
     */
    public static final String CALL_METHOD_GET_GLOBAL = "GET_global";

    /**
     * @hide - User handle argument extra to the fast-path call()-based requests
     */
    public static final String CALL_METHOD_USER_KEY = "_user";

    /** @hide - Private call() method to write to 'system' table */
    public static final String CALL_METHOD_PUT_SYSTEM = "PUT_system";

    /** @hide - Private call() method to write to 'secure' table */
    public static final String CALL_METHOD_PUT_SECURE = "PUT_secure";

    /** @hide - Private call() method to write to 'global' table */
    public static final String CALL_METHOD_PUT_GLOBAL= "PUT_global";

    /**
     * Activity Extra: Limit available options in launched activity based on the given authority.
     * <p>
     * This can be passed as an extra field in an Activity Intent with one or more syncable content
     * provider's authorities as a String[]. This field is used by some intents to alter the
     * behavior of the called activity.
     * <p>
     * Example: The {@link #ACTION_ADD_ACCOUNT} intent restricts the account types available based
     * on the authority given.
     */
    public static final String EXTRA_AUTHORITIES = "authorities";

    /**
     * Activity Extra: Limit available options in launched activity based on the given account
     * types.
     * <p>
     * This can be passed as an extra field in an Activity Intent with one or more account types
     * as a String[]. This field is used by some intents to alter the behavior of the called
     * activity.
     * <p>
     * Example: The {@link #ACTION_ADD_ACCOUNT} intent restricts the account types to the specified
     * list.
     */
    public static final String EXTRA_ACCOUNT_TYPES = "account_types";

    public static final String EXTRA_INPUT_METHOD_ID = "input_method_id";

    /**
     * Activity Extra: The device identifier to act upon.
     * <p>
     * This can be passed as an extra field in an Activity Intent with a single
     * InputDeviceIdentifier. This field is used by some activities to jump straight into the
     * settings for the given device.
     * <p>
     * Example: The {@link #ACTION_INPUT_METHOD_SETTINGS} intent opens the keyboard layout
     * dialog for the given device.
     * @hide
     */
    public static final String EXTRA_INPUT_DEVICE_IDENTIFIER = "input_device_identifier";

    /**
     * @hide
     * Activity Extra: Enable or disable Airplane Mode.
     * <p>
     * This can be passed as an extra field to the {@link #ACTION_VOICE_CONTROL_AIRPLANE_MODE}
     * intent as a boolean.
     */
    @SystemApi
    public static final String EXTRA_AIRPLANE_MODE_ENABLED = "airplane_mode_enabled";

    private static final String JID_RESOURCE_PREFIX = "android";

    public static final String AUTHORITY = "settings";

    private static final String TAG = "Settings";
    private static final boolean LOCAL_LOGV = false;

    // Lock ensures that when enabling/disabling the master location switch, we don't end up
    // with a partial enable/disable state in multi-threaded situations.
    private static final Object mLocationSettingsLock = new Object();

    public static class SettingNotFoundException extends AndroidException {
        public SettingNotFoundException(String msg) {
            super(msg);
        }
    }

    /**
     * Common base for tables of name/value settings.
     */
    public static class NameValueTable implements BaseColumns {
        public static final String NAME = "name";
        public static final String VALUE = "value";

        protected static boolean putString(ContentResolver resolver, Uri uri,
                String name, String value) {
            // The database will take care of replacing duplicates.
            try {
                ContentValues values = new ContentValues();
                values.put(NAME, name);
                values.put(VALUE, value);
                resolver.insert(uri, values);
                return true;
            } catch (SQLException e) {
                Log.w(TAG, "Can't set key " + name + " in " + uri, e);
                return false;
            }
        }

        public static Uri getUriFor(Uri uri, String name) {
            return Uri.withAppendedPath(uri, name);
        }
    }

    // Thread-safe.
    private static class NameValueCache {
        private final String mVersionSystemProperty;
        private final Uri mUri;

        private static final String[] SELECT_VALUE =
            new String[] { Settings.NameValueTable.VALUE };
        private static final String NAME_EQ_PLACEHOLDER = "name=?";

        // Must synchronize on 'this' to access mValues and mValuesVersion.
        private final HashMap<String, String> mValues = new HashMap<String, String>();
        private long mValuesVersion = 0;

        // Initially null; set lazily and held forever.  Synchronized on 'this'.
        private IContentProvider mContentProvider = null;

        // The method we'll call (or null, to not use) on the provider
        // for the fast path of retrieving settings.
        private final String mCallGetCommand;
        private final String mCallSetCommand;

        public NameValueCache(String versionSystemProperty, Uri uri,
                String getCommand, String setCommand) {
            mVersionSystemProperty = versionSystemProperty;
            mUri = uri;
            mCallGetCommand = getCommand;
            mCallSetCommand = setCommand;
        }

        private IContentProvider lazyGetProvider(ContentResolver cr) {
            IContentProvider cp = null;
            synchronized (this) {
                cp = mContentProvider;
                if (cp == null) {
                    cp = mContentProvider = cr.acquireProvider(mUri.getAuthority());
                }
            }
            return cp;
        }

        public boolean putStringForUser(ContentResolver cr, String name, String value,
                final int userHandle) {
            try {
                Bundle arg = new Bundle();
                arg.putString(Settings.NameValueTable.VALUE, value);
                arg.putInt(CALL_METHOD_USER_KEY, userHandle);
                IContentProvider cp = lazyGetProvider(cr);
                cp.call(cr.getPackageName(), mCallSetCommand, name, arg);
            } catch (RemoteException e) {
                Log.w(TAG, "Can't set key " + name + " in " + mUri, e);
                return false;
            }
            return true;
        }

        public String getStringForUser(ContentResolver cr, String name, final int userHandle) {
            final boolean isSelf = (userHandle == UserHandle.myUserId());
            if (isSelf) {
                long newValuesVersion = SystemProperties.getLong(mVersionSystemProperty, 0);

                // Our own user's settings data uses a client-side cache
                synchronized (this) {
                    if (mValuesVersion != newValuesVersion) {
                        if (LOCAL_LOGV || false) {
                            Log.v(TAG, "invalidate [" + mUri.getLastPathSegment() + "]: current "
                                    + newValuesVersion + " != cached " + mValuesVersion);
                        }

                        mValues.clear();
                        mValuesVersion = newValuesVersion;
                    }

                    if (mValues.containsKey(name)) {
                        return mValues.get(name);  // Could be null, that's OK -- negative caching
                    }
                }
            } else {
                if (LOCAL_LOGV) Log.v(TAG, "get setting for user " + userHandle
                        + " by user " + UserHandle.myUserId() + " so skipping cache");
            }

            IContentProvider cp = lazyGetProvider(cr);

            // Try the fast path first, not using query().  If this
            // fails (alternate Settings provider that doesn't support
            // this interface?) then we fall back to the query/table
            // interface.
            if (mCallGetCommand != null) {
                try {
                    Bundle args = null;
                    if (!isSelf) {
                        args = new Bundle();
                        args.putInt(CALL_METHOD_USER_KEY, userHandle);
                    }
                    Bundle b = cp.call(cr.getPackageName(), mCallGetCommand, name, args);
                    if (b != null) {
                        String value = b.getPairValue();
                        // Don't update our cache for reads of other users' data
                        if (isSelf) {
                            synchronized (this) {
                                mValues.put(name, value);
                            }
                        } else {
                            if (LOCAL_LOGV) Log.i(TAG, "call-query of user " + userHandle
                                    + " by " + UserHandle.myUserId()
                                    + " so not updating cache");
                        }
                        return value;
                    }
                    // If the response Bundle is null, we fall through
                    // to the query interface below.
                } catch (RemoteException e) {
                    // Not supported by the remote side?  Fall through
                    // to query().
                }
            }

            Cursor c = null;
            try {
                c = cp.query(cr.getPackageName(), mUri, SELECT_VALUE, NAME_EQ_PLACEHOLDER,
                             new String[]{name}, null, null);
                if (c == null) {
                    Log.w(TAG, "Can't get key " + name + " from " + mUri);
                    return null;
                }

                String value = c.moveToNext() ? c.getString(0) : null;
                synchronized (this) {
                    mValues.put(name, value);
                }
                if (LOCAL_LOGV) {
                    Log.v(TAG, "cache miss [" + mUri.getLastPathSegment() + "]: " +
                            name + " = " + (value == null ? "(null)" : value));
                }
                return value;
            } catch (RemoteException e) {
                Log.w(TAG, "Can't get key " + name + " from " + mUri, e);
                return null;  // Return null, but don't cache it.
            } finally {
                if (c != null) c.close();
            }
        }
    }

    /**
     * System settings, containing miscellaneous system preferences.  This
     * table holds simple name/value pairs.  There are convenience
     * functions for accessing individual settings entries.
     */
    public static final class System extends NameValueTable {
        public static final String SYS_PROP_SETTING_VERSION = "sys.settings_system_version";

        /**
         * The content:// style URL for this table
         */
        public static final Uri CONTENT_URI =
            Uri.parse("content://" + AUTHORITY + "/system");

        private static final NameValueCache sNameValueCache = new NameValueCache(
                SYS_PROP_SETTING_VERSION,
                CONTENT_URI,
                CALL_METHOD_GET_SYSTEM,
                CALL_METHOD_PUT_SYSTEM);

        private static final HashSet<String> MOVED_TO_SECURE;
        static {
            MOVED_TO_SECURE = new HashSet<String>(30);
            MOVED_TO_SECURE.add(Secure.ANDROID_ID);
            MOVED_TO_SECURE.add(Secure.HTTP_PROXY);
            MOVED_TO_SECURE.add(Secure.LOCATION_PROVIDERS_ALLOWED);
            MOVED_TO_SECURE.add(Secure.LOCK_BIOMETRIC_WEAK_FLAGS);
            MOVED_TO_SECURE.add(Secure.LOCK_PATTERN_ENABLED);
            MOVED_TO_SECURE.add(Secure.LOCK_PATTERN_VISIBLE);
            MOVED_TO_SECURE.add(Secure.LOCK_PATTERN_TACTILE_FEEDBACK_ENABLED);
            MOVED_TO_SECURE.add(Secure.LOGGING_ID);
            MOVED_TO_SECURE.add(Secure.PARENTAL_CONTROL_ENABLED);
            MOVED_TO_SECURE.add(Secure.PARENTAL_CONTROL_LAST_UPDATE);
            MOVED_TO_SECURE.add(Secure.PARENTAL_CONTROL_REDIRECT_URL);
            MOVED_TO_SECURE.add(Secure.SETTINGS_CLASSNAME);
            MOVED_TO_SECURE.add(Secure.USE_GOOGLE_MAIL);
            MOVED_TO_SECURE.add(Secure.WIFI_NETWORKS_AVAILABLE_NOTIFICATION_ON);
            MOVED_TO_SECURE.add(Secure.WIFI_NETWORKS_AVAILABLE_REPEAT_DELAY);
            MOVED_TO_SECURE.add(Secure.WIFI_NUM_OPEN_NETWORKS_KEPT);
            MOVED_TO_SECURE.add(Secure.WIFI_ON);
            MOVED_TO_SECURE.add(Secure.WIFI_WATCHDOG_ACCEPTABLE_PACKET_LOSS_PERCENTAGE);
            MOVED_TO_SECURE.add(Secure.WIFI_WATCHDOG_AP_COUNT);
            MOVED_TO_SECURE.add(Secure.WIFI_WATCHDOG_BACKGROUND_CHECK_DELAY_MS);
            MOVED_TO_SECURE.add(Secure.WIFI_WATCHDOG_BACKGROUND_CHECK_ENABLED);
            MOVED_TO_SECURE.add(Secure.WIFI_WATCHDOG_BACKGROUND_CHECK_TIMEOUT_MS);
            MOVED_TO_SECURE.add(Secure.WIFI_WATCHDOG_INITIAL_IGNORED_PING_COUNT);
            MOVED_TO_SECURE.add(Secure.WIFI_WATCHDOG_MAX_AP_CHECKS);
            MOVED_TO_SECURE.add(Secure.WIFI_WATCHDOG_ON);
            MOVED_TO_SECURE.add(Secure.WIFI_WATCHDOG_PING_COUNT);
            MOVED_TO_SECURE.add(Secure.WIFI_WATCHDOG_PING_DELAY_MS);
            MOVED_TO_SECURE.add(Secure.WIFI_WATCHDOG_PING_TIMEOUT_MS);

            // At one time in System, then Global, but now back in Secure
            MOVED_TO_SECURE.add(Secure.INSTALL_NON_MARKET_APPS);

            /* CM12 CHANGES */
            MOVED_TO_SECURE.add(Secure.QS_TILES);
            MOVED_TO_SECURE.add(Secure.QS_USE_MAIN_TILES);
            MOVED_TO_SECURE.add(Secure.QS_SHOW_BRIGHTNESS_SLIDER);
            for (String s : Secure.NAVIGATION_RING_TARGETS) {
                MOVED_TO_SECURE.add(s);
            }
        }

        private static final HashSet<String> MOVED_TO_GLOBAL;
        private static final HashSet<String> MOVED_TO_SECURE_THEN_GLOBAL;
        static {
            MOVED_TO_GLOBAL = new HashSet<String>();
            MOVED_TO_SECURE_THEN_GLOBAL = new HashSet<String>();

            // these were originally in system but migrated to secure in the past,
            // so are duplicated in the Secure.* namespace
            MOVED_TO_SECURE_THEN_GLOBAL.add(Global.ADB_ENABLED);
            MOVED_TO_SECURE_THEN_GLOBAL.add(Global.BLUETOOTH_ON);
            MOVED_TO_SECURE_THEN_GLOBAL.add(Global.DATA_ROAMING);
            MOVED_TO_SECURE_THEN_GLOBAL.add(Global.DEVICE_PROVISIONED);
            MOVED_TO_SECURE_THEN_GLOBAL.add(Global.USB_MASS_STORAGE_ENABLED);
            MOVED_TO_SECURE_THEN_GLOBAL.add(Global.HTTP_PROXY);

            // these are moving directly from system to global
            MOVED_TO_GLOBAL.add(Settings.Global.AIRPLANE_MODE_ON);
            MOVED_TO_GLOBAL.add(Settings.Global.AIRPLANE_MODE_RADIOS);
            MOVED_TO_GLOBAL.add(Settings.Global.AIRPLANE_MODE_TOGGLEABLE_RADIOS);
            MOVED_TO_GLOBAL.add(Settings.Global.AUTO_TIME);
            MOVED_TO_GLOBAL.add(Settings.Global.AUTO_TIME_ZONE);
            MOVED_TO_GLOBAL.add(Settings.Global.CAR_DOCK_SOUND);
            MOVED_TO_GLOBAL.add(Settings.Global.CAR_UNDOCK_SOUND);
            MOVED_TO_GLOBAL.add(Settings.Global.DESK_DOCK_SOUND);
            MOVED_TO_GLOBAL.add(Settings.Global.DESK_UNDOCK_SOUND);
            MOVED_TO_GLOBAL.add(Settings.Global.DOCK_SOUNDS_ENABLED);
            MOVED_TO_GLOBAL.add(Settings.Global.LOCK_SOUND);
            MOVED_TO_GLOBAL.add(Settings.Global.UNLOCK_SOUND);
            MOVED_TO_GLOBAL.add(Settings.Global.LOW_BATTERY_SOUND);
            MOVED_TO_GLOBAL.add(Settings.Global.POWER_SOUNDS_ENABLED);
            MOVED_TO_GLOBAL.add(Settings.Global.STAY_ON_WHILE_PLUGGED_IN);
            MOVED_TO_GLOBAL.add(Settings.Global.WIFI_SLEEP_POLICY);
            MOVED_TO_GLOBAL.add(Settings.Global.MODE_RINGER);
            MOVED_TO_GLOBAL.add(Settings.Global.WINDOW_ANIMATION_SCALE);
            MOVED_TO_GLOBAL.add(Settings.Global.TRANSITION_ANIMATION_SCALE);
            MOVED_TO_GLOBAL.add(Settings.Global.ANIMATOR_DURATION_SCALE);
            MOVED_TO_GLOBAL.add(Settings.Global.FANCY_IME_ANIMATIONS);
            MOVED_TO_GLOBAL.add(Settings.Global.COMPATIBILITY_MODE);
            MOVED_TO_GLOBAL.add(Settings.Global.EMERGENCY_TONE);
            MOVED_TO_GLOBAL.add(Settings.Global.CALL_AUTO_RETRY);
            MOVED_TO_GLOBAL.add(Settings.Global.DEBUG_APP);
            MOVED_TO_GLOBAL.add(Settings.Global.WAIT_FOR_DEBUGGER);
            MOVED_TO_GLOBAL.add(Settings.Global.SHOW_PROCESSES);
            MOVED_TO_GLOBAL.add(Settings.Global.ALWAYS_FINISH_ACTIVITIES);
            MOVED_TO_GLOBAL.add(Settings.Global.TZINFO_UPDATE_CONTENT_URL);
            MOVED_TO_GLOBAL.add(Settings.Global.TZINFO_UPDATE_METADATA_URL);
            MOVED_TO_GLOBAL.add(Settings.Global.SELINUX_UPDATE_CONTENT_URL);
            MOVED_TO_GLOBAL.add(Settings.Global.SELINUX_UPDATE_METADATA_URL);
            MOVED_TO_GLOBAL.add(Settings.Global.SMS_SHORT_CODES_UPDATE_CONTENT_URL);
            MOVED_TO_GLOBAL.add(Settings.Global.SMS_SHORT_CODES_UPDATE_METADATA_URL);
            MOVED_TO_GLOBAL.add(Settings.Global.CERT_PIN_UPDATE_CONTENT_URL);
            MOVED_TO_GLOBAL.add(Settings.Global.CERT_PIN_UPDATE_METADATA_URL);
        }

        /**
         * Put a delimited list as a string
         * @param resolver to access the database with
         * @param name to store
         * @param delimiter to split
         * @param list to join and store
         * @hide
         */
        public static void putListAsDelimitedString(ContentResolver resolver, String name,
                                                    String delimiter, List<String> list) {
            String store = TextUtils.join(delimiter, list);
            putString(resolver, name, store);
        }

        /**
         * Get a delimited string returned as a list
         * @param resolver to access the database with
         * @param name to store
         * @param delimiter to split the list with
         * @return list of strings for a specific Settings.Secure item
         * @hide
         */
        public static List<String> getDelimitedStringAsList(ContentResolver resolver, String name,
                                                            String delimiter) {
            String baseString = getString(resolver, name);
            List<String> list = new ArrayList<String>();
            if (!TextUtils.isEmpty(baseString)) {
                final String[] array = TextUtils.split(baseString, Pattern.quote(delimiter));
                for (String item : array) {
                    if (TextUtils.isEmpty(item)) {
                        continue;
                    }
                    list.add(item);
                }
            }
            return list;
        }

        /** @hide */
        public static void getMovedKeys(HashSet<String> outKeySet) {
            outKeySet.addAll(MOVED_TO_GLOBAL);
            outKeySet.addAll(MOVED_TO_SECURE_THEN_GLOBAL);
        }

        /** @hide */
        public static void getNonLegacyMovedKeys(HashSet<String> outKeySet) {
            outKeySet.addAll(MOVED_TO_GLOBAL);
        }

        /**
         * Look up a name in the database.
         * @param resolver to access the database with
         * @param name to look up in the table
         * @return the corresponding value, or null if not present
         */
        public static String getString(ContentResolver resolver, String name) {
            return getStringForUser(resolver, name, UserHandle.myUserId());
        }

        /** @hide */
        public static String getStringForUser(ContentResolver resolver, String name,
                int userHandle) {
            if (MOVED_TO_SECURE.contains(name)) {
                Log.w(TAG, "Setting " + name + " has moved from android.provider.Settings.System"
                        + " to android.provider.Settings.Secure, returning read-only value.");
                return Secure.getStringForUser(resolver, name, userHandle);
            }
            if (MOVED_TO_GLOBAL.contains(name) || MOVED_TO_SECURE_THEN_GLOBAL.contains(name)) {
                Log.w(TAG, "Setting " + name + " has moved from android.provider.Settings.System"
                        + " to android.provider.Settings.Global, returning read-only value.");
                return Global.getStringForUser(resolver, name, userHandle);
            }
            return sNameValueCache.getStringForUser(resolver, name, userHandle);
        }

        /**
         * Store a name/value pair into the database.
         * @param resolver to access the database with
         * @param name to store
         * @param value to associate with the name
         * @return true if the value was set, false on database errors
         */
        public static boolean putString(ContentResolver resolver, String name, String value) {
            return putStringForUser(resolver, name, value, UserHandle.myUserId());
        }

        /** @hide */
        public static boolean putStringForUser(ContentResolver resolver, String name, String value,
                int userHandle) {
            if (MOVED_TO_SECURE.contains(name)) {
                Log.w(TAG, "Setting " + name + " has moved from android.provider.Settings.System"
                        + " to android.provider.Settings.Secure, value is unchanged.");
                return false;
            }
            if (MOVED_TO_GLOBAL.contains(name) || MOVED_TO_SECURE_THEN_GLOBAL.contains(name)) {
                Log.w(TAG, "Setting " + name + " has moved from android.provider.Settings.System"
                        + " to android.provider.Settings.Global, value is unchanged.");
                return false;
            }
            return sNameValueCache.putStringForUser(resolver, name, value, userHandle);
        }

        /**
         * Construct the content URI for a particular name/value pair,
         * useful for monitoring changes with a ContentObserver.
         * @param name to look up in the table
         * @return the corresponding content URI, or null if not present
         */
        public static Uri getUriFor(String name) {
            if (MOVED_TO_SECURE.contains(name)) {
                Log.w(TAG, "Setting " + name + " has moved from android.provider.Settings.System"
                    + " to android.provider.Settings.Secure, returning Secure URI.");
                return Secure.getUriFor(Secure.CONTENT_URI, name);
            }
            if (MOVED_TO_GLOBAL.contains(name) || MOVED_TO_SECURE_THEN_GLOBAL.contains(name)) {
                Log.w(TAG, "Setting " + name + " has moved from android.provider.Settings.System"
                        + " to android.provider.Settings.Global, returning read-only global URI.");
                return Global.getUriFor(Global.CONTENT_URI, name);
            }
            return getUriFor(CONTENT_URI, name);
        }

        /**
         * Convenience function for retrieving a single system settings value
         * as an integer.  Note that internally setting values are always
         * stored as strings; this function converts the string to an integer
         * for you.  The default value will be returned if the setting is
         * not defined or not an integer.
         *
         * @param cr The ContentResolver to access.
         * @param name The name of the setting to retrieve.
         * @param def Value to return if the setting is not defined.
         *
         * @return The setting's current value, or 'def' if it is not defined
         * or not a valid integer.
         */
        public static int getInt(ContentResolver cr, String name, int def) {
            return getIntForUser(cr, name, def, UserHandle.myUserId());
        }

        /** @hide */
        public static int getIntForUser(ContentResolver cr, String name, int def, int userHandle) {
            String v = getStringForUser(cr, name, userHandle);
            try {
                return v != null ? Integer.parseInt(v) : def;
            } catch (NumberFormatException e) {
                return def;
            }
        }

        /**
         * Convenience function for retrieving a single system settings value
         * as an integer.  Note that internally setting values are always
         * stored as strings; this function converts the string to an integer
         * for you.
         * <p>
         * This version does not take a default value.  If the setting has not
         * been set, or the string value is not a number,
         * it throws {@link SettingNotFoundException}.
         *
         * @param cr The ContentResolver to access.
         * @param name The name of the setting to retrieve.
         *
         * @throws SettingNotFoundException Thrown if a setting by the given
         * name can't be found or the setting value is not an integer.
         *
         * @return The setting's current value.
         */
        public static int getInt(ContentResolver cr, String name)
                throws SettingNotFoundException {
            return getIntForUser(cr, name, UserHandle.myUserId());
        }

        /** @hide */
        public static int getIntForUser(ContentResolver cr, String name, int userHandle)
                throws SettingNotFoundException {
            String v = getStringForUser(cr, name, userHandle);
            try {
                return Integer.parseInt(v);
            } catch (NumberFormatException e) {
                throw new SettingNotFoundException(name);
            }
        }

        /**
         * Convenience function for updating a single settings value as an
         * integer. This will either create a new entry in the table if the
         * given name does not exist, or modify the value of the existing row
         * with that name.  Note that internally setting values are always
         * stored as strings, so this function converts the given value to a
         * string before storing it.
         *
         * @param cr The ContentResolver to access.
         * @param name The name of the setting to modify.
         * @param value The new value for the setting.
         * @return true if the value was set, false on database errors
         */
        public static boolean putInt(ContentResolver cr, String name, int value) {
            return putIntForUser(cr, name, value, UserHandle.myUserId());
        }

        /** @hide */
        public static boolean putIntForUser(ContentResolver cr, String name, int value,
                int userHandle) {
            return putStringForUser(cr, name, Integer.toString(value), userHandle);
        }

        /**
         * Convenience function for retrieving a single system settings value
         * as a {@code long}.  Note that internally setting values are always
         * stored as strings; this function converts the string to a {@code long}
         * for you.  The default value will be returned if the setting is
         * not defined or not a {@code long}.
         *
         * @param cr The ContentResolver to access.
         * @param name The name of the setting to retrieve.
         * @param def Value to return if the setting is not defined.
         *
         * @return The setting's current value, or 'def' if it is not defined
         * or not a valid {@code long}.
         */
        public static long getLong(ContentResolver cr, String name, long def) {
            return getLongForUser(cr, name, def, UserHandle.myUserId());
        }

        /** @hide */
        public static long getLongForUser(ContentResolver cr, String name, long def,
                int userHandle) {
            String valString = getStringForUser(cr, name, userHandle);
            long value;
            try {
                value = valString != null ? Long.parseLong(valString) : def;
            } catch (NumberFormatException e) {
                value = def;
            }
            return value;
        }

        /**
         * Convenience function for retrieving a single system settings value
         * as a {@code long}.  Note that internally setting values are always
         * stored as strings; this function converts the string to a {@code long}
         * for you.
         * <p>
         * This version does not take a default value.  If the setting has not
         * been set, or the string value is not a number,
         * it throws {@link SettingNotFoundException}.
         *
         * @param cr The ContentResolver to access.
         * @param name The name of the setting to retrieve.
         *
         * @return The setting's current value.
         * @throws SettingNotFoundException Thrown if a setting by the given
         * name can't be found or the setting value is not an integer.
         */
        public static long getLong(ContentResolver cr, String name)
                throws SettingNotFoundException {
            return getLongForUser(cr, name, UserHandle.myUserId());
        }

        /** @hide */
        public static long getLongForUser(ContentResolver cr, String name, int userHandle)
                throws SettingNotFoundException {
            String valString = getStringForUser(cr, name, userHandle);
            try {
                return Long.parseLong(valString);
            } catch (NumberFormatException e) {
                throw new SettingNotFoundException(name);
            }
        }

        /**
         * Convenience function for updating a single settings value as a long
         * integer. This will either create a new entry in the table if the
         * given name does not exist, or modify the value of the existing row
         * with that name.  Note that internally setting values are always
         * stored as strings, so this function converts the given value to a
         * string before storing it.
         *
         * @param cr The ContentResolver to access.
         * @param name The name of the setting to modify.
         * @param value The new value for the setting.
         * @return true if the value was set, false on database errors
         */
        public static boolean putLong(ContentResolver cr, String name, long value) {
            return putLongForUser(cr, name, value, UserHandle.myUserId());
        }

        /** @hide */
        public static boolean putLongForUser(ContentResolver cr, String name, long value,
                int userHandle) {
            return putStringForUser(cr, name, Long.toString(value), userHandle);
        }

        /**
         * Convenience function for retrieving a single system settings value
         * as a floating point number.  Note that internally setting values are
         * always stored as strings; this function converts the string to an
         * float for you. The default value will be returned if the setting
         * is not defined or not a valid float.
         *
         * @param cr The ContentResolver to access.
         * @param name The name of the setting to retrieve.
         * @param def Value to return if the setting is not defined.
         *
         * @return The setting's current value, or 'def' if it is not defined
         * or not a valid float.
         */
        public static float getFloat(ContentResolver cr, String name, float def) {
            return getFloatForUser(cr, name, def, UserHandle.myUserId());
        }

        /** @hide */
        public static float getFloatForUser(ContentResolver cr, String name, float def,
                int userHandle) {
            String v = getStringForUser(cr, name, userHandle);
            try {
                return v != null ? Float.parseFloat(v) : def;
            } catch (NumberFormatException e) {
                return def;
            }
        }

        /**
         * Convenience function for retrieving a single system settings value
         * as a float.  Note that internally setting values are always
         * stored as strings; this function converts the string to a float
         * for you.
         * <p>
         * This version does not take a default value.  If the setting has not
         * been set, or the string value is not a number,
         * it throws {@link SettingNotFoundException}.
         *
         * @param cr The ContentResolver to access.
         * @param name The name of the setting to retrieve.
         *
         * @throws SettingNotFoundException Thrown if a setting by the given
         * name can't be found or the setting value is not a float.
         *
         * @return The setting's current value.
         */
        public static float getFloat(ContentResolver cr, String name)
                throws SettingNotFoundException {
            return getFloatForUser(cr, name, UserHandle.myUserId());
        }

        /** @hide */
        public static float getFloatForUser(ContentResolver cr, String name, int userHandle)
                throws SettingNotFoundException {
            String v = getStringForUser(cr, name, userHandle);
            if (v == null) {
                throw new SettingNotFoundException(name);
            }
            try {
                return Float.parseFloat(v);
            } catch (NumberFormatException e) {
                throw new SettingNotFoundException(name);
            }
        }

        /**
         * Convenience function for updating a single settings value as a
         * floating point number. This will either create a new entry in the
         * table if the given name does not exist, or modify the value of the
         * existing row with that name.  Note that internally setting values
         * are always stored as strings, so this function converts the given
         * value to a string before storing it.
         *
         * @param cr The ContentResolver to access.
         * @param name The name of the setting to modify.
         * @param value The new value for the setting.
         * @return true if the value was set, false on database errors
         */
        public static boolean putFloat(ContentResolver cr, String name, float value) {
            return putFloatForUser(cr, name, value, UserHandle.myUserId());
        }

        /** @hide */
        public static boolean putFloatForUser(ContentResolver cr, String name, float value,
                int userHandle) {
            return putStringForUser(cr, name, Float.toString(value), userHandle);
        }

        /**
         * Convenience function to read all of the current
         * configuration-related settings into a
         * {@link Configuration} object.
         *
         * @param cr The ContentResolver to access.
         * @param outConfig Where to place the configuration settings.
         */
        public static void getConfiguration(ContentResolver cr, Configuration outConfig) {
            getConfigurationForUser(cr, outConfig, UserHandle.myUserId());
        }

        /** @hide */
        public static void getConfigurationForUser(ContentResolver cr, Configuration outConfig,
                int userHandle) {
            outConfig.fontScale = Settings.System.getFloatForUser(
                cr, FONT_SCALE, outConfig.fontScale, userHandle);
            if (outConfig.fontScale < 0) {
                outConfig.fontScale = 1;
            }
        }

        /**
         * @hide Erase the fields in the Configuration that should be applied
         * by the settings.
         */
        public static void clearConfiguration(Configuration inoutConfig) {
            inoutConfig.fontScale = 0;
        }

        /**
         * Convenience function to write a batch of configuration-related
         * settings from a {@link Configuration} object.
         *
         * @param cr The ContentResolver to access.
         * @param config The settings to write.
         * @return true if the values were set, false on database errors
         */
        public static boolean putConfiguration(ContentResolver cr, Configuration config) {
            return putConfigurationForUser(cr, config, UserHandle.myUserId());
        }

        /** @hide */
        public static boolean putConfigurationForUser(ContentResolver cr, Configuration config,
                int userHandle) {
            return Settings.System.putFloatForUser(cr, FONT_SCALE, config.fontScale, userHandle);
        }

        /** @hide */
        public static boolean hasInterestingConfigurationChanges(int changes) {
            return (changes&ActivityInfo.CONFIG_FONT_SCALE) != 0;
        }

        /** @deprecated - Do not use */
        @Deprecated
        public static boolean getShowGTalkServiceStatus(ContentResolver cr) {
            return getShowGTalkServiceStatusForUser(cr, UserHandle.myUserId());
        }

        /**
         * @hide
         * @deprecated - Do not use
         */
        public static boolean getShowGTalkServiceStatusForUser(ContentResolver cr,
                int userHandle) {
            return getIntForUser(cr, SHOW_GTALK_SERVICE_STATUS, 0, userHandle) != 0;
        }

        /** @deprecated - Do not use */
        @Deprecated
        public static void setShowGTalkServiceStatus(ContentResolver cr, boolean flag) {
            setShowGTalkServiceStatusForUser(cr, flag, UserHandle.myUserId());
        }

        /**
         * @hide
         * @deprecated - Do not use
         */
        @Deprecated
        public static void setShowGTalkServiceStatusForUser(ContentResolver cr, boolean flag,
                int userHandle) {
            putIntForUser(cr, SHOW_GTALK_SERVICE_STATUS, flag ? 1 : 0, userHandle);
        }

        /**
         * @deprecated Use {@link android.provider.Settings.Global#STAY_ON_WHILE_PLUGGED_IN} instead
         */
        @Deprecated
        public static final String STAY_ON_WHILE_PLUGGED_IN = Global.STAY_ON_WHILE_PLUGGED_IN;

        /**
         * What happens when the user presses the end call button if they're not
         * on a call.<br/>
         * <b>Values:</b><br/>
         * 0 - The end button does nothing.<br/>
         * 1 - The end button goes to the home screen.<br/>
         * 2 - The end button puts the device to sleep and locks the keyguard.<br/>
         * 3 - The end button goes to the home screen.  If the user is already on the
         * home screen, it puts the device to sleep.
         */
        public static final String END_BUTTON_BEHAVIOR = "end_button_behavior";

        /**
         * END_BUTTON_BEHAVIOR value for "go home".
         * @hide
         */
        public static final int END_BUTTON_BEHAVIOR_HOME = 0x1;

        /**
         * END_BUTTON_BEHAVIOR value for "go to sleep".
         * @hide
         */
        public static final int END_BUTTON_BEHAVIOR_SLEEP = 0x2;

        /**
         * END_BUTTON_BEHAVIOR default value.
         * @hide
         */
        public static final int END_BUTTON_BEHAVIOR_DEFAULT = END_BUTTON_BEHAVIOR_SLEEP;

        /**
         * Is advanced settings mode turned on. 0 == no, 1 == yes
         * @hide
         */
        public static final String ADVANCED_SETTINGS = "advanced_settings";

        /**
         * ADVANCED_SETTINGS default value.
         * @hide
         */
        public static final int ADVANCED_SETTINGS_DEFAULT = 0;

        /**
         * @deprecated Use {@link android.provider.Settings.Global#AIRPLANE_MODE_ON} instead
         */
        @Deprecated
        public static final String AIRPLANE_MODE_ON = Global.AIRPLANE_MODE_ON;

        /**
         * @deprecated Use {@link android.provider.Settings.Global#RADIO_BLUETOOTH} instead
         */
        @Deprecated
        public static final String RADIO_BLUETOOTH = Global.RADIO_BLUETOOTH;

        /**
         * @deprecated Use {@link android.provider.Settings.Global#RADIO_WIFI} instead
         */
        @Deprecated
        public static final String RADIO_WIFI = Global.RADIO_WIFI;

        /**
         * @deprecated Use {@link android.provider.Settings.Global#RADIO_WIMAX} instead
         * {@hide}
         */
        @Deprecated
        public static final String RADIO_WIMAX = Global.RADIO_WIMAX;

        /**
         * @deprecated Use {@link android.provider.Settings.Global#RADIO_CELL} instead
         */
        @Deprecated
        public static final String RADIO_CELL = Global.RADIO_CELL;

        /**
         * @deprecated Use {@link android.provider.Settings.Global#RADIO_NFC} instead
         */
        @Deprecated
        public static final String RADIO_NFC = Global.RADIO_NFC;

        /**
         * @deprecated Use {@link android.provider.Settings.Global#AIRPLANE_MODE_RADIOS} instead
         */
        @Deprecated
        public static final String AIRPLANE_MODE_RADIOS = Global.AIRPLANE_MODE_RADIOS;

        /**
         * @deprecated Use {@link android.provider.Settings.Global#AIRPLANE_MODE_TOGGLEABLE_RADIOS} instead
         *
         * {@hide}
         */
        @Deprecated
        public static final String AIRPLANE_MODE_TOGGLEABLE_RADIOS =
                Global.AIRPLANE_MODE_TOGGLEABLE_RADIOS;

        /**
         * @deprecated Use {@link android.provider.Settings.Global#WIFI_SLEEP_POLICY} instead
         */
        @Deprecated
        public static final String WIFI_SLEEP_POLICY = Global.WIFI_SLEEP_POLICY;

        /**
         * @deprecated Use {@link android.provider.Settings.Global#WIFI_SLEEP_POLICY_DEFAULT} instead
         */
        @Deprecated
        public static final int WIFI_SLEEP_POLICY_DEFAULT = Global.WIFI_SLEEP_POLICY_DEFAULT;

        /**
         * @deprecated Use {@link android.provider.Settings.Global#WIFI_SLEEP_POLICY_NEVER_WHILE_PLUGGED} instead
         */
        @Deprecated
        public static final int WIFI_SLEEP_POLICY_NEVER_WHILE_PLUGGED =
                Global.WIFI_SLEEP_POLICY_NEVER_WHILE_PLUGGED;

        /**
         * @deprecated Use {@link android.provider.Settings.Global#WIFI_SLEEP_POLICY_NEVER} instead
         */
        @Deprecated
        public static final int WIFI_SLEEP_POLICY_NEVER = Global.WIFI_SLEEP_POLICY_NEVER;

        /**
         * @deprecated Use {@link android.provider.Settings.Global#MODE_RINGER} instead
         */
        @Deprecated
        public static final String MODE_RINGER = Global.MODE_RINGER;

        /**
         * Whether to use static IP and other static network attributes.
         * <p>
         * Set to 1 for true and 0 for false.
         *
         * @deprecated Use {@link WifiManager} instead
         */
        @Deprecated
        public static final String WIFI_USE_STATIC_IP = "wifi_use_static_ip";

        /**
         * The static IP address.
         * <p>
         * Example: "192.168.1.51"
         *
         * @deprecated Use {@link WifiManager} instead
         */
        @Deprecated
        public static final String WIFI_STATIC_IP = "wifi_static_ip";

        /**
         * If using static IP, the gateway's IP address.
         * <p>
         * Example: "192.168.1.1"
         *
         * @deprecated Use {@link WifiManager} instead
         */
        @Deprecated
        public static final String WIFI_STATIC_GATEWAY = "wifi_static_gateway";

        /**
         * If using static IP, the net mask.
         * <p>
         * Example: "255.255.255.0"
         *
         * @deprecated Use {@link WifiManager} instead
         */
        @Deprecated
        public static final String WIFI_STATIC_NETMASK = "wifi_static_netmask";

        /**
         * If using static IP, the primary DNS's IP address.
         * <p>
         * Example: "192.168.1.1"
         *
         * @deprecated Use {@link WifiManager} instead
         */
        @Deprecated
        public static final String WIFI_STATIC_DNS1 = "wifi_static_dns1";

        /**
         * If using static IP, the secondary DNS's IP address.
         * <p>
         * Example: "192.168.1.2"
         *
         * @deprecated Use {@link WifiManager} instead
         */
        @Deprecated
        public static final String WIFI_STATIC_DNS2 = "wifi_static_dns2";


        /**
         * Determines whether remote devices may discover and/or connect to
         * this device.
         * <P>Type: INT</P>
         * 2 -- discoverable and connectable
         * 1 -- connectable but not discoverable
         * 0 -- neither connectable nor discoverable
         */
        public static final String BLUETOOTH_DISCOVERABILITY =
            "bluetooth_discoverability";

        /**
         * Bluetooth discoverability timeout.  If this value is nonzero, then
         * Bluetooth becomes discoverable for a certain number of seconds,
         * after which is becomes simply connectable.  The value is in seconds.
         */
        public static final String BLUETOOTH_DISCOVERABILITY_TIMEOUT =
            "bluetooth_discoverability_timeout";

        /**
         * @deprecated Use {@link android.provider.Settings.Secure#LOCK_PATTERN_ENABLED}
         * instead
         */
        @Deprecated
        public static final String LOCK_PATTERN_ENABLED = Secure.LOCK_PATTERN_ENABLED;

        /**
         * @deprecated Use {@link android.provider.Settings.Secure#LOCK_PATTERN_VISIBLE}
         * instead
         */
        @Deprecated
        public static final String LOCK_PATTERN_VISIBLE = "lock_pattern_visible_pattern";

        /**
         * @deprecated Use
         * {@link android.provider.Settings.Secure#LOCK_PATTERN_TACTILE_FEEDBACK_ENABLED}
         * instead
         */
        @Deprecated
        public static final String LOCK_PATTERN_TACTILE_FEEDBACK_ENABLED =
            "lock_pattern_tactile_feedback_enabled";

        /**
         * A formatted string of the next alarm that is set, or the empty string
         * if there is no alarm set.
         *
         * @deprecated Use {@link android.app.AlarmManager#getNextAlarmClock()}.
         */
        @Deprecated
        public static final String NEXT_ALARM_FORMATTED = "next_alarm_formatted";

        /**
         * Scaling factor for fonts, float.
         */
        public static final String FONT_SCALE = "font_scale";

        /**
         * Name of an application package to be debugged.
         *
         * @deprecated Use {@link Global#DEBUG_APP} instead
         */
        @Deprecated
        public static final String DEBUG_APP = Global.DEBUG_APP;

        /**
         * If 1, when launching DEBUG_APP it will wait for the debugger before
         * starting user code.  If 0, it will run normally.
         *
         * @deprecated Use {@link Global#WAIT_FOR_DEBUGGER} instead
         */
        @Deprecated
        public static final String WAIT_FOR_DEBUGGER = Global.WAIT_FOR_DEBUGGER;

        /**
         * Whether or not to dim the screen. 0=no  1=yes
         * @deprecated This setting is no longer used.
         */
        @Deprecated
        public static final String DIM_SCREEN = "dim_screen";

        /**
         * The amount of time in milliseconds before the device goes to sleep or begins
         * to dream after a period of inactivity.  This value is also known as the
         * user activity timeout period since the screen isn't necessarily turned off
         * when it expires.
         */
        public static final String SCREEN_OFF_TIMEOUT = "screen_off_timeout";

        /**
         * The screen backlight brightness between 0 and 255.
         */
        public static final String SCREEN_BRIGHTNESS = "screen_brightness";

        /**
         * Control whether to enable automatic brightness mode.
         */
        public static final String SCREEN_BRIGHTNESS_MODE = "screen_brightness_mode";

        /**
         * Adjustment to auto-brightness to make it generally more (>0.0 <1.0)
         * or less (<0.0 >-1.0) bright.
         * @hide
         */
        public static final String SCREEN_AUTO_BRIGHTNESS_ADJ = "screen_auto_brightness_adj";

        /**
         * SCREEN_BRIGHTNESS_MODE value for manual mode.
         */
        public static final int SCREEN_BRIGHTNESS_MODE_MANUAL = 0;

        /**
         * SCREEN_BRIGHTNESS_MODE value for automatic mode.
         */
        public static final int SCREEN_BRIGHTNESS_MODE_AUTOMATIC = 1;

        /**
         * Whether to control brightness from status bar
         *
         * @hide
         */
        public static final String STATUS_BAR_BRIGHTNESS_CONTROL = "status_bar_brightness_control";

        /** Whether to allow one finger quick settings expansion on the right side of the statusbar.
         *
         * @hide
         */
        public static final String STATUS_BAR_QUICK_QS_PULLDOWN = "status_bar_quick_qs_pulldown";

        /**
         * List of QS tile names
         * @hide
         */
        @Deprecated
        public static final String QS_TILES = "sysui_qs_tiles";

        /**
         * Deprecated Use {@link android.provider.Settings.Secure.QS_USE_MAIN_TILES}
         * @hide
         */
        @Deprecated
        public static final String QS_USE_MAIN_TILES = "sysui_qs_main_tiles";

        /**
         * Control whether the process CPU usage meter should be shown.
         *
         * @deprecated Use {@link Global#SHOW_PROCESSES} instead
         */
        @Deprecated
        public static final String SHOW_PROCESSES = Global.SHOW_PROCESSES;

        /**
         * If 1, the activity manager will aggressively finish activities and
         * processes as soon as they are no longer needed.  If 0, the normal
         * extended lifetime is used.
         *
         * @deprecated Use {@link Global#ALWAYS_FINISH_ACTIVITIES} instead
         */
        @Deprecated
        public static final String ALWAYS_FINISH_ACTIVITIES = Global.ALWAYS_FINISH_ACTIVITIES;

        /**
         * Volume Adjust Sounds Enable, This is the noise made when using volume hard buttons
         * Defaults to 1 - sounds enabled
         * @hide
         */
        public static final String VOLUME_ADJUST_SOUNDS_ENABLED = "volume_adjust_sounds_enabled";

        /**
         * Determines which streams are affected by ringer mode changes. The
         * stream type's bit should be set to 1 if it should be muted when going
         * into an inaudible ringer mode.
         */
        public static final String MODE_RINGER_STREAMS_AFFECTED = "mode_ringer_streams_affected";

         /**
          * Determines which streams are affected by mute. The
          * stream type's bit should be set to 1 if it should be muted when a mute request
          * is received.
          */
         public static final String MUTE_STREAMS_AFFECTED = "mute_streams_affected";

        /**
         * Whether vibrate is on for different events. This is used internally,
         * changing this value will not change the vibrate. See AudioManager.
         */
        public static final String VIBRATE_ON = "vibrate_on";

        /**
         * If 1, redirects the system vibrator to all currently attached input devices
         * that support vibration.  If there are no such input devices, then the system
         * vibrator is used instead.
         * If 0, does not register the system vibrator.
         *
         * This setting is mainly intended to provide a compatibility mechanism for
         * applications that only know about the system vibrator and do not use the
         * input device vibrator API.
         *
         * @hide
         */
        public static final String VIBRATE_INPUT_DEVICES = "vibrate_input_devices";

        /**
         * Ringer volume. This is used internally, changing this value will not
         * change the volume. See AudioManager.
         */
        public static final String VOLUME_RING = "volume_ring";

        /**
         * System/notifications volume. This is used internally, changing this
         * value will not change the volume. See AudioManager.
         */
        public static final String VOLUME_SYSTEM = "volume_system";

        /**
         * Voice call volume. This is used internally, changing this value will
         * not change the volume. See AudioManager.
         */
        public static final String VOLUME_VOICE = "volume_voice";

        /**
         * Music/media/gaming volume. This is used internally, changing this
         * value will not change the volume. See AudioManager.
         */
        public static final String VOLUME_MUSIC = "volume_music";

        /**
         * Alarm volume. This is used internally, changing this
         * value will not change the volume. See AudioManager.
         */
        public static final String VOLUME_ALARM = "volume_alarm";

        /**
         * Notification volume. This is used internally, changing this
         * value will not change the volume. See AudioManager.
         */
        public static final String VOLUME_NOTIFICATION = "volume_notification";

        /**
         * Bluetooth Headset volume. This is used internally, changing this value will
         * not change the volume. See AudioManager.
         */
        public static final String VOLUME_BLUETOOTH_SCO = "volume_bluetooth_sco";

        /**
         * Master volume (float in the range 0.0f to 1.0f).
         * @hide
         */
        public static final String VOLUME_MASTER = "volume_master";

        /**
         * Master volume mute (int 1 = mute, 0 = not muted).
         *
         * @hide
         */
        public static final String VOLUME_MASTER_MUTE = "volume_master_mute";

        /**
         * Whether to wake the screen with the volume keys, the value is boolean.
         *
         * @hide
         */
        public static final String VOLUME_WAKE_SCREEN = "volume_wake_screen";

        /**
         * Whether or not volume button music controls should be enabled to seek media tracks
         * @hide
         */
        public static final String VOLBTN_MUSIC_CONTROLS = "volbtn_music_controls";

        /**
         * Swap volume buttons when the screen is rotated
         * 0 - Disabled
         * 1 - Enabled (screen is rotated by 90 or 180 degrees: phone, hybrid)
         * 2 - Enabled (screen is rotated by 180 or 270 degrees: tablet)
         * @hide
         */
        public static final String SWAP_VOLUME_KEYS_ON_ROTATION = "swap_volume_keys_on_rotation";

        /**
         * Microphone mute (int 1 = mute, 0 = not muted).
         *
         * @hide
         */
        public static final String MICROPHONE_MUTE = "microphone_mute";

        /**
         * Whether the notifications should use the ring volume (value of 1) or
         * a separate notification volume (value of 0). In most cases, users
         * will have this enabled so the notification and ringer volumes will be
         * the same. However, power users can disable this and use the separate
         * notification volume control.
         * <p>
         * Note: This is a one-off setting that will be removed in the future
         * when there is profile support. For this reason, it is kept hidden
         * from the public APIs.
         *
         * @hide
         * @deprecated
         */
        @Deprecated
        public static final String NOTIFICATIONS_USE_RING_VOLUME =
            "notifications_use_ring_volume";

        /**
         * Whether silent mode should allow vibration feedback. This is used
         * internally in AudioService and the Sound settings activity to
         * coordinate decoupling of vibrate and silent modes. This setting
         * will likely be removed in a future release with support for
         * audio/vibe feedback profiles.
         *
         * Not used anymore. On devices with vibrator, the user explicitly selects
         * silent or vibrate mode.
         * Kept for use by legacy database upgrade code in DatabaseHelper.
         * @hide
         */
        public static final String VIBRATE_IN_SILENT = "vibrate_in_silent";

        /**
         * The mapping of stream type (integer) to its setting.
         */
        public static final String[] VOLUME_SETTINGS = {
            VOLUME_VOICE, VOLUME_SYSTEM, VOLUME_RING, VOLUME_MUSIC,
            VOLUME_ALARM, VOLUME_NOTIFICATION, VOLUME_BLUETOOTH_SCO
        };

        /**
         * Appended to various volume related settings to record the previous
         * values before they the settings were affected by a silent/vibrate
         * ringer mode change.
         */
        public static final String APPEND_FOR_LAST_AUDIBLE = "_last_audible";

        /**
         * Persistent store for the system-wide default ringtone URI.
         * <p>
         * If you need to play the default ringtone at any given time, it is recommended
         * you give {@link #DEFAULT_RINGTONE_URI} to the media player.  It will resolve
         * to the set default ringtone at the time of playing.
         *
         * @see #DEFAULT_RINGTONE_URI
         */
        public static final String RINGTONE = "ringtone";

        /**
         * A {@link Uri} that will point to the current default ringtone at any
         * given time.
         * <p>
         * If the current default ringtone is in the DRM provider and the caller
         * does not have permission, the exception will be a
         * FileNotFoundException.
         */
        public static final Uri DEFAULT_RINGTONE_URI = getUriFor(RINGTONE);

        /**
         * Persistent store for the system-wide default notification sound.
         *
         * @see #RINGTONE
         * @see #DEFAULT_NOTIFICATION_URI
         */
        public static final String NOTIFICATION_SOUND = "notification_sound";

        /**
         * A {@link Uri} that will point to the current default notification
         * sound at any given time.
         *
         * @see #DEFAULT_RINGTONE_URI
         */
        public static final Uri DEFAULT_NOTIFICATION_URI = getUriFor(NOTIFICATION_SOUND);

        /**
         * Persistent store for the system-wide default alarm alert.
         *
         * @see #RINGTONE
         * @see #DEFAULT_ALARM_ALERT_URI
         */
        public static final String ALARM_ALERT = "alarm_alert";

        /**
         * A {@link Uri} that will point to the current default alarm alert at
         * any given time.
         *
         * @see #DEFAULT_ALARM_ALERT_URI
         */
        public static final Uri DEFAULT_ALARM_ALERT_URI = getUriFor(ALARM_ALERT);

        /**
         * Persistent store for the system default media button event receiver.
         *
         * @hide
         */
        public static final String MEDIA_BUTTON_RECEIVER = "media_button_receiver";

        /**
         * Setting to enable Auto Replace (AutoText) in text editors. 1 = On, 0 = Off
         */
        public static final String TEXT_AUTO_REPLACE = "auto_replace";

        /**
         * Setting to enable Auto Caps in text editors. 1 = On, 0 = Off
         */
        public static final String TEXT_AUTO_CAPS = "auto_caps";

        /**
         * Setting to enable Auto Punctuate in text editors. 1 = On, 0 = Off. This
         * feature converts two spaces to a "." and space.
         */
        public static final String TEXT_AUTO_PUNCTUATE = "auto_punctuate";

        /**
         * Setting to showing password characters in text editors. 1 = On, 0 = Off
         */
        public static final String TEXT_SHOW_PASSWORD = "show_password";

        public static final String SHOW_GTALK_SERVICE_STATUS =
                "SHOW_GTALK_SERVICE_STATUS";

        /**
         * Name of activity to use for wallpaper on the home screen.
         *
         * @deprecated Use {@link WallpaperManager} instead.
         */
        @Deprecated
        public static final String WALLPAPER_ACTIVITY = "wallpaper_activity";

        /**
         * @deprecated Use {@link android.provider.Settings.Global#AUTO_TIME}
         * instead
         */
        @Deprecated
        public static final String AUTO_TIME = Global.AUTO_TIME;

        /**
         * @deprecated Use {@link android.provider.Settings.Global#AUTO_TIME_ZONE}
         * instead
         */
        @Deprecated
        public static final String AUTO_TIME_ZONE = Global.AUTO_TIME_ZONE;

        /**
         * Display times as 12 or 24 hours
         *   12
         *   24
         */
        public static final String TIME_12_24 = "time_12_24";

        /**
         * Date format string
         *   mm/dd/yyyy
         *   dd/mm/yyyy
         *   yyyy/mm/dd
         */
        public static final String DATE_FORMAT = "date_format";

        /**
         * Whether the setup wizard has been run before (on first boot), or if
         * it still needs to be run.
         *
         * nonzero = it has been run in the past
         * 0 = it has not been run in the past
         */
        public static final String SETUP_WIZARD_HAS_RUN = "setup_wizard_has_run";

        /**
         * Scaling factor for normal window animations. Setting to 0 will disable window
         * animations.
         *
         * @deprecated Use {@link Global#WINDOW_ANIMATION_SCALE} instead
         */
        @Deprecated
        public static final String WINDOW_ANIMATION_SCALE = Global.WINDOW_ANIMATION_SCALE;

        /**
         * Scaling factor for activity transition animations. Setting to 0 will disable window
         * animations.
         *
         * @deprecated Use {@link Global#TRANSITION_ANIMATION_SCALE} instead
         */
        @Deprecated
        public static final String TRANSITION_ANIMATION_SCALE = Global.TRANSITION_ANIMATION_SCALE;

        /**
         * Scaling factor for Animator-based animations. This affects both the start delay and
         * duration of all such animations. Setting to 0 will cause animations to end immediately.
         * The default value is 1.
         *
         * @deprecated Use {@link Global#ANIMATOR_DURATION_SCALE} instead
         */
        @Deprecated
        public static final String ANIMATOR_DURATION_SCALE = Global.ANIMATOR_DURATION_SCALE;

        /**
         * Show the pending notification counts as overlays on the status bar
         * @hide
         */
        public static final String STATUS_BAR_NOTIF_COUNT = "status_bar_notif_count";

        /**
         * Control whether the accelerometer will be used to change screen
         * orientation.  If 0, it will not be used unless explicitly requested
         * by the application; if 1, it will be used by default unless explicitly
         * disabled by the application.
         */
        public static final String ACCELEROMETER_ROTATION = "accelerometer_rotation";

        /**
         * Default screen rotation when no other policy applies.
         * When {@link #ACCELEROMETER_ROTATION} is zero and no on-screen Activity expresses a
         * preference, this rotation value will be used. Must be one of the
         * {@link android.view.Surface#ROTATION_0 Surface rotation constants}.
         *
         * @see android.view.Display#getRotation
         */
        public static final String USER_ROTATION = "user_rotation";

        /**
         * Control whether the rotation lock toggle in the System UI should be hidden.
         * Typically this is done for accessibility purposes to make it harder for
         * the user to accidentally toggle the rotation lock while the display rotation
         * has been locked for accessibility.
         *
         * If 0, then rotation lock toggle is not hidden for accessibility (although it may be
         * unavailable for other reasons).  If 1, then the rotation lock toggle is hidden.
         *
         * @hide
         */
        public static final String HIDE_ROTATION_LOCK_TOGGLE_FOR_ACCESSIBILITY =
                "hide_rotation_lock_toggle_for_accessibility";

        /**
         * Whether the phone vibrates when it is ringing due to an incoming call. This will
         * be used by Phone and Setting apps; it shouldn't affect other apps.
         * The value is boolean (1 or 0).
         *
         * Note: this is not same as "vibrate on ring", which had been available until ICS.
         * It was about AudioManager's setting and thus affected all the applications which
         * relied on the setting, while this is purely about the vibration setting for incoming
         * calls.
         *
         * @hide
         */
        public static final String VIBRATE_WHEN_RINGING = "vibrate_when_ringing";

        /**
         * Whether the audible DTMF tones are played by the dialer when dialing. The value is
         * boolean (1 or 0).
         */
        public static final String DTMF_TONE_WHEN_DIALING = "dtmf_tone";

        /**
         * CDMA only settings
         * DTMF tone type played by the dialer when dialing.
         *                 0 = Normal
         *                 1 = Long
         * @hide
         */
        public static final String DTMF_TONE_TYPE_WHEN_DIALING = "dtmf_tone_type";

        /**
         * Whether the hearing aid is enabled. The value is
         * boolean (1 or 0).
         * @hide
         */
        public static final String HEARING_AID = "hearing_aid";

        /**
         * CDMA only settings
         * TTY Mode
         * 0 = OFF
         * 1 = FULL
         * 2 = VCO
         * 3 = HCO
         * @hide
         */
        public static final String TTY_MODE = "tty_mode";

        /**
         * Whether the sounds effects (key clicks, lid open ...) are enabled. The value is
         * boolean (1 or 0).
         */
        public static final String SOUND_EFFECTS_ENABLED = "sound_effects_enabled";

        /**
         * Whether the haptic feedback (long presses, ...) are enabled. The value is
         * boolean (1 or 0).
         */
        public static final String HAPTIC_FEEDBACK_ENABLED = "haptic_feedback_enabled";

        /**
         * @deprecated Each application that shows web suggestions should have its own
         * setting for this.
         */
        @Deprecated
        public static final String SHOW_WEB_SUGGESTIONS = "show_web_suggestions";

        /**
         * Whether the notification LED should repeatedly flash when a notification is
         * pending. The value is boolean (1 or 0).
         * @hide
         */
        public static final String NOTIFICATION_LIGHT_PULSE = "notification_light_pulse";

        /**
         * What color to use for the notification LED by default
         * @hide
         */
        public static final String NOTIFICATION_LIGHT_PULSE_DEFAULT_COLOR =
                "notification_light_pulse_default_color";

        /**
         * How long to flash the notification LED by default
         * @hide
         */
        public static final String NOTIFICATION_LIGHT_PULSE_DEFAULT_LED_ON =
                "notification_light_pulse_default_led_on";

        /**
         * How long to wait between flashes for the notification LED by default
         * @hide
         */
        public static final String NOTIFICATION_LIGHT_PULSE_DEFAULT_LED_OFF =
                "notification_light_pulse_default_led_off";

        /**
         * What color to use for the missed call notification LED
         * @hide
         */
        public static final String NOTIFICATION_LIGHT_PULSE_CALL_COLOR =
                "notification_light_pulse_call_color";

        /**
         * How long to flash the missed call notification LED
         * @hide
         */
        public static final String NOTIFICATION_LIGHT_PULSE_CALL_LED_ON =
                "notification_light_pulse_call_led_on";

        /**
         * How long to wait between flashes for the missed call notification LED
         * @hide
         */
        public static final String NOTIFICATION_LIGHT_PULSE_CALL_LED_OFF =
                "notification_light_pulse_call_led_off";
        /**
         * What color to use for the voicemail notification LED
         * @hide
         */
        public static final String NOTIFICATION_LIGHT_PULSE_VMAIL_COLOR =
                "notification_light_pulse_vmail_color";

        /**
         * How long to flash the voicemail notification LED
         * @hide
         */
        public static final String NOTIFICATION_LIGHT_PULSE_VMAIL_LED_ON =
                "notification_light_pulse_vmail_led_on";

        /**
         * How long to wait between flashes for the voicemail notification LED
         * @hide
         */
        public static final String NOTIFICATION_LIGHT_PULSE_VMAIL_LED_OFF =
                "notification_light_pulse_vmail_led_off";

        /**
         * Whether to use the custom LED values for the notification pulse LED.
         * @hide
         */
        public static final String NOTIFICATION_LIGHT_PULSE_CUSTOM_ENABLE =
                "notification_light_pulse_custom_enable";

        /**
         * Which custom LED values to use for the notification pulse LED.
         * @hide
         */
        public static final String NOTIFICATION_LIGHT_PULSE_CUSTOM_VALUES =
                "notification_light_pulse_custom_values";

        /**
         * Whether the battery light should be enabled (if hardware supports it)
         * The value is boolean (1 or 0).
         * @hide
         */
        public static final String BATTERY_LIGHT_ENABLED = "battery_light_enabled";

        /**
         * Whether the battery LED should repeatedly flash when the battery is low
         * on charge. The value is boolean (1 or 0).
         * @hide
         */
        public static final String BATTERY_LIGHT_PULSE = "battery_light_pulse";

        /**
         * What color to use for the battery LED while charging - low
         * @hide
         */
        public static final String BATTERY_LIGHT_LOW_COLOR = "battery_light_low_color";

        /**
         * What color to use for the battery LED while charging - medium
         * @hide
         */
        public static final String BATTERY_LIGHT_MEDIUM_COLOR = "battery_light_medium_color";

        /**
         * What color to use for the battery LED while charging - full
         * @hide
         */
        public static final String BATTERY_LIGHT_FULL_COLOR = "battery_light_full_color";

        /**
         * Show pointer location on screen?
         * 0 = no
         * 1 = yes
         * @hide
         */
        public static final String POINTER_LOCATION = "pointer_location";

        /**
         * Show touch positions on screen?
         * 0 = no
         * 1 = yes
         * @hide
         */
        public static final String SHOW_TOUCHES = "show_touches";

        /**
         * Log raw orientation data from
         * {@link com.android.internal.policy.impl.WindowOrientationListener} for use with the
         * orientationplot.py tool.
         * 0 = no
         * 1 = yes
         * @hide
         */
        public static final String WINDOW_ORIENTATION_LISTENER_LOG =
                "window_orientation_listener_log";

        /**
         * @deprecated Use {@link android.provider.Settings.Global#POWER_SOUNDS_ENABLED}
         * instead
         * @hide
         */
        @Deprecated
        public static final String POWER_SOUNDS_ENABLED = Global.POWER_SOUNDS_ENABLED;

        /**
         * @deprecated Use {@link android.provider.Settings.Global#DOCK_SOUNDS_ENABLED}
         * instead
         * @hide
         */
        @Deprecated
        public static final String DOCK_SOUNDS_ENABLED = Global.DOCK_SOUNDS_ENABLED;

        /**
         * Whether to play sounds when the keyguard is shown and dismissed.
         * @hide
         */
        public static final String LOCKSCREEN_SOUNDS_ENABLED = "lockscreen_sounds_enabled";

        /**
         * Whether the lockscreen should be completely disabled.
         * @hide
         */
        public static final String LOCKSCREEN_DISABLED = "lockscreen.disabled";

        /**
         * @deprecated Use {@link android.provider.Settings.Global#LOW_BATTERY_SOUND}
         * instead
         * @hide
         */
        @Deprecated
        public static final String LOW_BATTERY_SOUND = Global.LOW_BATTERY_SOUND;

        /**
         * @deprecated Use {@link android.provider.Settings.Global#DESK_DOCK_SOUND}
         * instead
         * @hide
         */
        @Deprecated
        public static final String DESK_DOCK_SOUND = Global.DESK_DOCK_SOUND;

        /**
         * @deprecated Use {@link android.provider.Settings.Global#DESK_UNDOCK_SOUND}
         * instead
         * @hide
         */
        @Deprecated
        public static final String DESK_UNDOCK_SOUND = Global.DESK_UNDOCK_SOUND;

        /**
         * @deprecated Use {@link android.provider.Settings.Global#CAR_DOCK_SOUND}
         * instead
         * @hide
         */
        @Deprecated
        public static final String CAR_DOCK_SOUND = Global.CAR_DOCK_SOUND;

        /**
         * @deprecated Use {@link android.provider.Settings.Global#CAR_UNDOCK_SOUND}
         * instead
         * @hide
         */
        @Deprecated
        public static final String CAR_UNDOCK_SOUND = Global.CAR_UNDOCK_SOUND;

        /**
         * @deprecated Use {@link android.provider.Settings.Global#LOCK_SOUND}
         * instead
         * @hide
         */
        @Deprecated
        public static final String LOCK_SOUND = Global.LOCK_SOUND;

        /**
         * @deprecated Use {@link android.provider.Settings.Global#UNLOCK_SOUND}
         * instead
         * @hide
         */
        @Deprecated
        public static final String UNLOCK_SOUND = Global.UNLOCK_SOUND;

        /**
         * Receive incoming SIP calls?
         * 0 = no
         * 1 = yes
         * @hide
         */
        public static final String SIP_RECEIVE_CALLS = "sip_receive_calls";

        /**
         * Call Preference String.
         * "SIP_ALWAYS" : Always use SIP with network access
         * "SIP_ADDRESS_ONLY" : Only if destination is a SIP address
         * @hide
         */
        public static final String SIP_CALL_OPTIONS = "sip_call_options";

        /**
         * One of the sip call options: Always use SIP with network access.
         * @hide
         */
        public static final String SIP_ALWAYS = "SIP_ALWAYS";

        /**
         * One of the sip call options: Only if destination is a SIP address.
         * @hide
         */
        public static final String SIP_ADDRESS_ONLY = "SIP_ADDRESS_ONLY";

        /**
         * @deprecated Use SIP_ALWAYS or SIP_ADDRESS_ONLY instead.  Formerly used to indicate that
         * the user should be prompted each time a call is made whether it should be placed using
         * SIP.  The {@link com.android.providers.settings.DatabaseHelper} replaces this with
         * SIP_ADDRESS_ONLY.
         * @hide
         */
        @Deprecated
        public static final String SIP_ASK_ME_EACH_TIME = "SIP_ASK_ME_EACH_TIME";

        /**
         * Pointer speed setting.
         * This is an integer value in a range between -7 and +7, so there are 15 possible values.
         *   -7 = slowest
         *    0 = default speed
         *   +7 = fastest
         * @hide
         */
        public static final String POINTER_SPEED = "pointer_speed";

		/**
         * Whether or not to use the app sidebar
         *
         * @hide
         */
        public static final String APP_SIDEBAR_ENABLED = "app_sidebar_enabled";

        /**
         * User defined transparency level for sidebar
         *
         * @hide
         */
        public static final String APP_SIDEBAR_TRANSPARENCY = "app_sidebar_transparency";

        /**
         * Disable text labels for app sidebar items
         *
         * @hide
         */
        public static final String APP_SIDEBAR_DISABLE_LABELS = "app_sidebar_disable_labels";

        /**
         * Position of app sidebar
         *
         * @hide
         */
        public static final String APP_SIDEBAR_POSITION = "app_sidebar_position";

        /**
         * Width of the appbar trigger
         *
         * @hide
         */
        public static final String APP_SIDEBAR_TRIGGER_WIDTH = "app_sidebar_trigger_width";

        /**
         * Position of appbar trigger
         *
         * @hide
         */
        public static final String APP_SIDEBAR_TRIGGER_TOP = "app_sidebar_trigger_top";

        /**
         * Height of the appbar trigger
         *
         * @hide
         */
        public static final String APP_SIDEBAR_TRIGGER_HEIGHT = "app_sidebar_trigger_height";

        /**
         * Whether to display the trigger region or not
         *
         * @hide
         */
        public static final String APP_SIDEBAR_SHOW_TRIGGER = "app_sidebar_show_trigger";

        /**
         * Whether to show the weather info on the lock screen
         * @hide
         */
        public static final String LOCK_SCREEN_SHOW_WEATHER = "lock_screen_show_weather";

        /**
         * Whether to show the weather location on the lock screen
         * @hide
         */
        public static final String LOCK_SCREEN_SHOW_WEATHER_LOCATION = "lock_screen_show_weather_location";

        /**
         * Whether to show the weather update timestamp on the lock screen
         * @hide
         */
        public static final String LOCK_SCREEN_SHOW_WEATHER_TIMESTAMP = "lock_screen_show_weather_timestamp";

        /**
         * Weather condition icon on the lock screen
         * 0: monochrome
         * 1: colored
         * 2: vclouds
         * default: 0
         * @hide
         */
        public static final String LOCK_SCREEN_WEATHER_CONDITION_ICON = "lock_screen_weather_condition_icon";

        /**
         * Whether to colorize all weather condition icons on the lock screen
         * @hide
         */
        public static final String LOCK_SCREEN_WEATHER_COLORIZE_ALL_ICONS = "lock_screen_weather_colorize_all_icons";

        /**
         * Color of the weather text on the lock screen
         * @hide
         */
        public static final String LOCK_SCREEN_WEATHER_TEXT_COLOR = "lock_screen_weather_text_color";

        /**
         * Color of the weather condition icons on the lock screen
         * @hide
         */
        public static final String LOCK_SCREEN_WEATHER_ICON_COLOR = "lock_screen_weather_icon_color";

        /**
         * Whether lock-to-app will be triggered by long-press on recents.
         * @hide
         */
        public static final String LOCK_TO_APP_ENABLED = "lock_to_app_enabled";

        /**
         * Action to perform when the home key is long-pressed.
         * (Default can be configured via config_longPressOnHomeBehavior)
         * 0 - Nothing
         * 1 - Menu
         * 2 - App-switch
         * 3 - Search
         * 4 - Voice search
         * 5 - In-app search
         * 6 - Launch Camera
         * 7 - Last app
         * @hide
         */
        public static final String KEY_HOME_LONG_PRESS_ACTION = "key_home_long_press_action";

        /**
         * Action to perform when the home key is double-tapped.
         * (Default can be configured via config_doubleTapOnHomeBehavior)
         * (See KEY_HOME_LONG_PRESS_ACTION for valid values)
         * @hide
         */
        public static final String KEY_HOME_DOUBLE_TAP_ACTION = "key_home_double_tap_action";

         /**
         * Whether to show the battery bar
         * @hide
         */
        public static final String STATUSBAR_BATTERY_BAR = "statusbar_battery_bar";

        /**
         * @hide
         */
        public static final String STATUSBAR_BATTERY_BAR_COLOR = "statusbar_battery_bar_color";

        /**
         * @hide
         */
        public static final String STATUSBAR_BATTERY_BAR_THICKNESS = "statusbar_battery_bar_thickness";

        /**
         * @hide
         */
        public static final String STATUSBAR_BATTERY_BAR_STYLE = "statusbar_battery_bar_style";

        /**
         * @hide
         */
        public static final String STATUSBAR_BATTERY_BAR_ANIMATE = "statusbar_battery_bar_animate";

        /**
         * Action to perform when the menu key is pressed. (Default is 1)
         * (See KEY_HOME_LONG_PRESS_ACTION for valid values)
         * @hide
         */
        public static final String KEY_MENU_ACTION = "key_menu_action";

        /**
         * Action to perform when the menu key is long-pressed.
         * (Default is 0 on devices with a search key, 3 on devices without)
         * (See KEY_HOME_LONG_PRESS_ACTION for valid values)
         * @hide
         */
        public static final String KEY_MENU_LONG_PRESS_ACTION = "key_menu_long_press_action";

        /**
         * Action to perform when the assistant (search) key is pressed. (Default is 3)
         * (See KEY_HOME_LONG_PRESS_ACTION for valid values)
         * @hide
         */
        public static final String KEY_ASSIST_ACTION = "key_assist_action";

        /**
         * Action to perform when the assistant (search) key is long-pressed. (Default is 4)
         * (See KEY_HOME_LONG_PRESS_ACTION for valid values)
         * @hide
         */
        public static final String KEY_ASSIST_LONG_PRESS_ACTION = "key_assist_long_press_action";

        /**
         * Action to perform when the app switch key is pressed. (Default is 2)
         * (See KEY_HOME_LONG_PRESS_ACTION for valid values)
         * @hide
         */
        public static final String KEY_APP_SWITCH_ACTION = "key_app_switch_action";

        /** Whether to show the brightness slider in quick settings panel.
         *
         * @hide
         */
        @Deprecated
        public static final String QS_SHOW_BRIGHTNESS_SLIDER = "qs_show_brightness_slider";

        /**
         * Show search bar in recents
         * @hide
         */
        public static final String RECENTS_SHOW_SEARCH_BAR = "recents_show_search_bar";

        /**
         * Action to perform when the app switch key is long-pressed. (Default is 0)
         * (See KEY_HOME_LONG_PRESS_ACTION for valid values)
         * @hide
         */
        public static final String KEY_APP_SWITCH_LONG_PRESS_ACTION = "key_app_switch_long_press_action";

        /**
         * I am the lolrus.
         * <p>
         * Nonzero values indicate that the user has a bukkit.
         * Backward-compatible with <code>PrefGetPreference(prefAllowEasterEggs)</code>.
         * @hide
         */
        public static final String EGG_MODE = "egg_mode";
        
        /**
		 * Status bar greeting
		 * @hide
		 */
		public static final String STATUS_BAR_GREETING = "status_bar_greeting";

        /**
         * Whether to hide the clock, show it in the right or left
         * position or show it in the center
         * 0: don't show the clock
         * 1: show the clock in the right position (LTR)
         * 2: show the clock in the center
         * 3: show the clock in the left position (LTR)
         * default: 1
         * @hide
         */
        public static final String STATUS_BAR_CLOCK = "status_bar_clock";

        /**
         * Display style of AM/PM next to clock in status bar
         * 0: Normal display (Eclair stock)
         * 1: Small display (Froyo stock)
         * 2: No display (Gingerbread/ICS stock)
         * default: 2
         * @hide
         */
        public static final String STATUS_BAR_AM_PM = "status_bar_am_pm";

        /**
         *  Enable navigation bar double tap gesture on to put device to sleep
         * @hide
         */
        public static final String DOUBLE_TAP_SLEEP_NAVBAR = "double_tap_sleep_navbar";

        /**
         * Shows custom date before clock time
         * 0 - No Date
         * 1 - Small Date
         * 2 - Normal Date
         * @hide
         */
        public static final String STATUS_BAR_DATE = "status_bar_date";

        /**
         * Sets the date string style
         * 0 - Regular style
         * 1 - Lowercase
         * 2 - Uppercase
         * @hide
         */
        public static final String STATUS_BAR_DATE_STYLE = "status_bar_date_style";

        /**
         * Stores the java DateFormat string for the date
         * @hide
         */
        public static final String STATUS_BAR_DATE_FORMAT = "status_bar_date_format";

        /**
         * Display style of the status bar battery information
         * 0: Display the battery an icon in portrait mode
         * 2: Display the battery as a circle
         * 4: Hide the battery status information
         * 5: Display the battery an icon in landscape mode
         * 6: Display the battery as plain text
         * default: 0
         * @hide
         */
        public static final String STATUS_BAR_BATTERY_STYLE = "status_bar_battery_style";

        /**
         * Status bar battery %
         * 0: Hide the battery percentage
         * 1: Display the battery percentage inside the icon
         * 2: Display the battery percentage next to the icon
         * @hide
         */
        public static final String STATUS_BAR_SHOW_BATTERY_PERCENT = "status_bar_show_battery_percent";

        /**
         * Whether to enable voice wakeup.  The value is boolean (1 or 0).
         * @hide
         */
        public static final String VOLUME_LINK_NOTIFICATION = "volume_link_notification";

        /**
         * show clear all recents button
         *  @hide
         */
        public static final String SHOW_CLEAR_ALL_RECENTS = "show_clear_all_recents";

        /**
         * location of the clear all rectents button
         * @hide
         */
        public static final String RECENTS_CLEAR_ALL_LOCATION = "recents_clear_all_location";

        /**
         * Statusbar crDroid logo
         * @hide
         */
        public static final String STATUS_BAR_ILLUSION_LOGO = "status_bar_illusion_logo";

        /**
         * Whether to dismiss all recents tasks
         * @hide
         */
        public static final String RECENTS_CLEAR_ALL_DISMISS_ALL = "recents_clear_all_dismiss_all";

        /**
          * Volume keys control cursor in text fields (default is 0)
          * 0 - Disabled
          * 1 - Volume up/down moves cursor left/right
          * 2 - Volume up/down moves cursor right/left
          * @hide
          */
         public static final String VOLUME_KEY_CURSOR_CONTROL = "volume_key_cursor_control";

        /**
         * Whether to use gesture anywhere feature.
         * @hide
         */
        @ChaosLab(name="GestureAnywhere", classification=Classification.NEW_FIELD)
        public static final String GESTURE_ANYWHERE_ENABLED = "gesture_anywhere_enabled";

        /**
         * Position of gesture anywhere trigger.  Value is either Gravity.LEFT or Gravity.RIGHT
         * @hide
         */
        @ChaosLab(name="GestureAnywhere", classification=Classification.NEW_FIELD)
        public static final String GESTURE_ANYWHERE_POSITION = "gesture_anywhere_position";

        /**
         * Last time gestures were altered.
         * Used to determine if gestures should be reloaded by the view.
         * @hide
         */
        @ChaosLab(name="GestureAnywhere", classification=Classification.NEW_FIELD)
        public static final String GESTURE_ANYWHERE_CHANGED = "gesture_anywhere_changed";

        /**
         * Width of the gesture anywhere trigger.
         * @hide
         */
        @ChaosLab(name="GestureAnywhere", classification=Classification.NEW_FIELD)
        public static final String GESTURE_ANYWHERE_TRIGGER_WIDTH = "gesture_anywhere_trigger_width";

        /**
         * Position of gesture anywhere trigger.
         * @hide
         */
        @ChaosLab(name="GestureAnywhere", classification=Classification.NEW_FIELD)
        public static final String GESTURE_ANYWHERE_TRIGGER_TOP = "gesture_anywhere_trigger_top";

        /**
         * Height of the gesture anywhere trigger.
         * @hide
         */
        @ChaosLab(name="GestureAnywhere", classification=Classification.NEW_FIELD)
        public static final String GESTURE_ANYWHERE_TRIGGER_HEIGHT = "gesture_anywhere_trigger_height";

        /**
         * Whether to display the gesture anywhere trigger region or not.
         * Used internally for showing the trigger in settings so user can see its placement
         * @hide
         */
        @ChaosLab(name="GestureAnywhere", classification=Classification.NEW_FIELD)
        public static final String GESTURE_ANYWHERE_SHOW_TRIGGER = "gesture_anywhere_show_trigger";

       /**
        * Network traffic indicator, goes from least to greatest significant bitwise
        * 0 = Display up-stream traffic if set
        * 1 = Display down-stream traffic if set
        * 2 = Show as Byte/s if set
        * 16-31 = Refresh interval(ms) min: 250 max: 32750 default: 1000
        * @hide
        */
       public static final String NETWORK_TRAFFIC_STATE = "network_traffic_state";

       /**
        * Network stats Color style
        * @hide
        */
       public static final String NETWORK_TRAFFIC_COLOR = "network_traffic_color";

       /**
        * Whether or not to hide the network traffic indicator when there is no activity
        * @hide
        */
       public static final String NETWORK_TRAFFIC_AUTOHIDE = "network_traffic_autohide";

       /**
        * Network traffic inactivity threshold (default is 10 kBs)
        * @hide
        */
       public static final String NETWORK_TRAFFIC_AUTOHIDE_THRESHOLD = "network_traffic_autohide_threshold";

        /**
         * Navigation bar button color
         * @hide
         */
        public static final String NAVIGATION_BAR_BUTTON_TINT = "navigation_bar_button_tint";

        /**
         * Option To Colorize Navigation bar buttons in different modes
         * 0 = all, 1 = system icons, 2 = system icons + custom user icons
         * @hide
         */
        public static final String NAVIGATION_BAR_BUTTON_TINT_MODE = "navigation_bar_button_tint_mode";

        /**
         * Navigation bar glow color
         * @hide
         */
        public static final String NAVIGATION_BAR_GLOW_TINT = "navigation_bar_glow_tint";

        /**
         * Wether navigation bar is enabled or not
         * @hide
         */
        public static final String NAVIGATION_BAR_SHOW = "navigation_bar_show";

        /**
         * Wether navigation bar is on landscape on the bottom or on the right
         * @hide
         */
        public static final String NAVIGATION_BAR_CAN_MOVE = "navigation_bar_can_move";

        /**
         * Navigation bar height when it is on protrait
         * @hide
         */
        public static final String NAVIGATION_BAR_HEIGHT = "navigation_bar_height";

        /**
         * Navigation bar height when it is on landscape at the bottom
         * @hide
         */
        public static final String NAVIGATION_BAR_HEIGHT_LANDSCAPE = "navigation_bar_height_landscape";

        /**
         * Navigation bar height when it is on landscape at the right
         * @hide
         */
        public static final String NAVIGATION_BAR_WIDTH = "navigation_bar_width";

        /**
         * Custom navigation bar intent and action configuration
         * @hide
         */
        public static final String NAVIGATION_BAR_CONFIG = "navigation_bar_config";

        /**
         * Wether the navbar menu button is on the left/right/both
         * @hide
         */
        public static final String MENU_LOCATION = "menu_location";

        /**
         * Wether the navbar menu button should show or not
         * @hide
         */
        public static final String MENU_VISIBILITY = "menu_visibility";

        /**
         *
         * @hide
         */
        public static final String DOUBLE_TAP_SLEEP_GESTURE = "double_tap_sleep_gesture";

        /**
         * Whether to prevent loud volume levels when headset is first plugged in.
         * @hide
         */
        public static final String SAFE_HEADSET_VOLUME = "safe_headset_volume";

        /**
         * Whether to mute annoying notifications
         * @hide
         */
        public static final String MUTE_ANNOYING_NOTIFICATIONS_THRESHOLD =
                "mute_annoying_notifications_threshold";

        /**
         * Volume key controls ringtone or media sound stream
         *
         * @hide
         */
        public static final String VOLUME_KEYS_CONTROL_MEDIA_STREAM = "volume_keys_control_media_stream";

        /**
         * Boolean value whether to expand the volume panel
         *
         * @hide
         */
        public static final String VOLUME_PANEL_EXPANDED = "volume_link_expanded";

        /**
         * Enable built in CAF task manager
         * @hide
         */
        public static final String ENABLE_TASK_MANAGER = "enable_task_manager";

        /**
<<<<<<< HEAD
=======
         * Whether to use slim recents
         * @hide
         */
        public static final String USE_SLIM_RECENTS = "use_slim_recents";

        /**
         * Whether to only show actually running tasks
         * @hide
         */
        public static final String RECENT_SHOW_RUNNING_TASKS = "show_running_tasks";

        /**
         * Amount of apps to show in recents
         * @hide
         */
        public static final String RECENTS_MAX_APPS = "recents_max_apps";

        /**
         * Whether recent panel gravity is left or right (default = Gravity.RIGHT).
         * @hide
         */
        public static final String RECENT_PANEL_GRAVITY = "recent_panel_gravity";

        /**
         * Size of recent panel view in percent (default = 100).
         * @hide
         */
        public static final String RECENT_PANEL_SCALE_FACTOR = "recent_panel_scale_factor";

        /**
         * User favorite tasks for recent panel.
         * @hide
         */
        public static final String RECENT_PANEL_FAVORITES = "recent_panel_favorites";

        /**
         * Recent panel expanded mode (auto = 0, always = 1, never = 2).
         * default = 0.
         *
         * @hide
         */
        public static final String RECENT_PANEL_EXPANDED_MODE = "recent_panel_expanded_mode";

        /**
         * Recent panel: Show topmost task
         *
         * @hide
         */
        public static final String RECENT_PANEL_SHOW_TOPMOST = "recent_panel_show_topmost";

        /**
         * Recent panel background color
         *
         * @hide
         */
        public static final String RECENT_PANEL_BG_COLOR = "recent_panel_bg_color";

        /**
         * Recent card background color
         *
         * @hide
         */
        public static final String RECENT_CARD_BG_COLOR = "recent_card_bg_color";

        /**
         * Recent card text color
         *
         * @hide
         */
        public static final String RECENT_CARD_TEXT_COLOR = "recent_card_text_color";

        /**
         * Boolean value on whether to show weather in the statusbar
         */
        public static final String STATUS_BAR_SHOW_WEATHER = "status_bar_show_weather";

        /**
         * Whether the user has enabled headsup (Default 1)
         * HeadsUp is enabled by default within its Settings.Global.HEADS_UP_NOTIFICATIONS_ENABLED
         * setting. Avoid changing low level implementations and use a System setting to
         * override per-user heads up on/off preference.
         *
         * Enable headsup = 1 (on by default)
         * Disable headsup = 0
         *
         * @see com.android.systemui.statusbar.BaseStatusBar#addNotification
         * @hide
         */
        public static final String HEADS_UP_USER_ENABLED =
                "heads_up_user_enabled";

        /** @hide */ public static final int HEADS_UP_USER_OFF = 0;
        /** @hide */ public static final int HEADS_UP_USER_ON = 1;

        /**
         * Hide notification instead of remove when swiping headsup
         * @hide
         */
        public static final String HEADS_UP_DISMISS_ON_REMOVE = "heads_up_dismiss_on_remove";

        /**
         * Which applications to disable heads up notifications for
         *
         * @hide
         */
        public static final String HEADS_UP_CUSTOM_VALUES = "heads_up_custom_values";

        /**
         * Which applications to disable heads up notifications for
         *
         * @hide
         */
        public static final String HEADS_UP_BLACKLIST_VALUES = "heads_up_blacklist_values";

        /**
         * Defines the global heads up notification decay
         *
         * @hide
         */
        public static final String HEADS_UP_NOTIFCATION_DECAY = "heads_up_notification_decay";

        /**
         * Hide notification 1 second after touching outside
         * @hide
         */
        public static final String HEADS_UP_TOUCH_OUTSIDE = "heads_up_touch_outside";

        /**
         * Option to launch slim actions in floating mode
         * @hide
         */
        public static final String SLIM_ACTION_FLOATS = "slim_action_floats";

        /**
>>>>>>> a4593883
         * Settings to backup. This is here so that it's in the same place as the settings
         * keys and easy to update.
         *
         * NOTE: Settings are backed up and restored in the order they appear
         *       in this array. If you have one setting depending on another,
         *       make sure that they are ordered appropriately.
         *
         * @hide
         */
        public static final String[] SETTINGS_TO_BACKUP = {
            STAY_ON_WHILE_PLUGGED_IN,   // moved to global
            WIFI_USE_STATIC_IP,
            WIFI_STATIC_IP,
            WIFI_STATIC_GATEWAY,
            WIFI_STATIC_NETMASK,
            WIFI_STATIC_DNS1,
            WIFI_STATIC_DNS2,
            BLUETOOTH_DISCOVERABILITY,
            BLUETOOTH_DISCOVERABILITY_TIMEOUT,
            DIM_SCREEN,
            SCREEN_OFF_TIMEOUT,
            SCREEN_BRIGHTNESS,
            SCREEN_BRIGHTNESS_MODE,
            SCREEN_AUTO_BRIGHTNESS_ADJ,
            VIBRATE_INPUT_DEVICES,
            MODE_RINGER_STREAMS_AFFECTED,
            VOLUME_VOICE,
            VOLUME_SYSTEM,
            VOLUME_RING,
            VOLUME_MUSIC,
            VOLUME_ALARM,
            VOLUME_NOTIFICATION,
            VOLUME_BLUETOOTH_SCO,
            VOLUME_VOICE + APPEND_FOR_LAST_AUDIBLE,
            VOLUME_SYSTEM + APPEND_FOR_LAST_AUDIBLE,
            VOLUME_RING + APPEND_FOR_LAST_AUDIBLE,
            VOLUME_MUSIC + APPEND_FOR_LAST_AUDIBLE,
            VOLUME_ALARM + APPEND_FOR_LAST_AUDIBLE,
            VOLUME_NOTIFICATION + APPEND_FOR_LAST_AUDIBLE,
            VOLUME_BLUETOOTH_SCO + APPEND_FOR_LAST_AUDIBLE,
            TEXT_AUTO_REPLACE,
            TEXT_AUTO_CAPS,
            TEXT_AUTO_PUNCTUATE,
            TEXT_SHOW_PASSWORD,
            AUTO_TIME,                  // moved to global
            AUTO_TIME_ZONE,             // moved to global
            TIME_12_24,
            DATE_FORMAT,
            DTMF_TONE_WHEN_DIALING,
            DTMF_TONE_TYPE_WHEN_DIALING,
            HEARING_AID,
            TTY_MODE,
            SOUND_EFFECTS_ENABLED,
            HAPTIC_FEEDBACK_ENABLED,
            POWER_SOUNDS_ENABLED,       // moved to global
            DOCK_SOUNDS_ENABLED,        // moved to global
            LOCKSCREEN_SOUNDS_ENABLED,
            SHOW_WEB_SUGGESTIONS,
            NOTIFICATION_LIGHT_PULSE,
            SIP_CALL_OPTIONS,
            SIP_RECEIVE_CALLS,
            POINTER_SPEED,
            VIBRATE_WHEN_RINGING,
            RINGTONE,
            LOCK_TO_APP_ENABLED,
            NOTIFICATION_SOUND,
            STATUS_BAR_BATTERY_STYLE,
            STATUS_BAR_SHOW_BATTERY_PERCENT,
        };

        /**
         * These entries are considered common between the personal and the managed profile,
         * since the managed profile doesn't get to change them.
         * @hide
         */
        public static final String[] CLONE_TO_MANAGED_PROFILE = {
            DATE_FORMAT,
            HAPTIC_FEEDBACK_ENABLED,
            SOUND_EFFECTS_ENABLED,
            TEXT_SHOW_PASSWORD,
            TIME_12_24
        };

        /**
         * When to use Wi-Fi calling
         *
         * @see android.telephony.TelephonyManager.WifiCallingChoices
         * @hide
         */
        public static final String WHEN_TO_MAKE_WIFI_CALLS = "when_to_make_wifi_calls";

        /**
         * Settings to reset on user choice. They will fall back to their default value (0).
         *
         * @hide
         */
        public static final String[] SETTINGS_TO_RESET = {
        };

        // Settings moved to Settings.Secure

        /**
         * @deprecated Use {@link android.provider.Settings.Global#ADB_ENABLED}
         * instead
         */
        @Deprecated
        public static final String ADB_ENABLED = Global.ADB_ENABLED;

        /**
         * @deprecated Use {@link android.provider.Settings.Secure#ANDROID_ID} instead
         */
        @Deprecated
        public static final String ANDROID_ID = Secure.ANDROID_ID;

        /**
         * @deprecated Use {@link android.provider.Settings.Global#BLUETOOTH_ON} instead
         */
        @Deprecated
        public static final String BLUETOOTH_ON = Global.BLUETOOTH_ON;

        /**
         * @deprecated Use {@link android.provider.Settings.Global#DATA_ROAMING} instead
         */
        @Deprecated
        public static final String DATA_ROAMING = Global.DATA_ROAMING;

        /**
         * @deprecated Use {@link android.provider.Settings.Global#DEVICE_PROVISIONED} instead
         */
        @Deprecated
        public static final String DEVICE_PROVISIONED = Global.DEVICE_PROVISIONED;

        /**
         * @deprecated Use {@link android.provider.Settings.Global#HTTP_PROXY} instead
         */
        @Deprecated
        public static final String HTTP_PROXY = Global.HTTP_PROXY;

        /**
         * @deprecated Use {@link android.provider.Settings.Secure#INSTALL_NON_MARKET_APPS} instead
         */
        @Deprecated
        public static final String INSTALL_NON_MARKET_APPS = Secure.INSTALL_NON_MARKET_APPS;

        /**
         * @deprecated Use {@link android.provider.Settings.Secure#LOCATION_PROVIDERS_ALLOWED}
         * instead
         */
        @Deprecated
        public static final String LOCATION_PROVIDERS_ALLOWED = Secure.LOCATION_PROVIDERS_ALLOWED;

        /**
         * @deprecated Use {@link android.provider.Settings.Secure#LOGGING_ID} instead
         */
        @Deprecated
        public static final String LOGGING_ID = Secure.LOGGING_ID;

        /**
         * @deprecated Use {@link android.provider.Settings.Global#NETWORK_PREFERENCE} instead
         */
        @Deprecated
        public static final String NETWORK_PREFERENCE = Global.NETWORK_PREFERENCE;

        /**
         * @deprecated Use {@link android.provider.Settings.Secure#PARENTAL_CONTROL_ENABLED}
         * instead
         */
        @Deprecated
        public static final String PARENTAL_CONTROL_ENABLED = Secure.PARENTAL_CONTROL_ENABLED;

        /**
         * @deprecated Use {@link android.provider.Settings.Secure#PARENTAL_CONTROL_LAST_UPDATE}
         * instead
         */
        @Deprecated
        public static final String PARENTAL_CONTROL_LAST_UPDATE = Secure.PARENTAL_CONTROL_LAST_UPDATE;

        /**
         * @deprecated Use {@link android.provider.Settings.Secure#PARENTAL_CONTROL_REDIRECT_URL}
         * instead
         */
        @Deprecated
        public static final String PARENTAL_CONTROL_REDIRECT_URL =
            Secure.PARENTAL_CONTROL_REDIRECT_URL;

        /**
         * @deprecated Use {@link android.provider.Settings.Secure#SETTINGS_CLASSNAME} instead
         */
        @Deprecated
        public static final String SETTINGS_CLASSNAME = Secure.SETTINGS_CLASSNAME;

        /**
         * @deprecated Use {@link android.provider.Settings.Global#USB_MASS_STORAGE_ENABLED} instead
         */
        @Deprecated
        public static final String USB_MASS_STORAGE_ENABLED = Global.USB_MASS_STORAGE_ENABLED;

        /**
         * @deprecated Use {@link android.provider.Settings.Global#USE_GOOGLE_MAIL} instead
         */
        @Deprecated
        public static final String USE_GOOGLE_MAIL = Global.USE_GOOGLE_MAIL;

       /**
         * @deprecated Use
         * {@link android.provider.Settings.Global#WIFI_MAX_DHCP_RETRY_COUNT} instead
         */
        @Deprecated
        public static final String WIFI_MAX_DHCP_RETRY_COUNT = Global.WIFI_MAX_DHCP_RETRY_COUNT;

        /**
         * @deprecated Use
         * {@link android.provider.Settings.Global#WIFI_MOBILE_DATA_TRANSITION_WAKELOCK_TIMEOUT_MS} instead
         */
        @Deprecated
        public static final String WIFI_MOBILE_DATA_TRANSITION_WAKELOCK_TIMEOUT_MS =
                Global.WIFI_MOBILE_DATA_TRANSITION_WAKELOCK_TIMEOUT_MS;

        /**
         * @deprecated Use
         * {@link android.provider.Settings.Global#WIFI_NETWORKS_AVAILABLE_NOTIFICATION_ON} instead
         */
        @Deprecated
        public static final String WIFI_NETWORKS_AVAILABLE_NOTIFICATION_ON =
                Global.WIFI_NETWORKS_AVAILABLE_NOTIFICATION_ON;

        /**
         * wake up when plugged or unplugged
         *
         * @hide
         */
        public static final String WAKEUP_WHEN_PLUGGED_UNPLUGGED = "wakeup_when_plugged_unplugged";

        /**
         * @deprecated Use
         * {@link android.provider.Settings.Global#WIFI_NETWORKS_AVAILABLE_REPEAT_DELAY} instead
         */
        @Deprecated
        public static final String WIFI_NETWORKS_AVAILABLE_REPEAT_DELAY =
                Global.WIFI_NETWORKS_AVAILABLE_REPEAT_DELAY;

        /**
         * @deprecated Use {@link android.provider.Settings.Global#WIFI_NUM_OPEN_NETWORKS_KEPT}
         * instead
         */
        @Deprecated
        public static final String WIFI_NUM_OPEN_NETWORKS_KEPT = Global.WIFI_NUM_OPEN_NETWORKS_KEPT;

        /**
         * @deprecated Use {@link android.provider.Settings.Global#WIFI_ON} instead
         */
        @Deprecated
        public static final String WIFI_ON = Global.WIFI_ON;

        /**
         * @deprecated Use
         * {@link android.provider.Settings.Secure#WIFI_WATCHDOG_ACCEPTABLE_PACKET_LOSS_PERCENTAGE}
         * instead
         */
        @Deprecated
        public static final String WIFI_WATCHDOG_ACCEPTABLE_PACKET_LOSS_PERCENTAGE =
                Secure.WIFI_WATCHDOG_ACCEPTABLE_PACKET_LOSS_PERCENTAGE;

        /**
         * @deprecated Use {@link android.provider.Settings.Secure#WIFI_WATCHDOG_AP_COUNT} instead
         */
        @Deprecated
        public static final String WIFI_WATCHDOG_AP_COUNT = Secure.WIFI_WATCHDOG_AP_COUNT;

        /**
         * @deprecated Use
         * {@link android.provider.Settings.Secure#WIFI_WATCHDOG_BACKGROUND_CHECK_DELAY_MS} instead
         */
        @Deprecated
        public static final String WIFI_WATCHDOG_BACKGROUND_CHECK_DELAY_MS =
                Secure.WIFI_WATCHDOG_BACKGROUND_CHECK_DELAY_MS;

        /**
         * @deprecated Use
         * {@link android.provider.Settings.Secure#WIFI_WATCHDOG_BACKGROUND_CHECK_ENABLED} instead
         */
        @Deprecated
        public static final String WIFI_WATCHDOG_BACKGROUND_CHECK_ENABLED =
                Secure.WIFI_WATCHDOG_BACKGROUND_CHECK_ENABLED;

        /**
         * @deprecated Use
         * {@link android.provider.Settings.Secure#WIFI_WATCHDOG_BACKGROUND_CHECK_TIMEOUT_MS}
         * instead
         */
        @Deprecated
        public static final String WIFI_WATCHDOG_BACKGROUND_CHECK_TIMEOUT_MS =
                Secure.WIFI_WATCHDOG_BACKGROUND_CHECK_TIMEOUT_MS;

        /**
         * @deprecated Use
         * {@link android.provider.Settings.Secure#WIFI_WATCHDOG_INITIAL_IGNORED_PING_COUNT} instead
         */
        @Deprecated
        public static final String WIFI_WATCHDOG_INITIAL_IGNORED_PING_COUNT =
            Secure.WIFI_WATCHDOG_INITIAL_IGNORED_PING_COUNT;

        /**
         * @deprecated Use {@link android.provider.Settings.Secure#WIFI_WATCHDOG_MAX_AP_CHECKS}
         * instead
         */
        @Deprecated
        public static final String WIFI_WATCHDOG_MAX_AP_CHECKS = Secure.WIFI_WATCHDOG_MAX_AP_CHECKS;

        /**
         * @deprecated Use {@link android.provider.Settings.Global#WIFI_WATCHDOG_ON} instead
         */
        @Deprecated
        public static final String WIFI_WATCHDOG_ON = Global.WIFI_WATCHDOG_ON;

        /**
         * @deprecated Use {@link android.provider.Settings.Secure#WIFI_WATCHDOG_PING_COUNT} instead
         */
        @Deprecated
        public static final String WIFI_WATCHDOG_PING_COUNT = Secure.WIFI_WATCHDOG_PING_COUNT;

        /**
         * @deprecated Use {@link android.provider.Settings.Secure#WIFI_WATCHDOG_PING_DELAY_MS}
         * instead
         */
        @Deprecated
        public static final String WIFI_WATCHDOG_PING_DELAY_MS = Secure.WIFI_WATCHDOG_PING_DELAY_MS;

        /**
         * @deprecated Use {@link android.provider.Settings.Secure#WIFI_WATCHDOG_PING_TIMEOUT_MS}
         * instead
         */
        @Deprecated
        public static final String WIFI_WATCHDOG_PING_TIMEOUT_MS =
            Secure.WIFI_WATCHDOG_PING_TIMEOUT_MS;
    }

    /**
     * Secure system settings, containing system preferences that applications
     * can read but are not allowed to write.  These are for preferences that
     * the user must explicitly modify through the system UI or specialized
     * APIs for those values, not modified directly by applications.
     */
    public static final class Secure extends NameValueTable {
        public static final String SYS_PROP_SETTING_VERSION = "sys.settings_secure_version";

        /**
         * The content:// style URL for this table
         */
        public static final Uri CONTENT_URI =
            Uri.parse("content://" + AUTHORITY + "/secure");

        // Populated lazily, guarded by class object:
        private static final NameValueCache sNameValueCache = new NameValueCache(
                SYS_PROP_SETTING_VERSION,
                CONTENT_URI,
                CALL_METHOD_GET_SECURE,
                CALL_METHOD_PUT_SECURE);

        private static ILockSettings sLockSettings = null;

        private static boolean sIsSystemProcess;
        private static final HashSet<String> MOVED_TO_LOCK_SETTINGS;
        private static final HashSet<String> MOVED_TO_GLOBAL;
        static {
            MOVED_TO_LOCK_SETTINGS = new HashSet<String>(3);
            MOVED_TO_LOCK_SETTINGS.add(Secure.LOCK_PATTERN_ENABLED);
            MOVED_TO_LOCK_SETTINGS.add(Secure.LOCK_PATTERN_VISIBLE);
            MOVED_TO_LOCK_SETTINGS.add(Secure.LOCK_PATTERN_TACTILE_FEEDBACK_ENABLED);

            MOVED_TO_GLOBAL = new HashSet<String>();
            MOVED_TO_GLOBAL.add(Settings.Global.ADB_ENABLED);
            MOVED_TO_GLOBAL.add(Settings.Global.ASSISTED_GPS_ENABLED);
            MOVED_TO_GLOBAL.add(Settings.Global.BLUETOOTH_ON);
            MOVED_TO_GLOBAL.add(Settings.Global.BUGREPORT_IN_POWER_MENU);
            MOVED_TO_GLOBAL.add(Settings.Global.CDMA_CELL_BROADCAST_SMS);
            MOVED_TO_GLOBAL.add(Settings.Global.CDMA_ROAMING_MODE);
            MOVED_TO_GLOBAL.add(Settings.Global.CDMA_SUBSCRIPTION_MODE);
            MOVED_TO_GLOBAL.add(Settings.Global.DATA_ACTIVITY_TIMEOUT_MOBILE);
            MOVED_TO_GLOBAL.add(Settings.Global.DATA_ACTIVITY_TIMEOUT_WIFI);
            MOVED_TO_GLOBAL.add(Settings.Global.DATA_ROAMING);
            MOVED_TO_GLOBAL.add(Settings.Global.DEVELOPMENT_SETTINGS_ENABLED);
            MOVED_TO_GLOBAL.add(Settings.Global.DEVICE_PROVISIONED);
            MOVED_TO_GLOBAL.add(Settings.Global.DISPLAY_DENSITY_FORCED);
            MOVED_TO_GLOBAL.add(Settings.Global.DISPLAY_SIZE_FORCED);
            MOVED_TO_GLOBAL.add(Settings.Global.DOWNLOAD_MAX_BYTES_OVER_MOBILE);
            MOVED_TO_GLOBAL.add(Settings.Global.DOWNLOAD_RECOMMENDED_MAX_BYTES_OVER_MOBILE);
            MOVED_TO_GLOBAL.add(Settings.Global.MOBILE_DATA);
            MOVED_TO_GLOBAL.add(Settings.Global.NETSTATS_DEV_BUCKET_DURATION);
            MOVED_TO_GLOBAL.add(Settings.Global.NETSTATS_DEV_DELETE_AGE);
            MOVED_TO_GLOBAL.add(Settings.Global.NETSTATS_DEV_PERSIST_BYTES);
            MOVED_TO_GLOBAL.add(Settings.Global.NETSTATS_DEV_ROTATE_AGE);
            MOVED_TO_GLOBAL.add(Settings.Global.NETSTATS_ENABLED);
            MOVED_TO_GLOBAL.add(Settings.Global.NETSTATS_GLOBAL_ALERT_BYTES);
            MOVED_TO_GLOBAL.add(Settings.Global.NETSTATS_POLL_INTERVAL);
            MOVED_TO_GLOBAL.add(Settings.Global.NETSTATS_SAMPLE_ENABLED);
            MOVED_TO_GLOBAL.add(Settings.Global.NETSTATS_TIME_CACHE_MAX_AGE);
            MOVED_TO_GLOBAL.add(Settings.Global.NETSTATS_UID_BUCKET_DURATION);
            MOVED_TO_GLOBAL.add(Settings.Global.NETSTATS_UID_DELETE_AGE);
            MOVED_TO_GLOBAL.add(Settings.Global.NETSTATS_UID_PERSIST_BYTES);
            MOVED_TO_GLOBAL.add(Settings.Global.NETSTATS_UID_ROTATE_AGE);
            MOVED_TO_GLOBAL.add(Settings.Global.NETSTATS_UID_TAG_BUCKET_DURATION);
            MOVED_TO_GLOBAL.add(Settings.Global.NETSTATS_UID_TAG_DELETE_AGE);
            MOVED_TO_GLOBAL.add(Settings.Global.NETSTATS_UID_TAG_PERSIST_BYTES);
            MOVED_TO_GLOBAL.add(Settings.Global.NETSTATS_UID_TAG_ROTATE_AGE);
            MOVED_TO_GLOBAL.add(Settings.Global.NETWORK_PREFERENCE);
            MOVED_TO_GLOBAL.add(Settings.Global.NITZ_UPDATE_DIFF);
            MOVED_TO_GLOBAL.add(Settings.Global.NITZ_UPDATE_SPACING);
            MOVED_TO_GLOBAL.add(Settings.Global.NTP_SERVER);
            MOVED_TO_GLOBAL.add(Settings.Global.NTP_TIMEOUT);
            MOVED_TO_GLOBAL.add(Settings.Global.PDP_WATCHDOG_ERROR_POLL_COUNT);
            MOVED_TO_GLOBAL.add(Settings.Global.PDP_WATCHDOG_LONG_POLL_INTERVAL_MS);
            MOVED_TO_GLOBAL.add(Settings.Global.PDP_WATCHDOG_MAX_PDP_RESET_FAIL_COUNT);
            MOVED_TO_GLOBAL.add(Settings.Global.PDP_WATCHDOG_POLL_INTERVAL_MS);
            MOVED_TO_GLOBAL.add(Settings.Global.PDP_WATCHDOG_TRIGGER_PACKET_COUNT);
            MOVED_TO_GLOBAL.add(Settings.Global.SAMPLING_PROFILER_MS);
            MOVED_TO_GLOBAL.add(Settings.Global.SETUP_PREPAID_DATA_SERVICE_URL);
            MOVED_TO_GLOBAL.add(Settings.Global.SETUP_PREPAID_DETECTION_REDIR_HOST);
            MOVED_TO_GLOBAL.add(Settings.Global.SETUP_PREPAID_DETECTION_TARGET_URL);
            MOVED_TO_GLOBAL.add(Settings.Global.TETHER_DUN_APN);
            MOVED_TO_GLOBAL.add(Settings.Global.TETHER_DUN_REQUIRED);
            MOVED_TO_GLOBAL.add(Settings.Global.TETHER_SUPPORTED);
            MOVED_TO_GLOBAL.add(Settings.Global.USB_MASS_STORAGE_ENABLED);
            MOVED_TO_GLOBAL.add(Settings.Global.USE_GOOGLE_MAIL);
            MOVED_TO_GLOBAL.add(Settings.Global.WIFI_COUNTRY_CODE);
            MOVED_TO_GLOBAL.add(Settings.Global.WIFI_FRAMEWORK_SCAN_INTERVAL_MS);
            MOVED_TO_GLOBAL.add(Settings.Global.WIFI_FREQUENCY_BAND);
            MOVED_TO_GLOBAL.add(Settings.Global.WIFI_IDLE_MS);
            MOVED_TO_GLOBAL.add(Settings.Global.WIFI_MAX_DHCP_RETRY_COUNT);
            MOVED_TO_GLOBAL.add(Settings.Global.WIFI_MOBILE_DATA_TRANSITION_WAKELOCK_TIMEOUT_MS);
            MOVED_TO_GLOBAL.add(Settings.Global.WIFI_NETWORKS_AVAILABLE_NOTIFICATION_ON);
            MOVED_TO_GLOBAL.add(Settings.Global.WIFI_NETWORKS_AVAILABLE_REPEAT_DELAY);
            MOVED_TO_GLOBAL.add(Settings.Global.WIFI_NUM_OPEN_NETWORKS_KEPT);
            MOVED_TO_GLOBAL.add(Settings.Global.WIFI_ON);
            MOVED_TO_GLOBAL.add(Settings.Global.WIFI_P2P_DEVICE_NAME);
            MOVED_TO_GLOBAL.add(Settings.Global.WIFI_SAVED_STATE);
            MOVED_TO_GLOBAL.add(Settings.Global.WIFI_SUPPLICANT_SCAN_INTERVAL_MS);
            MOVED_TO_GLOBAL.add(Settings.Global.WIFI_SUSPEND_OPTIMIZATIONS_ENABLED);
            MOVED_TO_GLOBAL.add(Settings.Global.WIFI_ENHANCED_AUTO_JOIN);
            MOVED_TO_GLOBAL.add(Settings.Global.WIFI_NETWORK_SHOW_RSSI);
            MOVED_TO_GLOBAL.add(Settings.Global.WIFI_WATCHDOG_ON);
            MOVED_TO_GLOBAL.add(Settings.Global.WIFI_WATCHDOG_POOR_NETWORK_TEST_ENABLED);
            MOVED_TO_GLOBAL.add(Settings.Global.WIMAX_NETWORKS_AVAILABLE_NOTIFICATION_ON);
            MOVED_TO_GLOBAL.add(Settings.Global.PACKAGE_VERIFIER_ENABLE);
            MOVED_TO_GLOBAL.add(Settings.Global.PACKAGE_VERIFIER_TIMEOUT);
            MOVED_TO_GLOBAL.add(Settings.Global.PACKAGE_VERIFIER_DEFAULT_RESPONSE);
            MOVED_TO_GLOBAL.add(Settings.Global.DATA_STALL_ALARM_NON_AGGRESSIVE_DELAY_IN_MS);
            MOVED_TO_GLOBAL.add(Settings.Global.DATA_STALL_ALARM_AGGRESSIVE_DELAY_IN_MS);
            MOVED_TO_GLOBAL.add(Settings.Global.GPRS_REGISTER_CHECK_PERIOD_MS);
            MOVED_TO_GLOBAL.add(Settings.Global.WTF_IS_FATAL);
            MOVED_TO_GLOBAL.add(Settings.Global.BATTERY_DISCHARGE_DURATION_THRESHOLD);
            MOVED_TO_GLOBAL.add(Settings.Global.BATTERY_DISCHARGE_THRESHOLD);
            MOVED_TO_GLOBAL.add(Settings.Global.SEND_ACTION_APP_ERROR);
            MOVED_TO_GLOBAL.add(Settings.Global.DROPBOX_AGE_SECONDS);
            MOVED_TO_GLOBAL.add(Settings.Global.DROPBOX_MAX_FILES);
            MOVED_TO_GLOBAL.add(Settings.Global.DROPBOX_QUOTA_KB);
            MOVED_TO_GLOBAL.add(Settings.Global.DROPBOX_QUOTA_PERCENT);
            MOVED_TO_GLOBAL.add(Settings.Global.DROPBOX_RESERVE_PERCENT);
            MOVED_TO_GLOBAL.add(Settings.Global.DROPBOX_TAG_PREFIX);
            MOVED_TO_GLOBAL.add(Settings.Global.ERROR_LOGCAT_PREFIX);
            MOVED_TO_GLOBAL.add(Settings.Global.SYS_FREE_STORAGE_LOG_INTERVAL);
            MOVED_TO_GLOBAL.add(Settings.Global.DISK_FREE_CHANGE_REPORTING_THRESHOLD);
            MOVED_TO_GLOBAL.add(Settings.Global.SYS_STORAGE_THRESHOLD_PERCENTAGE);
            MOVED_TO_GLOBAL.add(Settings.Global.SYS_STORAGE_THRESHOLD_MAX_BYTES);
            MOVED_TO_GLOBAL.add(Settings.Global.SYS_STORAGE_FULL_THRESHOLD_BYTES);
            MOVED_TO_GLOBAL.add(Settings.Global.SYNC_MAX_RETRY_DELAY_IN_SECONDS);
            MOVED_TO_GLOBAL.add(Settings.Global.CONNECTIVITY_CHANGE_DELAY);
            MOVED_TO_GLOBAL.add(Settings.Global.CAPTIVE_PORTAL_DETECTION_ENABLED);
            MOVED_TO_GLOBAL.add(Settings.Global.CAPTIVE_PORTAL_SERVER);
            MOVED_TO_GLOBAL.add(Settings.Global.NSD_ON);
            MOVED_TO_GLOBAL.add(Settings.Global.SET_INSTALL_LOCATION);
            MOVED_TO_GLOBAL.add(Settings.Global.DEFAULT_INSTALL_LOCATION);
            MOVED_TO_GLOBAL.add(Settings.Global.INET_CONDITION_DEBOUNCE_UP_DELAY);
            MOVED_TO_GLOBAL.add(Settings.Global.INET_CONDITION_DEBOUNCE_DOWN_DELAY);
            MOVED_TO_GLOBAL.add(Settings.Global.READ_EXTERNAL_STORAGE_ENFORCED_DEFAULT);
            MOVED_TO_GLOBAL.add(Settings.Global.HTTP_PROXY);
            MOVED_TO_GLOBAL.add(Settings.Global.GLOBAL_HTTP_PROXY_HOST);
            MOVED_TO_GLOBAL.add(Settings.Global.GLOBAL_HTTP_PROXY_PORT);
            MOVED_TO_GLOBAL.add(Settings.Global.GLOBAL_HTTP_PROXY_EXCLUSION_LIST);
            MOVED_TO_GLOBAL.add(Settings.Global.SET_GLOBAL_HTTP_PROXY);
            MOVED_TO_GLOBAL.add(Settings.Global.DEFAULT_DNS_SERVER);
            MOVED_TO_GLOBAL.add(Settings.Global.PREFERRED_NETWORK_MODE);
            MOVED_TO_GLOBAL.add(Settings.Global.WEBVIEW_DATA_REDUCTION_PROXY_KEY);
        }

        /**
         * Put a delimited list as a string
         * @param resolver to access the database with
         * @param name to store
         * @param delimiter to split
         * @param list to join and store
         * @hide
         */
        public static void putListAsDelimitedString(ContentResolver resolver, String name,
                                                    String delimiter, List<String> list) {
            String store = TextUtils.join(delimiter, list);
            putString(resolver, name, store);
        }

        /**
         * Get a delimited string returned as a list
         * @param resolver to access the database with
         * @param name to store
         * @param delimiter to split the list with
         * @return list of strings for a specific Settings.Secure item
         * @hide
         */
        public static List<String> getDelimitedStringAsList(ContentResolver resolver, String name,
                                                            String delimiter) {
            String baseString = getString(resolver, name);
            List<String> list = new ArrayList<String>();
            if (!TextUtils.isEmpty(baseString)) {
                final String[] array = TextUtils.split(baseString, Pattern.quote(delimiter));
                for (String item : array) {
                    if (TextUtils.isEmpty(item)) {
                        continue;
                    }
                    list.add(item);
                }
            }
            return list;
        }

        /** @hide */
        public static void getMovedKeys(HashSet<String> outKeySet) {
            outKeySet.addAll(MOVED_TO_GLOBAL);
        }

        /**
         * Look up a name in the database.
         * @param resolver to access the database with
         * @param name to look up in the table
         * @return the corresponding value, or null if not present
         */
        public static String getString(ContentResolver resolver, String name) {
            return getStringForUser(resolver, name, UserHandle.myUserId());
        }

        /** @hide */
        public static String getStringForUser(ContentResolver resolver, String name,
                int userHandle) {
            if (MOVED_TO_GLOBAL.contains(name)) {
                Log.w(TAG, "Setting " + name + " has moved from android.provider.Settings.Secure"
                        + " to android.provider.Settings.Global.");
                return Global.getStringForUser(resolver, name, userHandle);
            }

            if (MOVED_TO_LOCK_SETTINGS.contains(name)) {
                synchronized (Secure.class) {
                    if (sLockSettings == null) {
                        sLockSettings = ILockSettings.Stub.asInterface(
                                (IBinder) ServiceManager.getService("lock_settings"));
                        sIsSystemProcess = Process.myUid() == Process.SYSTEM_UID;
                    }
                }
                if (sLockSettings != null && !sIsSystemProcess) {
                    try {
                        return sLockSettings.getString(name, "0", userHandle);
                    } catch (RemoteException re) {
                        // Fall through
                    }
                }
            }

            return sNameValueCache.getStringForUser(resolver, name, userHandle);
        }

        /**
         * Store a name/value pair into the database.
         * @param resolver to access the database with
         * @param name to store
         * @param value to associate with the name
         * @return true if the value was set, false on database errors
         */
        public static boolean putString(ContentResolver resolver, String name, String value) {
            return putStringForUser(resolver, name, value, UserHandle.myUserId());
        }

        /** @hide */
        public static boolean putStringForUser(ContentResolver resolver, String name, String value,
                int userHandle) {
            if (LOCATION_MODE.equals(name)) {
                // HACK ALERT: temporary hack to work around b/10491283.
                // TODO: once b/10491283 fixed, remove this hack
                return setLocationModeForUser(resolver, Integer.parseInt(value), userHandle);
            }
            if (MOVED_TO_GLOBAL.contains(name)) {
                Log.w(TAG, "Setting " + name + " has moved from android.provider.Settings.System"
                        + " to android.provider.Settings.Global");
                return Global.putStringForUser(resolver, name, value, userHandle);
            }
            return sNameValueCache.putStringForUser(resolver, name, value, userHandle);
        }

        /**
         * Construct the content URI for a particular name/value pair,
         * useful for monitoring changes with a ContentObserver.
         * @param name to look up in the table
         * @return the corresponding content URI, or null if not present
         */
        public static Uri getUriFor(String name) {
            if (MOVED_TO_GLOBAL.contains(name)) {
                Log.w(TAG, "Setting " + name + " has moved from android.provider.Settings.Secure"
                        + " to android.provider.Settings.Global, returning global URI.");
                return Global.getUriFor(Global.CONTENT_URI, name);
            }
            return getUriFor(CONTENT_URI, name);
        }

        /**
         * Convenience function for retrieving a single secure settings value
         * as an integer.  Note that internally setting values are always
         * stored as strings; this function converts the string to an integer
         * for you.  The default value will be returned if the setting is
         * not defined or not an integer.
         *
         * @param cr The ContentResolver to access.
         * @param name The name of the setting to retrieve.
         * @param def Value to return if the setting is not defined.
         *
         * @return The setting's current value, or 'def' if it is not defined
         * or not a valid integer.
         */
        public static int getInt(ContentResolver cr, String name, int def) {
            return getIntForUser(cr, name, def, UserHandle.myUserId());
        }

        /** @hide */
        public static int getIntForUser(ContentResolver cr, String name, int def, int userHandle) {
            if (LOCATION_MODE.equals(name)) {
                // HACK ALERT: temporary hack to work around b/10491283.
                // TODO: once b/10491283 fixed, remove this hack
                return getLocationModeForUser(cr, userHandle);
            }
            String v = getStringForUser(cr, name, userHandle);
            try {
                return v != null ? Integer.parseInt(v) : def;
            } catch (NumberFormatException e) {
                return def;
            }
        }

        /**
         * Convenience function for retrieving a single secure settings value
         * as an integer.  Note that internally setting values are always
         * stored as strings; this function converts the string to an integer
         * for you.
         * <p>
         * This version does not take a default value.  If the setting has not
         * been set, or the string value is not a number,
         * it throws {@link SettingNotFoundException}.
         *
         * @param cr The ContentResolver to access.
         * @param name The name of the setting to retrieve.
         *
         * @throws SettingNotFoundException Thrown if a setting by the given
         * name can't be found or the setting value is not an integer.
         *
         * @return The setting's current value.
         */
        public static int getInt(ContentResolver cr, String name)
                throws SettingNotFoundException {
            return getIntForUser(cr, name, UserHandle.myUserId());
        }

        /** @hide */
        public static int getIntForUser(ContentResolver cr, String name, int userHandle)
                throws SettingNotFoundException {
            if (LOCATION_MODE.equals(name)) {
                // HACK ALERT: temporary hack to work around b/10491283.
                // TODO: once b/10491283 fixed, remove this hack
                return getLocationModeForUser(cr, userHandle);
            }
            String v = getStringForUser(cr, name, userHandle);
            try {
                return Integer.parseInt(v);
            } catch (NumberFormatException e) {
                throw new SettingNotFoundException(name);
            }
        }

        /**
         * Convenience function for updating a single settings value as an
         * integer. This will either create a new entry in the table if the
         * given name does not exist, or modify the value of the existing row
         * with that name.  Note that internally setting values are always
         * stored as strings, so this function converts the given value to a
         * string before storing it.
         *
         * @param cr The ContentResolver to access.
         * @param name The name of the setting to modify.
         * @param value The new value for the setting.
         * @return true if the value was set, false on database errors
         */
        public static boolean putInt(ContentResolver cr, String name, int value) {
            return putIntForUser(cr, name, value, UserHandle.myUserId());
        }

        /** @hide */
        public static boolean putIntForUser(ContentResolver cr, String name, int value,
                int userHandle) {
            return putStringForUser(cr, name, Integer.toString(value), userHandle);
        }

        /**
         * Convenience function for retrieving a single secure settings value
         * as a {@code long}.  Note that internally setting values are always
         * stored as strings; this function converts the string to a {@code long}
         * for you.  The default value will be returned if the setting is
         * not defined or not a {@code long}.
         *
         * @param cr The ContentResolver to access.
         * @param name The name of the setting to retrieve.
         * @param def Value to return if the setting is not defined.
         *
         * @return The setting's current value, or 'def' if it is not defined
         * or not a valid {@code long}.
         */
        public static long getLong(ContentResolver cr, String name, long def) {
            return getLongForUser(cr, name, def, UserHandle.myUserId());
        }

        /** @hide */
        public static long getLongForUser(ContentResolver cr, String name, long def,
                int userHandle) {
            String valString = getStringForUser(cr, name, userHandle);
            long value;
            try {
                value = valString != null ? Long.parseLong(valString) : def;
            } catch (NumberFormatException e) {
                value = def;
            }
            return value;
        }

        /**
         * Convenience function for retrieving a single secure settings value
         * as a {@code long}.  Note that internally setting values are always
         * stored as strings; this function converts the string to a {@code long}
         * for you.
         * <p>
         * This version does not take a default value.  If the setting has not
         * been set, or the string value is not a number,
         * it throws {@link SettingNotFoundException}.
         *
         * @param cr The ContentResolver to access.
         * @param name The name of the setting to retrieve.
         *
         * @return The setting's current value.
         * @throws SettingNotFoundException Thrown if a setting by the given
         * name can't be found or the setting value is not an integer.
         */
        public static long getLong(ContentResolver cr, String name)
                throws SettingNotFoundException {
            return getLongForUser(cr, name, UserHandle.myUserId());
        }

        /** @hide */
        public static long getLongForUser(ContentResolver cr, String name, int userHandle)
                throws SettingNotFoundException {
            String valString = getStringForUser(cr, name, userHandle);
            try {
                return Long.parseLong(valString);
            } catch (NumberFormatException e) {
                throw new SettingNotFoundException(name);
            }
        }

        /**
         * Convenience function for updating a secure settings value as a long
         * integer. This will either create a new entry in the table if the
         * given name does not exist, or modify the value of the existing row
         * with that name.  Note that internally setting values are always
         * stored as strings, so this function converts the given value to a
         * string before storing it.
         *
         * @param cr The ContentResolver to access.
         * @param name The name of the setting to modify.
         * @param value The new value for the setting.
         * @return true if the value was set, false on database errors
         */
        public static boolean putLong(ContentResolver cr, String name, long value) {
            return putLongForUser(cr, name, value, UserHandle.myUserId());
        }

        /** @hide */
        public static boolean putLongForUser(ContentResolver cr, String name, long value,
                int userHandle) {
            return putStringForUser(cr, name, Long.toString(value), userHandle);
        }

        /**
         * Convenience function for retrieving a single secure settings value
         * as a floating point number.  Note that internally setting values are
         * always stored as strings; this function converts the string to an
         * float for you. The default value will be returned if the setting
         * is not defined or not a valid float.
         *
         * @param cr The ContentResolver to access.
         * @param name The name of the setting to retrieve.
         * @param def Value to return if the setting is not defined.
         *
         * @return The setting's current value, or 'def' if it is not defined
         * or not a valid float.
         */
        public static float getFloat(ContentResolver cr, String name, float def) {
            return getFloatForUser(cr, name, def, UserHandle.myUserId());
        }

        /** @hide */
        public static float getFloatForUser(ContentResolver cr, String name, float def,
                int userHandle) {
            String v = getStringForUser(cr, name, userHandle);
            try {
                return v != null ? Float.parseFloat(v) : def;
            } catch (NumberFormatException e) {
                return def;
            }
        }

        /**
         * Convenience function for retrieving a single secure settings value
         * as a float.  Note that internally setting values are always
         * stored as strings; this function converts the string to a float
         * for you.
         * <p>
         * This version does not take a default value.  If the setting has not
         * been set, or the string value is not a number,
         * it throws {@link SettingNotFoundException}.
         *
         * @param cr The ContentResolver to access.
         * @param name The name of the setting to retrieve.
         *
         * @throws SettingNotFoundException Thrown if a setting by the given
         * name can't be found or the setting value is not a float.
         *
         * @return The setting's current value.
         */
        public static float getFloat(ContentResolver cr, String name)
                throws SettingNotFoundException {
            return getFloatForUser(cr, name, UserHandle.myUserId());
        }

        /** @hide */
        public static float getFloatForUser(ContentResolver cr, String name, int userHandle)
                throws SettingNotFoundException {
            String v = getStringForUser(cr, name, userHandle);
            if (v == null) {
                throw new SettingNotFoundException(name);
            }
            try {
                return Float.parseFloat(v);
            } catch (NumberFormatException e) {
                throw new SettingNotFoundException(name);
            }
        }

        /**
         * Convenience function for updating a single settings value as a
         * floating point number. This will either create a new entry in the
         * table if the given name does not exist, or modify the value of the
         * existing row with that name.  Note that internally setting values
         * are always stored as strings, so this function converts the given
         * value to a string before storing it.
         *
         * @param cr The ContentResolver to access.
         * @param name The name of the setting to modify.
         * @param value The new value for the setting.
         * @return true if the value was set, false on database errors
         */
        public static boolean putFloat(ContentResolver cr, String name, float value) {
            return putFloatForUser(cr, name, value, UserHandle.myUserId());
        }

        /** @hide */
        public static boolean putFloatForUser(ContentResolver cr, String name, float value,
                int userHandle) {
            return putStringForUser(cr, name, Float.toString(value), userHandle);
        }

        /**
         * @deprecated Use {@link android.provider.Settings.Global#DEVELOPMENT_SETTINGS_ENABLED}
         * instead
         */
        @Deprecated
        public static final String DEVELOPMENT_SETTINGS_ENABLED =
                Global.DEVELOPMENT_SETTINGS_ENABLED;

        /**
         * When the user has enable the option to have a "bug report" command
         * in the power menu.
         * @deprecated Use {@link android.provider.Settings.Global#BUGREPORT_IN_POWER_MENU} instead
         * @hide
         */
        @Deprecated
        public static final String BUGREPORT_IN_POWER_MENU = "bugreport_in_power_menu";

        /**
         * @deprecated Use {@link android.provider.Settings.Global#ADB_ENABLED} instead
         */
        @Deprecated
        public static final String ADB_ENABLED = Global.ADB_ENABLED;

        /**
         * Setting to allow mock locations and location provider status to be injected into the
         * LocationManager service for testing purposes during application development.  These
         * locations and status values  override actual location and status information generated
         * by network, gps, or other location providers.
         */
        public static final String ALLOW_MOCK_LOCATION = "mock_location";

        /**
         * A 64-bit number (as a hex string) that is randomly
         * generated when the user first sets up the device and should remain
         * constant for the lifetime of the user's device. The value may
         * change if a factory reset is performed on the device.
         * <p class="note"><strong>Note:</strong> When a device has <a
         * href="{@docRoot}about/versions/android-4.2.html#MultipleUsers">multiple users</a>
         * (available on certain devices running Android 4.2 or higher), each user appears as a
         * completely separate device, so the {@code ANDROID_ID} value is unique to each
         * user.</p>
         */
        public static final String ANDROID_ID = "android_id";

        /**
         * @deprecated Use {@link android.provider.Settings.Global#BLUETOOTH_ON} instead
         */
        @Deprecated
        public static final String BLUETOOTH_ON = Global.BLUETOOTH_ON;

        /**
         * @deprecated Use {@link android.provider.Settings.Global#DATA_ROAMING} instead
         */
        @Deprecated
        public static final String DATA_ROAMING = Global.DATA_ROAMING;

        /**
         * Setting to record the input method used by default, holding the ID
         * of the desired method.
         */
        public static final String DEFAULT_INPUT_METHOD = "default_input_method";

        /**
         * Setting to record the input method subtype used by default, holding the ID
         * of the desired method.
         */
        public static final String SELECTED_INPUT_METHOD_SUBTYPE =
                "selected_input_method_subtype";

        /**
         * Setting to record the history of input method subtype, holding the pair of ID of IME
         * and its last used subtype.
         * @hide
         */
        public static final String INPUT_METHODS_SUBTYPE_HISTORY =
                "input_methods_subtype_history";

        /**
         * Setting to record the visibility of input method selector
         */
        public static final String INPUT_METHOD_SELECTOR_VISIBILITY =
                "input_method_selector_visibility";

        /**
         * The currently selected voice interaction service flattened ComponentName.
         * @hide
         */
        public static final String VOICE_INTERACTION_SERVICE = "voice_interaction_service";

        /**
         * bluetooth HCI snoop log configuration
         * @hide
         */
        public static final String BLUETOOTH_HCI_LOG =
                "bluetooth_hci_log";

        /**
         * @deprecated Use {@link android.provider.Settings.Global#DEVICE_PROVISIONED} instead
         */
        @Deprecated
        public static final String DEVICE_PROVISIONED = Global.DEVICE_PROVISIONED;

        /**
         * Whether the current user has been set up via setup wizard (0 = false, 1 = true)
         * @hide
         */
        public static final String USER_SETUP_COMPLETE = "user_setup_complete";

        /**
         * List of input methods that are currently enabled.  This is a string
         * containing the IDs of all enabled input methods, each ID separated
         * by ':'.
         */
        public static final String ENABLED_INPUT_METHODS = "enabled_input_methods";

        /**
         * List of system input methods that are currently disabled.  This is a string
         * containing the IDs of all disabled input methods, each ID separated
         * by ':'.
         * @hide
         */
        public static final String DISABLED_SYSTEM_INPUT_METHODS = "disabled_system_input_methods";

        /**
         * Whether to show the IME when a hard keyboard is connected. This is a boolean that
         * determines if the IME should be shown when a hard keyboard is attached.
         * @hide
         */
        public static final String SHOW_IME_WITH_HARD_KEYBOARD = "show_ime_with_hard_keyboard";

        /**
         * Host name and port for global http proxy. Uses ':' seperator for
         * between host and port.
         *
         * @deprecated Use {@link Global#HTTP_PROXY}
         */
        @Deprecated
        public static final String HTTP_PROXY = Global.HTTP_PROXY;

        /**
         * Whether applications can be installed for this user via the system's
         * {@link Intent#ACTION_INSTALL_PACKAGE} mechanism.
         *
         * <p>1 = permit app installation via the system package installer intent
         * <p>0 = do not allow use of the package installer
         */
        public static final String INSTALL_NON_MARKET_APPS = "install_non_market_apps";

        /**
         * Launch actions for left/right lockscreen targets
         * @hide
         */
        public static final String LOCKSCREEN_TARGETS = "lockscreen_target_actions";

        /**
         * Comma-separated list of location providers that activities may access. Do not rely on
         * this value being present in settings.db or on ContentObserver notifications on the
         * corresponding Uri.
         *
         * @deprecated use {@link #LOCATION_MODE} and
         * {@link LocationManager#MODE_CHANGED_ACTION} (or
         * {@link LocationManager#PROVIDERS_CHANGED_ACTION})
         */
        @Deprecated
        public static final String LOCATION_PROVIDERS_ALLOWED = "location_providers_allowed";

        /**
         * The degree of location access enabled by the user.
         * <p>
         * When used with {@link #putInt(ContentResolver, String, int)}, must be one of {@link
         * #LOCATION_MODE_HIGH_ACCURACY}, {@link #LOCATION_MODE_SENSORS_ONLY}, {@link
         * #LOCATION_MODE_BATTERY_SAVING}, or {@link #LOCATION_MODE_OFF}. When used with {@link
         * #getInt(ContentResolver, String)}, the caller must gracefully handle additional location
         * modes that might be added in the future.
         * <p>
         * Note: do not rely on this value being present in settings.db or on ContentObserver
         * notifications for the corresponding Uri. Use {@link LocationManager#MODE_CHANGED_ACTION}
         * to receive changes in this value.
         */
        public static final String LOCATION_MODE = "location_mode";

        /**
         * Location access disabled.
         */
        public static final int LOCATION_MODE_OFF = 0;
        /**
         * Network Location Provider disabled, but GPS and other sensors enabled.
         */
        public static final int LOCATION_MODE_SENSORS_ONLY = 1;
        /**
         * Reduced power usage, such as limiting the number of GPS updates per hour. Requests
         * with {@link android.location.Criteria#POWER_HIGH} may be downgraded to
         * {@link android.location.Criteria#POWER_MEDIUM}.
         */
        public static final int LOCATION_MODE_BATTERY_SAVING = 2;
        /**
         * Best-effort location computation allowed.
         */
        public static final int LOCATION_MODE_HIGH_ACCURACY = 3;

        /**
         * A flag containing settings used for biometric weak
         * @hide
         */
        public static final String LOCK_BIOMETRIC_WEAK_FLAGS =
                "lock_biometric_weak_flags";

        /**
         * Whether lock-to-app will lock the keyguard when exiting.
         * @hide
         */
        public static final String LOCK_TO_APP_EXIT_LOCKED = "lock_to_app_exit_locked";

        /**
         * Whether autolock is enabled (0 = false, 1 = true)
         */
        public static final String LOCK_PATTERN_ENABLED = "lock_pattern_autolock";

        /**
         * Whether lock pattern is visible as user enters (0 = false, 1 = true)
         */
        public static final String LOCK_PATTERN_VISIBLE = "lock_pattern_visible_pattern";

        /**
         * Whether lock pattern will vibrate as user enters (0 = false, 1 =
         * true)
         *
         * @deprecated Starting in {@link VERSION_CODES#JELLY_BEAN_MR1} the
         *             lockscreen uses
         *             {@link Settings.System#HAPTIC_FEEDBACK_ENABLED}.
         */
        @Deprecated
        public static final String
                LOCK_PATTERN_TACTILE_FEEDBACK_ENABLED = "lock_pattern_tactile_feedback_enabled";

        /**
         * This preference allows the device to be locked given time after screen goes off,
         * subject to current DeviceAdmin policy limits.
         * @hide
         */
        public static final String LOCK_SCREEN_LOCK_AFTER_TIMEOUT = "lock_screen_lock_after_timeout";


        /**
         * This preference contains the string that shows for owner info on LockScreen.
         * @hide
         * @deprecated
         */
        public static final String LOCK_SCREEN_OWNER_INFO = "lock_screen_owner_info";

        /**
         * Ids of the user-selected appwidgets on the lockscreen (comma-delimited).
         * @hide
         */
        public static final String LOCK_SCREEN_APPWIDGET_IDS =
            "lock_screen_appwidget_ids";

        /**
         * Id of the appwidget shown on the lock screen when appwidgets are disabled.
         * @hide
         */
        public static final String LOCK_SCREEN_FALLBACK_APPWIDGET_ID =
            "lock_screen_fallback_appwidget_id";

        /**
         * Index of the lockscreen appwidget to restore, -1 if none.
         * @hide
         */
        public static final String LOCK_SCREEN_STICKY_APPWIDGET =
            "lock_screen_sticky_appwidget";

        /**
         * This preference enables showing the owner info on LockScreen.
         * @hide
         * @deprecated
         */
        public static final String LOCK_SCREEN_OWNER_INFO_ENABLED =
            "lock_screen_owner_info_enabled";

        /**
         * When set by a user, allows notifications to be shown atop a securely locked screen
         * in their full "private" form (same as when the device is unlocked).
         * @hide
         */
        public static final String LOCK_SCREEN_ALLOW_PRIVATE_NOTIFICATIONS =
                "lock_screen_allow_private_notifications";

        /**
         * Set by the system to track if the user needs to see the call to action for
         * the lockscreen notification policy.
         * @hide
         */
        public static final String SHOW_NOTE_ABOUT_NOTIFICATION_HIDING =
                "show_note_about_notification_hiding";

        /**
         * Set to 1 by the system after trust agents have been initialized.
         * @hide
         */
        public static final String TRUST_AGENTS_INITIALIZED =
                "trust_agents_initialized";

        /**
         * The Logging ID (a unique 64-bit value) as a hex string.
         * Used as a pseudonymous identifier for logging.
         * @deprecated This identifier is poorly initialized and has
         * many collisions.  It should not be used.
         */
        @Deprecated
        public static final String LOGGING_ID = "logging_id";

        /**
         * @deprecated Use {@link android.provider.Settings.Global#NETWORK_PREFERENCE} instead
         */
        @Deprecated
        public static final String NETWORK_PREFERENCE = Global.NETWORK_PREFERENCE;

        /**
         * No longer supported.
         */
        public static final String PARENTAL_CONTROL_ENABLED = "parental_control_enabled";

        /**
         * No longer supported.
         */
        public static final String PARENTAL_CONTROL_LAST_UPDATE = "parental_control_last_update";

        /**
         * No longer supported.
         */
        public static final String PARENTAL_CONTROL_REDIRECT_URL = "parental_control_redirect_url";

        /**
         * Settings classname to launch when Settings is clicked from All
         * Applications.  Needed because of user testing between the old
         * and new Settings apps.
         */
        // TODO: 881807
        public static final String SETTINGS_CLASSNAME = "settings_classname";

        /**
         * @deprecated Use {@link android.provider.Settings.Global#USB_MASS_STORAGE_ENABLED} instead
         */
        @Deprecated
        public static final String USB_MASS_STORAGE_ENABLED = Global.USB_MASS_STORAGE_ENABLED;

        /**
         * @deprecated Use {@link android.provider.Settings.Global#USE_GOOGLE_MAIL} instead
         */
        @Deprecated
        public static final String USE_GOOGLE_MAIL = Global.USE_GOOGLE_MAIL;

        /**
         * If accessibility is enabled.
         */
        public static final String ACCESSIBILITY_ENABLED = "accessibility_enabled";

        /**
         * If touch exploration is enabled.
         */
        public static final String TOUCH_EXPLORATION_ENABLED = "touch_exploration_enabled";

        /**
         * List of the enabled accessibility providers.
         */
        public static final String ENABLED_ACCESSIBILITY_SERVICES =
            "enabled_accessibility_services";

        /**
         * List of the accessibility services to which the user has granted
         * permission to put the device into touch exploration mode.
         *
         * @hide
         */
        public static final String TOUCH_EXPLORATION_GRANTED_ACCESSIBILITY_SERVICES =
            "touch_exploration_granted_accessibility_services";

        /**
         * Whether to speak passwords while in accessibility mode.
         */
        public static final String ACCESSIBILITY_SPEAK_PASSWORD = "speak_password";

        /**
         * Whether to draw text with high contrast while in accessibility mode.
         *
         * @hide
         */
        public static final String ACCESSIBILITY_HIGH_TEXT_CONTRAST_ENABLED =
                "high_text_contrast_enabled";

        /**
         * If injection of accessibility enhancing JavaScript screen-reader
         * is enabled.
         * <p>
         *   Note: The JavaScript based screen-reader is served by the
         *   Google infrastructure and enable users with disabilities to
         *   efficiently navigate in and explore web content.
         * </p>
         * <p>
         *   This property represents a boolean value.
         * </p>
         * @hide
         */
        public static final String ACCESSIBILITY_SCRIPT_INJECTION =
            "accessibility_script_injection";

        /**
         * The URL for the injected JavaScript based screen-reader used
         * for providing accessibility of content in WebView.
         * <p>
         *   Note: The JavaScript based screen-reader is served by the
         *   Google infrastructure and enable users with disabilities to
         *   efficiently navigate in and explore web content.
         * </p>
         * <p>
         *   This property represents a string value.
         * </p>
         * @hide
         */
        public static final String ACCESSIBILITY_SCREEN_READER_URL =
            "accessibility_script_injection_url";

        /**
         * Key bindings for navigation in built-in accessibility support for web content.
         * <p>
         *   Note: These key bindings are for the built-in accessibility navigation for
         *   web content which is used as a fall back solution if JavaScript in a WebView
         *   is not enabled or the user has not opted-in script injection from Google.
         * </p>
         * <p>
         *   The bindings are separated by semi-colon. A binding is a mapping from
         *   a key to a sequence of actions (for more details look at
         *   android.webkit.AccessibilityInjector). A key is represented as the hexademical
         *   string representation of an integer obtained from a meta state (optional) shifted
         *   sixteen times left and bitwise ored with a key code. An action is represented
         *   as a hexademical string representation of an integer where the first two digits
         *   are navigation action index, the second, the third, and the fourth digit pairs
         *   represent the action arguments. The separate actions in a binding are colon
         *   separated. The key and the action sequence it maps to are separated by equals.
         * </p>
         * <p>
         *   For example, the binding below maps the DPAD right button to traverse the
         *   current navigation axis once without firing an accessibility event and to
         *   perform the same traversal again but to fire an event:
         *   <code>
         *     0x16=0x01000100:0x01000101;
         *   </code>
         * </p>
         * <p>
         *   The goal of this binding is to enable dynamic rebinding of keys to
         *   navigation actions for web content without requiring a framework change.
         * </p>
         * <p>
         *   This property represents a string value.
         * </p>
         * @hide
         */
        public static final String ACCESSIBILITY_WEB_CONTENT_KEY_BINDINGS =
            "accessibility_web_content_key_bindings";

        /**
         * Setting that specifies whether the display magnification is enabled.
         * Display magnifications allows the user to zoom in the display content
         * and is targeted to low vision users. The current magnification scale
         * is controlled by {@link #ACCESSIBILITY_DISPLAY_MAGNIFICATION_SCALE}.
         *
         * @hide
         */
        public static final String ACCESSIBILITY_DISPLAY_MAGNIFICATION_ENABLED =
                "accessibility_display_magnification_enabled";

        /**
         * Setting that specifies what the display magnification scale is.
         * Display magnifications allows the user to zoom in the display
         * content and is targeted to low vision users. Whether a display
         * magnification is performed is controlled by
         * {@link #ACCESSIBILITY_DISPLAY_MAGNIFICATION_ENABLED}
         *
         * @hide
         */
        public static final String ACCESSIBILITY_DISPLAY_MAGNIFICATION_SCALE =
                "accessibility_display_magnification_scale";

        /**
         * Setting that specifies whether the display magnification should be
         * automatically updated. If this fearture is enabled the system will
         * exit magnification mode or pan the viewport when a context change
         * occurs. For example, on staring a new activity or rotating the screen,
         * the system may zoom out so the user can see the new context he is in.
         * Another example is on showing a window that is not visible in the
         * magnified viewport the system may pan the viewport to make the window
         * the has popped up so the user knows that the context has changed.
         * Whether a screen magnification is performed is controlled by
         * {@link #ACCESSIBILITY_DISPLAY_MAGNIFICATION_ENABLED}
         *
         * @hide
         */
        public static final String ACCESSIBILITY_DISPLAY_MAGNIFICATION_AUTO_UPDATE =
                "accessibility_display_magnification_auto_update";

        /**
         * Setting that specifies whether timed text (captions) should be
         * displayed in video content. Text display properties are controlled by
         * the following settings:
         * <ul>
         * <li>{@link #ACCESSIBILITY_CAPTIONING_LOCALE}
         * <li>{@link #ACCESSIBILITY_CAPTIONING_BACKGROUND_COLOR}
         * <li>{@link #ACCESSIBILITY_CAPTIONING_FOREGROUND_COLOR}
         * <li>{@link #ACCESSIBILITY_CAPTIONING_EDGE_COLOR}
         * <li>{@link #ACCESSIBILITY_CAPTIONING_EDGE_TYPE}
         * <li>{@link #ACCESSIBILITY_CAPTIONING_TYPEFACE}
         * <li>{@link #ACCESSIBILITY_CAPTIONING_FONT_SCALE}
         * </ul>
         *
         * @hide
         */
        public static final String ACCESSIBILITY_CAPTIONING_ENABLED =
                "accessibility_captioning_enabled";

        /**
         * Setting that specifies the language for captions as a locale string,
         * e.g. en_US.
         *
         * @see java.util.Locale#toString
         * @hide
         */
        public static final String ACCESSIBILITY_CAPTIONING_LOCALE =
                "accessibility_captioning_locale";

        /**
         * Integer property that specifies the preset style for captions, one
         * of:
         * <ul>
         * <li>{@link android.view.accessibility.CaptioningManager.CaptionStyle#PRESET_CUSTOM}
         * <li>a valid index of {@link android.view.accessibility.CaptioningManager.CaptionStyle#PRESETS}
         * </ul>
         *
         * @see java.util.Locale#toString
         * @hide
         */
        public static final String ACCESSIBILITY_CAPTIONING_PRESET =
                "accessibility_captioning_preset";

        /**
         * Integer property that specifes the background color for captions as a
         * packed 32-bit color.
         *
         * @see android.graphics.Color#argb
         * @hide
         */
        public static final String ACCESSIBILITY_CAPTIONING_BACKGROUND_COLOR =
                "accessibility_captioning_background_color";

        /**
         * Integer property that specifes the foreground color for captions as a
         * packed 32-bit color.
         *
         * @see android.graphics.Color#argb
         * @hide
         */
        public static final String ACCESSIBILITY_CAPTIONING_FOREGROUND_COLOR =
                "accessibility_captioning_foreground_color";

        /**
         * Integer property that specifes the edge type for captions, one of:
         * <ul>
         * <li>{@link android.view.accessibility.CaptioningManager.CaptionStyle#EDGE_TYPE_NONE}
         * <li>{@link android.view.accessibility.CaptioningManager.CaptionStyle#EDGE_TYPE_OUTLINE}
         * <li>{@link android.view.accessibility.CaptioningManager.CaptionStyle#EDGE_TYPE_DROP_SHADOW}
         * </ul>
         *
         * @see #ACCESSIBILITY_CAPTIONING_EDGE_COLOR
         * @hide
         */
        public static final String ACCESSIBILITY_CAPTIONING_EDGE_TYPE =
                "accessibility_captioning_edge_type";

        /**
         * Integer property that specifes the edge color for captions as a
         * packed 32-bit color.
         *
         * @see #ACCESSIBILITY_CAPTIONING_EDGE_TYPE
         * @see android.graphics.Color#argb
         * @hide
         */
        public static final String ACCESSIBILITY_CAPTIONING_EDGE_COLOR =
                "accessibility_captioning_edge_color";

        /**
         * Integer property that specifes the window color for captions as a
         * packed 32-bit color.
         *
         * @see android.graphics.Color#argb
         * @hide
         */
        public static final String ACCESSIBILITY_CAPTIONING_WINDOW_COLOR =
                "accessibility_captioning_window_color";

        /**
         * String property that specifies the typeface for captions, one of:
         * <ul>
         * <li>DEFAULT
         * <li>MONOSPACE
         * <li>SANS_SERIF
         * <li>SERIF
         * </ul>
         *
         * @see android.graphics.Typeface
         * @hide
         */
        public static final String ACCESSIBILITY_CAPTIONING_TYPEFACE =
                "accessibility_captioning_typeface";

        /**
         * Floating point property that specifies font scaling for captions.
         *
         * @hide
         */
        public static final String ACCESSIBILITY_CAPTIONING_FONT_SCALE =
                "accessibility_captioning_font_scale";

        /**
         * Setting that specifies whether display color inversion is enabled.
         */
        public static final String ACCESSIBILITY_DISPLAY_INVERSION_ENABLED =
                "accessibility_display_inversion_enabled";

        /**
         * Setting that specifies whether display color space adjustment is
         * enabled.
         *
         * @hide
         */
        public static final String ACCESSIBILITY_DISPLAY_DALTONIZER_ENABLED =
                "accessibility_display_daltonizer_enabled";

        /**
         * Integer property that specifies the type of color space adjustment to
         * perform. Valid values are defined in AccessibilityManager.
         *
         * @hide
         */
        public static final String ACCESSIBILITY_DISPLAY_DALTONIZER =
                "accessibility_display_daltonizer";

        /**
         * The timout for considering a press to be a long press in milliseconds.
         * @hide
         */
        public static final String LONG_PRESS_TIMEOUT = "long_press_timeout";

        /**
         * List of the enabled print services.
         * @hide
         */
        public static final String ENABLED_PRINT_SERVICES =
            "enabled_print_services";

        /**
         * List of the system print services we enabled on first boot. On
         * first boot we enable all system, i.e. bundled print services,
         * once, so they work out-of-the-box.
         * @hide
         */
        public static final String ENABLED_ON_FIRST_BOOT_SYSTEM_PRINT_SERVICES =
            "enabled_on_first_boot_system_print_services";

        /**
         * Setting to always use the default text-to-speech settings regardless
         * of the application settings.
         * 1 = override application settings,
         * 0 = use application settings (if specified).
         *
         * @deprecated  The value of this setting is no longer respected by
         * the framework text to speech APIs as of the Ice Cream Sandwich release.
         */
        @Deprecated
        public static final String TTS_USE_DEFAULTS = "tts_use_defaults";

        /**
         * Default text-to-speech engine speech rate. 100 = 1x
         */
        public static final String TTS_DEFAULT_RATE = "tts_default_rate";

        /**
         * Default text-to-speech engine pitch. 100 = 1x
         */
        public static final String TTS_DEFAULT_PITCH = "tts_default_pitch";

        /**
         * Default text-to-speech engine.
         */
        public static final String TTS_DEFAULT_SYNTH = "tts_default_synth";

        /**
         * Default text-to-speech language.
         *
         * @deprecated this setting is no longer in use, as of the Ice Cream
         * Sandwich release. Apps should never need to read this setting directly,
         * instead can query the TextToSpeech framework classes for the default
         * locale. {@link TextToSpeech#getLanguage()}.
         */
        @Deprecated
        public static final String TTS_DEFAULT_LANG = "tts_default_lang";

        /**
         * Default text-to-speech country.
         *
         * @deprecated this setting is no longer in use, as of the Ice Cream
         * Sandwich release. Apps should never need to read this setting directly,
         * instead can query the TextToSpeech framework classes for the default
         * locale. {@link TextToSpeech#getLanguage()}.
         */
        @Deprecated
        public static final String TTS_DEFAULT_COUNTRY = "tts_default_country";

        /**
         * Default text-to-speech locale variant.
         *
         * @deprecated this setting is no longer in use, as of the Ice Cream
         * Sandwich release. Apps should never need to read this setting directly,
         * instead can query the TextToSpeech framework classes for the
         * locale that is in use {@link TextToSpeech#getLanguage()}.
         */
        @Deprecated
        public static final String TTS_DEFAULT_VARIANT = "tts_default_variant";

        /**
         * Stores the default tts locales on a per engine basis. Stored as
         * a comma seperated list of values, each value being of the form
         * {@code engine_name:locale} for example,
         * {@code com.foo.ttsengine:eng-USA,com.bar.ttsengine:esp-ESP}. This
         * supersedes {@link #TTS_DEFAULT_LANG}, {@link #TTS_DEFAULT_COUNTRY} and
         * {@link #TTS_DEFAULT_VARIANT}. Apps should never need to read this
         * setting directly, and can query the TextToSpeech framework classes
         * for the locale that is in use.
         *
         * @hide
         */
        public static final String TTS_DEFAULT_LOCALE = "tts_default_locale";

        /**
         * Space delimited list of plugin packages that are enabled.
         */
        public static final String TTS_ENABLED_PLUGINS = "tts_enabled_plugins";

        /**
         * @deprecated Use {@link android.provider.Settings.Global#WIFI_NETWORKS_AVAILABLE_NOTIFICATION_ON}
         * instead.
         */
        @Deprecated
        public static final String WIFI_NETWORKS_AVAILABLE_NOTIFICATION_ON =
                Global.WIFI_NETWORKS_AVAILABLE_NOTIFICATION_ON;

        /**
         * @deprecated Use {@link android.provider.Settings.Global#WIFI_NETWORKS_AVAILABLE_REPEAT_DELAY}
         * instead.
         */
        @Deprecated
        public static final String WIFI_NETWORKS_AVAILABLE_REPEAT_DELAY =
                Global.WIFI_NETWORKS_AVAILABLE_REPEAT_DELAY;

        /**
         * @deprecated Use {@link android.provider.Settings.Global#WIFI_NUM_OPEN_NETWORKS_KEPT}
         * instead.
         */
        @Deprecated
        public static final String WIFI_NUM_OPEN_NETWORKS_KEPT =
                Global.WIFI_NUM_OPEN_NETWORKS_KEPT;

        /**
         * @deprecated Use {@link android.provider.Settings.Global#WIFI_ON}
         * instead.
         */
        @Deprecated
        public static final String WIFI_ON = Global.WIFI_ON;

        /**
         * The acceptable packet loss percentage (range 0 - 100) before trying
         * another AP on the same network.
         * @deprecated This setting is not used.
         */
        @Deprecated
        public static final String WIFI_WATCHDOG_ACCEPTABLE_PACKET_LOSS_PERCENTAGE =
                "wifi_watchdog_acceptable_packet_loss_percentage";

        /**
         * The number of access points required for a network in order for the
         * watchdog to monitor it.
         * @deprecated This setting is not used.
         */
        @Deprecated
        public static final String WIFI_WATCHDOG_AP_COUNT = "wifi_watchdog_ap_count";

        /**
         * The delay between background checks.
         * @deprecated This setting is not used.
         */
        @Deprecated
        public static final String WIFI_WATCHDOG_BACKGROUND_CHECK_DELAY_MS =
                "wifi_watchdog_background_check_delay_ms";

        /**
         * Whether the Wi-Fi watchdog is enabled for background checking even
         * after it thinks the user has connected to a good access point.
         * @deprecated This setting is not used.
         */
        @Deprecated
        public static final String WIFI_WATCHDOG_BACKGROUND_CHECK_ENABLED =
                "wifi_watchdog_background_check_enabled";

        /**
         * The timeout for a background ping
         * @deprecated This setting is not used.
         */
        @Deprecated
        public static final String WIFI_WATCHDOG_BACKGROUND_CHECK_TIMEOUT_MS =
                "wifi_watchdog_background_check_timeout_ms";

        /**
         * The number of initial pings to perform that *may* be ignored if they
         * fail. Again, if these fail, they will *not* be used in packet loss
         * calculation. For example, one network always seemed to time out for
         * the first couple pings, so this is set to 3 by default.
         * @deprecated This setting is not used.
         */
        @Deprecated
        public static final String WIFI_WATCHDOG_INITIAL_IGNORED_PING_COUNT =
            "wifi_watchdog_initial_ignored_ping_count";

        /**
         * The maximum number of access points (per network) to attempt to test.
         * If this number is reached, the watchdog will no longer monitor the
         * initial connection state for the network. This is a safeguard for
         * networks containing multiple APs whose DNS does not respond to pings.
         * @deprecated This setting is not used.
         */
        @Deprecated
        public static final String WIFI_WATCHDOG_MAX_AP_CHECKS = "wifi_watchdog_max_ap_checks";

        /**
         * @deprecated Use {@link android.provider.Settings.Global#WIFI_WATCHDOG_ON} instead
         */
        @Deprecated
        public static final String WIFI_WATCHDOG_ON = "wifi_watchdog_on";

        /**
         * A comma-separated list of SSIDs for which the Wi-Fi watchdog should be enabled.
         * @deprecated This setting is not used.
         */
        @Deprecated
        public static final String WIFI_WATCHDOG_WATCH_LIST = "wifi_watchdog_watch_list";

        /**
         * The number of pings to test if an access point is a good connection.
         * @deprecated This setting is not used.
         */
        @Deprecated
        public static final String WIFI_WATCHDOG_PING_COUNT = "wifi_watchdog_ping_count";

        /**
         * The delay between pings.
         * @deprecated This setting is not used.
         */
        @Deprecated
        public static final String WIFI_WATCHDOG_PING_DELAY_MS = "wifi_watchdog_ping_delay_ms";

        /**
         * The timeout per ping.
         * @deprecated This setting is not used.
         */
        @Deprecated
        public static final String WIFI_WATCHDOG_PING_TIMEOUT_MS = "wifi_watchdog_ping_timeout_ms";

        /**
         * @deprecated Use
         * {@link android.provider.Settings.Global#WIFI_MAX_DHCP_RETRY_COUNT} instead
         */
        @Deprecated
        public static final String WIFI_MAX_DHCP_RETRY_COUNT = Global.WIFI_MAX_DHCP_RETRY_COUNT;

        /**
         * @deprecated Use
         * {@link android.provider.Settings.Global#WIFI_MOBILE_DATA_TRANSITION_WAKELOCK_TIMEOUT_MS} instead
         */
        @Deprecated
        public static final String WIFI_MOBILE_DATA_TRANSITION_WAKELOCK_TIMEOUT_MS =
                Global.WIFI_MOBILE_DATA_TRANSITION_WAKELOCK_TIMEOUT_MS;

        /**
         * The number of milliseconds to hold on to a PendingIntent based request. This delay gives
         * the receivers of the PendingIntent an opportunity to make a new network request before
         * the Network satisfying the request is potentially removed.
         *
         * @hide
         */
        public static final String CONNECTIVITY_RELEASE_PENDING_INTENT_DELAY_MS =
                "connectivity_release_pending_intent_delay_ms";

        /**
         * Whether background data usage is allowed.
         *
         * @deprecated As of {@link VERSION_CODES#ICE_CREAM_SANDWICH},
         *             availability of background data depends on several
         *             combined factors. When background data is unavailable,
         *             {@link ConnectivityManager#getActiveNetworkInfo()} will
         *             now appear disconnected.
         */
        @Deprecated
        public static final String BACKGROUND_DATA = "background_data";

        /**
         * Origins for which browsers should allow geolocation by default.
         * The value is a space-separated list of origins.
         */
        public static final String ALLOWED_GEOLOCATION_ORIGINS
                = "allowed_geolocation_origins";

        /**
         * The preferred TTY mode     0 = TTy Off, CDMA default
         *                            1 = TTY Full
         *                            2 = TTY HCO
         *                            3 = TTY VCO
         * @hide
         */
        public static final String PREFERRED_TTY_MODE =
                "preferred_tty_mode";

        /**
         * Whether the enhanced voice privacy mode is enabled.
         * 0 = normal voice privacy
         * 1 = enhanced voice privacy
         * @hide
         */
        public static final String ENHANCED_VOICE_PRIVACY_ENABLED = "enhanced_voice_privacy_enabled";

        /**
         * Whether the TTY mode mode is enabled.
         * 0 = disabled
         * 1 = enabled
         * @hide
         */
        public static final String TTY_MODE_ENABLED = "tty_mode_enabled";

        /**
         * Controls whether settings backup is enabled.
         * Type: int ( 0 = disabled, 1 = enabled )
         * @hide
         */
        public static final String BACKUP_ENABLED = "backup_enabled";

        /**
         * Controls whether application data is automatically restored from backup
         * at install time.
         * Type: int ( 0 = disabled, 1 = enabled )
         * @hide
         */
        public static final String BACKUP_AUTO_RESTORE = "backup_auto_restore";

        /**
         * Indicates whether settings backup has been fully provisioned.
         * Type: int ( 0 = unprovisioned, 1 = fully provisioned )
         * @hide
         */
        public static final String BACKUP_PROVISIONED = "backup_provisioned";

        /**
         * Component of the transport to use for backup/restore.
         * @hide
         */
        public static final String BACKUP_TRANSPORT = "backup_transport";

        /**
         * Version for which the setup wizard was last shown.  Bumped for
         * each release when there is new setup information to show.
         * @hide
         */
        public static final String LAST_SETUP_SHOWN = "last_setup_shown";

        /**
         * The interval in milliseconds after which Wi-Fi is considered idle.
         * When idle, it is possible for the device to be switched from Wi-Fi to
         * the mobile data network.
         * @hide
         * @deprecated Use {@link android.provider.Settings.Global#WIFI_IDLE_MS}
         * instead.
         */
        @Deprecated
        public static final String WIFI_IDLE_MS = Global.WIFI_IDLE_MS;

        /**
         * The global search provider chosen by the user (if multiple global
         * search providers are installed). This will be the provider returned
         * by {@link SearchManager#getGlobalSearchActivity()} if it's still
         * installed. This setting is stored as a flattened component name as
         * per {@link ComponentName#flattenToString()}.
         *
         * @hide
         */
        public static final String SEARCH_GLOBAL_SEARCH_ACTIVITY =
                "search_global_search_activity";

        /**
         * The number of promoted sources in GlobalSearch.
         * @hide
         */
        public static final String SEARCH_NUM_PROMOTED_SOURCES = "search_num_promoted_sources";
        /**
         * The maximum number of suggestions returned by GlobalSearch.
         * @hide
         */
        public static final String SEARCH_MAX_RESULTS_TO_DISPLAY = "search_max_results_to_display";
        /**
         * The number of suggestions GlobalSearch will ask each non-web search source for.
         * @hide
         */
        public static final String SEARCH_MAX_RESULTS_PER_SOURCE = "search_max_results_per_source";
        /**
         * The number of suggestions the GlobalSearch will ask the web search source for.
         * @hide
         */
        public static final String SEARCH_WEB_RESULTS_OVERRIDE_LIMIT =
                "search_web_results_override_limit";
        /**
         * The number of milliseconds that GlobalSearch will wait for suggestions from
         * promoted sources before continuing with all other sources.
         * @hide
         */
        public static final String SEARCH_PROMOTED_SOURCE_DEADLINE_MILLIS =
                "search_promoted_source_deadline_millis";
        /**
         * The number of milliseconds before GlobalSearch aborts search suggesiton queries.
         * @hide
         */
        public static final String SEARCH_SOURCE_TIMEOUT_MILLIS = "search_source_timeout_millis";
        /**
         * The maximum number of milliseconds that GlobalSearch shows the previous results
         * after receiving a new query.
         * @hide
         */
        public static final String SEARCH_PREFILL_MILLIS = "search_prefill_millis";
        /**
         * The maximum age of log data used for shortcuts in GlobalSearch.
         * @hide
         */
        public static final String SEARCH_MAX_STAT_AGE_MILLIS = "search_max_stat_age_millis";
        /**
         * The maximum age of log data used for source ranking in GlobalSearch.
         * @hide
         */
        public static final String SEARCH_MAX_SOURCE_EVENT_AGE_MILLIS =
                "search_max_source_event_age_millis";
        /**
         * The minimum number of impressions needed to rank a source in GlobalSearch.
         * @hide
         */
        public static final String SEARCH_MIN_IMPRESSIONS_FOR_SOURCE_RANKING =
                "search_min_impressions_for_source_ranking";
        /**
         * The minimum number of clicks needed to rank a source in GlobalSearch.
         * @hide
         */
        public static final String SEARCH_MIN_CLICKS_FOR_SOURCE_RANKING =
                "search_min_clicks_for_source_ranking";
        /**
         * The maximum number of shortcuts shown by GlobalSearch.
         * @hide
         */
        public static final String SEARCH_MAX_SHORTCUTS_RETURNED = "search_max_shortcuts_returned";
        /**
         * The size of the core thread pool for suggestion queries in GlobalSearch.
         * @hide
         */
        public static final String SEARCH_QUERY_THREAD_CORE_POOL_SIZE =
                "search_query_thread_core_pool_size";
        /**
         * The maximum size of the thread pool for suggestion queries in GlobalSearch.
         * @hide
         */
        public static final String SEARCH_QUERY_THREAD_MAX_POOL_SIZE =
                "search_query_thread_max_pool_size";
        /**
         * The size of the core thread pool for shortcut refreshing in GlobalSearch.
         * @hide
         */
        public static final String SEARCH_SHORTCUT_REFRESH_CORE_POOL_SIZE =
                "search_shortcut_refresh_core_pool_size";
        /**
         * The maximum size of the thread pool for shortcut refreshing in GlobalSearch.
         * @hide
         */
        public static final String SEARCH_SHORTCUT_REFRESH_MAX_POOL_SIZE =
                "search_shortcut_refresh_max_pool_size";
        /**
         * The maximun time that excess threads in the GlobalSeach thread pools will
         * wait before terminating.
         * @hide
         */
        public static final String SEARCH_THREAD_KEEPALIVE_SECONDS =
                "search_thread_keepalive_seconds";
        /**
         * The maximum number of concurrent suggestion queries to each source.
         * @hide
         */
        public static final String SEARCH_PER_SOURCE_CONCURRENT_QUERY_LIMIT =
                "search_per_source_concurrent_query_limit";

        /**
         * Whether or not alert sounds are played on MountService events. (0 = false, 1 = true)
         * @hide
         */
        public static final String MOUNT_PLAY_NOTIFICATION_SND = "mount_play_not_snd";

        /**
         * Whether or not UMS auto-starts on UMS host detection. (0 = false, 1 = true)
         * @hide
         */
        public static final String MOUNT_UMS_AUTOSTART = "mount_ums_autostart";

        /**
         * Whether or not a notification is displayed on UMS host detection. (0 = false, 1 = true)
         * @hide
         */
        public static final String MOUNT_UMS_PROMPT = "mount_ums_prompt";

        /**
         * Whether or not a notification is displayed while UMS is enabled. (0 = false, 1 = true)
         * @hide
         */
        public static final String MOUNT_UMS_NOTIFY_ENABLED = "mount_ums_notify_enabled";

        /**
         * If nonzero, ANRs in invisible background processes bring up a dialog.
         * Otherwise, the process will be silently killed.
         * @hide
         */
        public static final String ANR_SHOW_BACKGROUND = "anr_show_background";

        /**
         * The {@link ComponentName} string of the service to be used as the voice recognition
         * service.
         *
         * @hide
         */
        public static final String VOICE_RECOGNITION_SERVICE = "voice_recognition_service";

        /**
         * Stores whether an user has consented to have apps verified through PAM.
         * The value is boolean (1 or 0).
         *
         * @hide
         */
        public static final String PACKAGE_VERIFIER_USER_CONSENT =
            "package_verifier_user_consent";

        /**
         * The {@link ComponentName} string of the selected spell checker service which is
         * one of the services managed by the text service manager.
         *
         * @hide
         */
        public static final String SELECTED_SPELL_CHECKER = "selected_spell_checker";

        /**
         * The {@link ComponentName} string of the selected subtype of the selected spell checker
         * service which is one of the services managed by the text service manager.
         *
         * @hide
         */
        public static final String SELECTED_SPELL_CHECKER_SUBTYPE =
                "selected_spell_checker_subtype";

        /**
         * The {@link ComponentName} string whether spell checker is enabled or not.
         *
         * @hide
         */
        public static final String SPELL_CHECKER_ENABLED = "spell_checker_enabled";

        /**
         * What happens when the user presses the Power button while in-call
         * and the screen is on.<br/>
         * <b>Values:</b><br/>
         * 1 - The Power button turns off the screen and locks the device. (Default behavior)<br/>
         * 2 - The Power button hangs up the current call.<br/>
         *
         * @hide
         */
        public static final String INCALL_POWER_BUTTON_BEHAVIOR = "incall_power_button_behavior";

        /**
         * INCALL_POWER_BUTTON_BEHAVIOR value for "turn off screen".
         * @hide
         */
        public static final int INCALL_POWER_BUTTON_BEHAVIOR_SCREEN_OFF = 0x1;

        /**
         * INCALL_POWER_BUTTON_BEHAVIOR value for "hang up".
         * @hide
         */
        public static final int INCALL_POWER_BUTTON_BEHAVIOR_HANGUP = 0x2;

        /**
         * INCALL_POWER_BUTTON_BEHAVIOR default value.
         * @hide
         */
        public static final int INCALL_POWER_BUTTON_BEHAVIOR_DEFAULT =
                INCALL_POWER_BUTTON_BEHAVIOR_SCREEN_OFF;

        /**
         * Whether the device should wake when the wake gesture sensor detects motion.
         * @hide
         */
        public static final String WAKE_GESTURE_ENABLED = "wake_gesture_enabled";

        /**
         * Whether the device should doze if configured.
         * @hide
         */
        public static final String DOZE_ENABLED = "doze_enabled";

        /**
         * The current night mode that has been selected by the user.  Owned
         * and controlled by UiModeManagerService.  Constants are as per
         * UiModeManager.
         * @hide
         */
        public static final String UI_NIGHT_MODE = "ui_night_mode";

        /**
         * Whether screensavers are enabled.
         * @hide
         */
        public static final String SCREENSAVER_ENABLED = "screensaver_enabled";

        /**
         * The user's chosen screensaver components.
         *
         * These will be launched by the PhoneWindowManager after a timeout when not on
         * battery, or upon dock insertion (if SCREENSAVER_ACTIVATE_ON_DOCK is set to 1).
         * @hide
         */
        public static final String SCREENSAVER_COMPONENTS = "screensaver_components";

        /**
         * If screensavers are enabled, whether the screensaver should be automatically launched
         * when the device is inserted into a (desk) dock.
         * @hide
         */
        public static final String SCREENSAVER_ACTIVATE_ON_DOCK = "screensaver_activate_on_dock";

        /**
         * If screensavers are enabled, whether the screensaver should be automatically launched
         * when the screen times out when not on battery.
         * @hide
         */
        public static final String SCREENSAVER_ACTIVATE_ON_SLEEP = "screensaver_activate_on_sleep";

        /**
         * If screensavers are enabled, the default screensaver component.
         * @hide
         */
        public static final String SCREENSAVER_DEFAULT_COMPONENT = "screensaver_default_component";

        /**
         * Whether to allow killing of the foreground app by long-pressing the Back button
         * @hide
         */
        public static final String KILL_APP_LONGPRESS_BACK = "kill_app_longpress_back";

        /**
         * The default NFC payment component
         * @hide
         */
        public static final String NFC_PAYMENT_DEFAULT_COMPONENT = "nfc_payment_default_component";

        /**
         * Whether NFC payment is handled by the foreground application or a default.
         * @hide
         */
        public static final String NFC_PAYMENT_FOREGROUND = "nfc_payment_foreground";

        /**
         * Specifies the package name currently configured to be the primary sms application
         * @hide
         */
        public static final String SMS_DEFAULT_APPLICATION = "sms_default_application";

        /**
         * Whether to use the custom quick unlock screen control
         * @hide
         */
        public static final String LOCKSCREEN_QUICK_UNLOCK_CONTROL = "lockscreen_quick_unlock_control";

        /**
         * Names of the packages that the current user has explicitly allowed to
         * see all of the user's notifications, separated by ':'.
         *
         * @hide
         */
        public static final String ENABLED_NOTIFICATION_LISTENERS = "enabled_notification_listeners";

        /**
         * @hide
         */
        public static final String ENABLED_CONDITION_PROVIDERS = "enabled_condition_providers";

        /** @hide */
        public static final String BAR_SERVICE_COMPONENT = "bar_service_component";

        /** @hide */
        public static final String IMMERSIVE_MODE_CONFIRMATIONS = "immersive_mode_confirmations";

        /**
         * This is the query URI for finding a print service to install.
         *
         * @hide
         */
        public static final String PRINT_SERVICE_SEARCH_URI = "print_service_search_uri";

        /**
         * This is the query URI for finding a NFC payment service to install.
         *
         * @hide
         */
        public static final String PAYMENT_SERVICE_SEARCH_URI = "payment_service_search_uri";

        /**
         * If enabled, apps should try to skip any introductory hints on first launch. This might
         * apply to users that are already familiar with the environment or temporary users.
         * <p>
         * Type : int (0 to show hints, 1 to skip showing hints)
         */
        public static final String SKIP_FIRST_USE_HINTS = "skip_first_use_hints";

        /**
         * Persisted playback time after a user confirmation of an unsafe volume level.
         *
         * @hide
         */
        public static final String UNSAFE_VOLUME_MUSIC_ACTIVE_MS = "unsafe_volume_music_active_ms";

        /**
         * This preference enables notification display on the lockscreen.
         * @hide
         */
        public static final String LOCK_SCREEN_SHOW_NOTIFICATIONS =
                "lock_screen_show_notifications";

        /**
         * List of TV inputs that are currently hidden. This is a string
         * containing the IDs of all hidden TV inputs. Each ID is encoded by
         * {@link android.net.Uri#encode(String)} and separated by ':'.
         * @hide
         */
        public static final String TV_INPUT_HIDDEN_INPUTS = "tv_input_hidden_inputs";

        /**
         * List of custom TV input labels. This is a string containing <TV input id, custom name>
         * pairs. TV input id and custom name are encoded by {@link android.net.Uri#encode(String)}
         * and separated by ','. Each pair is separated by ':'.
         * @hide
         */
        public static final String TV_INPUT_CUSTOM_LABELS = "tv_input_custom_labels";

        /**
         * Whether automatic routing of system audio to USB audio peripheral is disabled.
         * The value is boolean (1 or 0), where 1 means automatic routing is disabled,
         * and 0 means automatic routing is enabled.
         *
         * @hide
         */
        public static final String USB_AUDIO_AUTOMATIC_ROUTING_DISABLED =
                "usb_audio_automatic_routing_disabled";

        /**
         * The timeout in milliseconds before the device fully goes to sleep after
         * a period of inactivity.  This value sets an upper bound on how long the device
         * will stay awake or dreaming without user activity.  It should generally
         * be longer than {@link Settings.System#SCREEN_OFF_TIMEOUT} as otherwise the device
         * will sleep before it ever has a chance to dream.
         * <p>
         * Use -1 to disable this timeout.
         * </p>
         *
         * @hide
         */
        public static final String SLEEP_TIMEOUT = "sleep_timeout";

        /**
         * Default theme to use.  If empty, use holo.
         * @hide
         */
        public static final String DEFAULT_THEME_PACKAGE = "default_theme_package";

        /**
         * A '|' delimited list of theme components to apply from the default theme on first boot.
         * Components can be one or more of the "mods_XXXXXXX" found in
         * {@link ThemesContract$ThemesColumns}.  Leaving this field blank assumes all components
         * will be applied.
         *
         * ex: mods_icons|mods_overlays|mods_homescreen
         *
         * @hide
         */
        public static final String DEFAULT_THEME_COMPONENTS = "default_theme_components";

        /**
         * This will be set to the system's current theme API version when ThemeService starts.
         * It is useful for when an upgrade from one version of CM to another occurs.
         * For example, after a user upgrades from CM11 to CM12, the value of this field
         * might be 19. ThemeService would then change the value to 21. This is useful
         * when an API change breaks a theme. Themeservice can identify old themes and
         * unapply them from the system.
         * @hide
         */
        public static final String THEME_PREV_BOOT_API_LEVEL = "theme_prev_boot_api_level";

        /**
         * Whether to include options in power menu for rebooting into recovery or bootloader
         * @hide
         */
        public static final String ADVANCED_REBOOT = "advanced_reboot";

        /**
         * Whether developer settings dare enabled.
         * @hide
         */
        public static final String DEVELOPER_OPTIONS_ENABLED = "developer_options_enabled";

         /**
         * Whether detail view for the location tile is enabled
         * @hide
         */
        public static final String QS_LOCATION_ADVANCED = "qs_location_advanced";

        /** Whether to show the brightness slider in quick settings panel.
         *
         * @hide
         */
        public static final String QS_SHOW_BRIGHTNESS_SLIDER = "qs_show_brightness_slider";


        /**
         * List of QS tile names
         * @hide
         */
        public static final String QS_TILES = "sysui_qs_tiles";

        /**
         * Use "main" tiles on the first row of the quick settings panel
         * 0 = no, 1 = yes
         * @hide
         */
        public static final String QS_USE_MAIN_TILES = "sysui_qs_main_tiles";

        /**
         * Whether to show four tiles per row.
         * @hide
         */
        public static final String QS_USE_FOUR_COLUMNS = "qs_use_four_columns";

        /**
         * Custom navring actions
         * @hide
         */
        public static final String[] NAVIGATION_RING_TARGETS = new String[] {
                "navigation_ring_targets_0",
                "navigation_ring_targets_1",
                "navigation_ring_targets_2",
        };

        /**
         * Whether search panel is enabled.
         * @hide
         */
        public static final String SEARCH_PANEL_ENABLED = "search_panel_enabled";

        /**
         * This are the settings to be backed up.
         *
         * NOTE: Settings are backed up and restored in the order they appear
         *       in this array. If you have one setting depending on another,
         *       make sure that they are ordered appropriately.
         *
         * @hide
         */
        public static final String[] SETTINGS_TO_BACKUP = {
            BUGREPORT_IN_POWER_MENU,                            // moved to global
            ALLOW_MOCK_LOCATION,
            PARENTAL_CONTROL_ENABLED,
            PARENTAL_CONTROL_REDIRECT_URL,
            USB_MASS_STORAGE_ENABLED,                           // moved to global
            ACCESSIBILITY_DISPLAY_MAGNIFICATION_ENABLED,
            ACCESSIBILITY_DISPLAY_MAGNIFICATION_SCALE,
            ACCESSIBILITY_DISPLAY_MAGNIFICATION_AUTO_UPDATE,
            ACCESSIBILITY_SCRIPT_INJECTION,
            BACKUP_AUTO_RESTORE,
            ENABLED_ACCESSIBILITY_SERVICES,
            TOUCH_EXPLORATION_GRANTED_ACCESSIBILITY_SERVICES,
            TOUCH_EXPLORATION_ENABLED,
            ACCESSIBILITY_ENABLED,
            ACCESSIBILITY_SPEAK_PASSWORD,
            ACCESSIBILITY_HIGH_TEXT_CONTRAST_ENABLED,
            ACCESSIBILITY_CAPTIONING_ENABLED,
            ACCESSIBILITY_CAPTIONING_LOCALE,
            ACCESSIBILITY_CAPTIONING_BACKGROUND_COLOR,
            ACCESSIBILITY_CAPTIONING_FOREGROUND_COLOR,
            ACCESSIBILITY_CAPTIONING_EDGE_TYPE,
            ACCESSIBILITY_CAPTIONING_EDGE_COLOR,
            ACCESSIBILITY_CAPTIONING_TYPEFACE,
            ACCESSIBILITY_CAPTIONING_FONT_SCALE,
            TTS_USE_DEFAULTS,
            TTS_DEFAULT_RATE,
            TTS_DEFAULT_PITCH,
            TTS_DEFAULT_SYNTH,
            TTS_DEFAULT_LANG,
            TTS_DEFAULT_COUNTRY,
            TTS_ENABLED_PLUGINS,
            TTS_DEFAULT_LOCALE,
            WIFI_NETWORKS_AVAILABLE_NOTIFICATION_ON,            // moved to global
            WIFI_NETWORKS_AVAILABLE_REPEAT_DELAY,               // moved to global
            WIFI_NUM_OPEN_NETWORKS_KEPT,                        // moved to global
            MOUNT_PLAY_NOTIFICATION_SND,
            MOUNT_UMS_AUTOSTART,
            MOUNT_UMS_PROMPT,
            MOUNT_UMS_NOTIFY_ENABLED,
            UI_NIGHT_MODE,
            SLEEP_TIMEOUT,
            LOCKSCREEN_QUICK_UNLOCK_CONTROL
        };

        /**
         * These entries are considered common between the personal and the managed profile,
         * since the managed profile doesn't get to change them.
         * @hide
         */
        public static final String[] CLONE_TO_MANAGED_PROFILE = {
            ACCESSIBILITY_ENABLED,
            ALLOW_MOCK_LOCATION,
            ALLOWED_GEOLOCATION_ORIGINS,
            DEFAULT_INPUT_METHOD,
            ENABLED_ACCESSIBILITY_SERVICES,
            ENABLED_INPUT_METHODS,
            LOCATION_MODE,
            LOCATION_PROVIDERS_ALLOWED,
            LOCK_SCREEN_ALLOW_PRIVATE_NOTIFICATIONS,
            SELECTED_INPUT_METHOD_SUBTYPE,
            SELECTED_SPELL_CHECKER,
            SELECTED_SPELL_CHECKER_SUBTYPE
        };

        /**
         * Helper method for determining if a location provider is enabled.
         *
         * @param cr the content resolver to use
         * @param provider the location provider to query
         * @return true if the provider is enabled
         *
         * @deprecated use {@link #LOCATION_MODE} or
         *             {@link LocationManager#isProviderEnabled(String)}
         */
        @Deprecated
        public static final boolean isLocationProviderEnabled(ContentResolver cr, String provider) {
            return isLocationProviderEnabledForUser(cr, provider, UserHandle.myUserId());
        }

        /**
         * Helper method for determining if a location provider is enabled.
         * @param cr the content resolver to use
         * @param provider the location provider to query
         * @param userId the userId to query
         * @return true if the provider is enabled
         * @deprecated use {@link #LOCATION_MODE} or
         *             {@link LocationManager#isProviderEnabled(String)}
         * @hide
         */
        @Deprecated
        public static final boolean isLocationProviderEnabledForUser(ContentResolver cr, String provider, int userId) {
            String allowedProviders = Settings.Secure.getStringForUser(cr,
                    LOCATION_PROVIDERS_ALLOWED, userId);
            return TextUtils.delimitedStringContains(allowedProviders, ',', provider);
        }

        /**
         * Thread-safe method for enabling or disabling a single location provider.
         * @param cr the content resolver to use
         * @param provider the location provider to enable or disable
         * @param enabled true if the provider should be enabled
         * @deprecated use {@link #putInt(ContentResolver, String, int)} and {@link #LOCATION_MODE}
         */
        @Deprecated
        public static final void setLocationProviderEnabled(ContentResolver cr,
                String provider, boolean enabled) {
            setLocationProviderEnabledForUser(cr, provider, enabled, UserHandle.myUserId());
        }

        /**
         * Thread-safe method for enabling or disabling a single location provider.
         *
         * @param cr the content resolver to use
         * @param provider the location provider to enable or disable
         * @param enabled true if the provider should be enabled
         * @param userId the userId for which to enable/disable providers
         * @return true if the value was set, false on database errors
         * @deprecated use {@link #putIntForUser(ContentResolver, String, int, int)} and
         *             {@link #LOCATION_MODE}
         * @hide
         */
        @Deprecated
        public static final boolean setLocationProviderEnabledForUser(ContentResolver cr,
                String provider, boolean enabled, int userId) {
            synchronized (mLocationSettingsLock) {
                // to ensure thread safety, we write the provider name with a '+' or '-'
                // and let the SettingsProvider handle it rather than reading and modifying
                // the list of enabled providers.
                if (enabled) {
                    provider = "+" + provider;
                } else {
                    provider = "-" + provider;
                }
                return putStringForUser(cr, Settings.Secure.LOCATION_PROVIDERS_ALLOWED, provider,
                        userId);
            }
        }

        /**
         * Thread-safe method for setting the location mode to one of
         * {@link #LOCATION_MODE_HIGH_ACCURACY}, {@link #LOCATION_MODE_SENSORS_ONLY},
         * {@link #LOCATION_MODE_BATTERY_SAVING}, or {@link #LOCATION_MODE_OFF}.
         *
         * @param cr the content resolver to use
         * @param mode such as {@link #LOCATION_MODE_HIGH_ACCURACY}
         * @param userId the userId for which to change mode
         * @return true if the value was set, false on database errors
         *
         * @throws IllegalArgumentException if mode is not one of the supported values
         */
        private static final boolean setLocationModeForUser(ContentResolver cr, int mode,
                int userId) {
            synchronized (mLocationSettingsLock) {
                boolean gps = false;
                boolean network = false;
                switch (mode) {
                    case LOCATION_MODE_OFF:
                        break;
                    case LOCATION_MODE_SENSORS_ONLY:
                        gps = true;
                        break;
                    case LOCATION_MODE_BATTERY_SAVING:
                        network = true;
                        break;
                    case LOCATION_MODE_HIGH_ACCURACY:
                        gps = true;
                        network = true;
                        break;
                    default:
                        throw new IllegalArgumentException("Invalid location mode: " + mode);
                }
                // Note it's important that we set the NLP mode first. The Google implementation
                // of NLP clears its NLP consent setting any time it receives a
                // LocationManager.PROVIDERS_CHANGED_ACTION broadcast and NLP is disabled. Also,
                // it shows an NLP consent dialog any time it receives the broadcast, NLP is
                // enabled, and the NLP consent is not set. If 1) we were to enable GPS first,
                // 2) a setup wizard has its own NLP consent UI that sets the NLP consent setting,
                // and 3) the receiver happened to complete before we enabled NLP, then the Google
                // NLP would detect the attempt to enable NLP and show a redundant NLP consent
                // dialog. Then the people who wrote the setup wizard would be sad.
                boolean nlpSuccess = Settings.Secure.setLocationProviderEnabledForUser(
                        cr, LocationManager.NETWORK_PROVIDER, network, userId);
                boolean gpsSuccess = Settings.Secure.setLocationProviderEnabledForUser(
                        cr, LocationManager.GPS_PROVIDER, gps, userId);
                return gpsSuccess && nlpSuccess;
            }
        }

        /**
         * Thread-safe method for reading the location mode, returns one of
         * {@link #LOCATION_MODE_HIGH_ACCURACY}, {@link #LOCATION_MODE_SENSORS_ONLY},
         * {@link #LOCATION_MODE_BATTERY_SAVING}, or {@link #LOCATION_MODE_OFF}.
         *
         * @param cr the content resolver to use
         * @param userId the userId for which to read the mode
         * @return the location mode
         */
        private static final int getLocationModeForUser(ContentResolver cr, int userId) {
            synchronized (mLocationSettingsLock) {
                boolean gpsEnabled = Settings.Secure.isLocationProviderEnabledForUser(
                        cr, LocationManager.GPS_PROVIDER, userId);
                boolean networkEnabled = Settings.Secure.isLocationProviderEnabledForUser(
                        cr, LocationManager.NETWORK_PROVIDER, userId);
                if (gpsEnabled && networkEnabled) {
                    return LOCATION_MODE_HIGH_ACCURACY;
                } else if (gpsEnabled) {
                    return LOCATION_MODE_SENSORS_ONLY;
                } else if (networkEnabled) {
                    return LOCATION_MODE_BATTERY_SAVING;
                } else {
                    return LOCATION_MODE_OFF;
                }
            }
        }
    }

    /**
     * Global system settings, containing preferences that always apply identically
     * to all defined users.  Applications can read these but are not allowed to write;
     * like the "Secure" settings, these are for preferences that the user must
     * explicitly modify through the system UI or specialized APIs for those values.
     */
    public static final class Global extends NameValueTable {
        public static final String SYS_PROP_SETTING_VERSION = "sys.settings_global_version";

        /**
         * The content:// style URL for global secure settings items.  Not public.
         */
        public static final Uri CONTENT_URI = Uri.parse("content://" + AUTHORITY + "/global");

        /**
         * Whether users are allowed to add more users or guest from lockscreen.
         * <p>
         * Type: int
         * @hide
         */
        public static final String ADD_USERS_WHEN_LOCKED = "add_users_when_locked";

        /**
         * Setting whether the global gesture for enabling accessibility is enabled.
         * If this gesture is enabled the user will be able to perfrom it to enable
         * the accessibility state without visiting the settings app.
         * @hide
         */
        public static final String ENABLE_ACCESSIBILITY_GLOBAL_GESTURE_ENABLED =
                "enable_accessibility_global_gesture_enabled";

        /**
         * Whether Airplane Mode is on.
         */
        public static final String AIRPLANE_MODE_ON = "airplane_mode_on";

        /**
         * Whether Theater Mode is on.
         * {@hide}
         */
        public static final String THEATER_MODE_ON = "theater_mode_on";

        /**
         * Constant for use in AIRPLANE_MODE_RADIOS to specify Bluetooth radio.
         */
        public static final String RADIO_BLUETOOTH = "bluetooth";

        /**
         * Constant for use in AIRPLANE_MODE_RADIOS to specify Wi-Fi radio.
         */
        public static final String RADIO_WIFI = "wifi";

        /**
         * {@hide}
         */
        public static final String RADIO_WIMAX = "wimax";
        /**
         * Constant for use in AIRPLANE_MODE_RADIOS to specify Cellular radio.
         */
        public static final String RADIO_CELL = "cell";

        /**
         * Constant for use in AIRPLANE_MODE_RADIOS to specify NFC radio.
         */
        public static final String RADIO_NFC = "nfc";

        /**
         * A comma separated list of radios that need to be disabled when airplane mode
         * is on. This overrides WIFI_ON and BLUETOOTH_ON, if Wi-Fi and bluetooth are
         * included in the comma separated list.
         */
        public static final String AIRPLANE_MODE_RADIOS = "airplane_mode_radios";

        /**
         * A comma separated list of radios that should to be disabled when airplane mode
         * is on, but can be manually reenabled by the user.  For example, if RADIO_WIFI is
         * added to both AIRPLANE_MODE_RADIOS and AIRPLANE_MODE_TOGGLEABLE_RADIOS, then Wifi
         * will be turned off when entering airplane mode, but the user will be able to reenable
         * Wifi in the Settings app.
         *
         * {@hide}
         */
        public static final String AIRPLANE_MODE_TOGGLEABLE_RADIOS = "airplane_mode_toggleable_radios";

        /**
         * The policy for deciding when Wi-Fi should go to sleep (which will in
         * turn switch to using the mobile data as an Internet connection).
         * <p>
         * Set to one of {@link #WIFI_SLEEP_POLICY_DEFAULT},
         * {@link #WIFI_SLEEP_POLICY_NEVER_WHILE_PLUGGED}, or
         * {@link #WIFI_SLEEP_POLICY_NEVER}.
         */
        public static final String WIFI_SLEEP_POLICY = "wifi_sleep_policy";

        /**
         * Value for {@link #WIFI_SLEEP_POLICY} to use the default Wi-Fi sleep
         * policy, which is to sleep shortly after the turning off
         * according to the {@link #STAY_ON_WHILE_PLUGGED_IN} setting.
         */
        public static final int WIFI_SLEEP_POLICY_DEFAULT = 0;

        /**
         * Value for {@link #WIFI_SLEEP_POLICY} to use the default policy when
         * the device is on battery, and never go to sleep when the device is
         * plugged in.
         */
        public static final int WIFI_SLEEP_POLICY_NEVER_WHILE_PLUGGED = 1;

        /**
         * Value for {@link #WIFI_SLEEP_POLICY} to never go to sleep.
         */
        public static final int WIFI_SLEEP_POLICY_NEVER = 2;

        /**
         * Value to specify if the user prefers the date, time and time zone
         * to be automatically fetched from the network (NITZ). 1=yes, 0=no
         */
        public static final String AUTO_TIME = "auto_time";

        /**
         * Value to specify if the user prefers the time zone
         * to be automatically fetched from the network (NITZ). 1=yes, 0=no
         */
        public static final String AUTO_TIME_ZONE = "auto_time_zone";

        /**
         * URI for the car dock "in" event sound.
         * @hide
         */
        public static final String CAR_DOCK_SOUND = "car_dock_sound";

        /**
         * URI for the car dock "out" event sound.
         * @hide
         */
        public static final String CAR_UNDOCK_SOUND = "car_undock_sound";

        /**
         * URI for the desk dock "in" event sound.
         * @hide
         */
        public static final String DESK_DOCK_SOUND = "desk_dock_sound";

        /**
         * URI for the desk dock "out" event sound.
         * @hide
         */
        public static final String DESK_UNDOCK_SOUND = "desk_undock_sound";

        /**
         * Whether to play a sound for dock events.
         * @hide
         */
        public static final String DOCK_SOUNDS_ENABLED = "dock_sounds_enabled";

        /**
         * URI for the "device locked" (keyguard shown) sound.
         * @hide
         */
        public static final String LOCK_SOUND = "lock_sound";

        /**
         * URI for the "device unlocked" sound.
         * @hide
         */
        public static final String UNLOCK_SOUND = "unlock_sound";

        /**
         * URI for the "device is trusted" sound, which is played when the device enters the trusted
         * state without unlocking.
         * @hide
         */
        public static final String TRUSTED_SOUND = "trusted_sound";

        /**
         * URI for the low battery sound file.
         * @hide
         */
        public static final String LOW_BATTERY_SOUND = "low_battery_sound";

        /**
         * Whether to play a sound for low-battery alerts.
         * @hide
         */
        public static final String POWER_SOUNDS_ENABLED = "power_sounds_enabled";

        /**
         * URI for the "wireless charging started" sound.
         * @hide
         */
        public static final String WIRELESS_CHARGING_STARTED_SOUND =
                "wireless_charging_started_sound";

        /**
         * Whether we keep the device on while the device is plugged in.
         * Supported values are:
         * <ul>
         * <li>{@code 0} to never stay on while plugged in</li>
         * <li>{@link BatteryManager#BATTERY_PLUGGED_AC} to stay on for AC charger</li>
         * <li>{@link BatteryManager#BATTERY_PLUGGED_USB} to stay on for USB charger</li>
         * <li>{@link BatteryManager#BATTERY_PLUGGED_WIRELESS} to stay on for wireless charger</li>
         * </ul>
         * These values can be OR-ed together.
         */
        public static final String STAY_ON_WHILE_PLUGGED_IN = "stay_on_while_plugged_in";

        /**
         * When the user has enable the option to have a "bug report" command
         * in the power menu.
         * @hide
         */
        public static final String BUGREPORT_IN_POWER_MENU = "bugreport_in_power_menu";

        /**
         * Whether ADB is enabled.
         */
        public static final String ADB_ENABLED = "adb_enabled";

        /**
         * Whether Views are allowed to save their attribute data.
         * @hide
         */
        public static final String DEBUG_VIEW_ATTRIBUTES = "debug_view_attributes";

        /**
         * Whether assisted GPS should be enabled or not.
         * @hide
         */
        public static final String ASSISTED_GPS_ENABLED = "assisted_gps_enabled";

        /**
         * Whether bluetooth is enabled/disabled
         * 0=disabled. 1=enabled.
         */
        public static final String BLUETOOTH_ON = "bluetooth_on";

        /**
         * CDMA Cell Broadcast SMS
         *                            0 = CDMA Cell Broadcast SMS disabled
         *                            1 = CDMA Cell Broadcast SMS enabled
         * @hide
         */
        public static final String CDMA_CELL_BROADCAST_SMS =
                "cdma_cell_broadcast_sms";

        /**
         * The CDMA roaming mode 0 = Home Networks, CDMA default
         *                       1 = Roaming on Affiliated networks
         *                       2 = Roaming on any networks
         * @hide
         */
        public static final String CDMA_ROAMING_MODE = "roaming_settings";

        /**
         * The CDMA subscription mode 0 = RUIM/SIM (default)
         *                                1 = NV
         * @hide
         */
        public static final String CDMA_SUBSCRIPTION_MODE = "subscription_mode";

        /** Inactivity timeout to track mobile data activity.
        *
        * If set to a positive integer, it indicates the inactivity timeout value in seconds to
        * infer the data activity of mobile network. After a period of no activity on mobile
        * networks with length specified by the timeout, an {@code ACTION_DATA_ACTIVITY_CHANGE}
        * intent is fired to indicate a transition of network status from "active" to "idle". Any
        * subsequent activity on mobile networks triggers the firing of {@code
        * ACTION_DATA_ACTIVITY_CHANGE} intent indicating transition from "idle" to "active".
        *
        * Network activity refers to transmitting or receiving data on the network interfaces.
        *
        * Tracking is disabled if set to zero or negative value.
        *
        * @hide
        */
       public static final String DATA_ACTIVITY_TIMEOUT_MOBILE = "data_activity_timeout_mobile";

       /** Timeout to tracking Wifi data activity. Same as {@code DATA_ACTIVITY_TIMEOUT_MOBILE}
        * but for Wifi network.
        * @hide
        */
       public static final String DATA_ACTIVITY_TIMEOUT_WIFI = "data_activity_timeout_wifi";

       /**
        * Whether or not data roaming is enabled. (0 = false, 1 = true)
        */
       public static final String DATA_ROAMING = "data_roaming";

       /**
        * The value passed to a Mobile DataConnection via bringUp which defines the
        * number of retries to preform when setting up the initial connection. The default
        * value defined in DataConnectionTrackerBase#DEFAULT_MDC_INITIAL_RETRY is currently 1.
        * @hide
        */
       public static final String MDC_INITIAL_MAX_RETRY = "mdc_initial_max_retry";

       /**
        * Whether user has enabled development settings.
        */
       public static final String DEVELOPMENT_SETTINGS_ENABLED = "development_settings_enabled";

       /**
        * Whether the device has been provisioned (0 = false, 1 = true)
        */
       public static final String DEVICE_PROVISIONED = "device_provisioned";

       /**
        * The saved value for WindowManagerService.setForcedDisplayDensity().
        * One integer in dpi.  If unset, then use the real display density.
        * @hide
        */
       public static final String DISPLAY_DENSITY_FORCED = "display_density_forced";

       /**
        * The saved value for WindowManagerService.setForcedDisplaySize().
        * Two integers separated by a comma.  If unset, then use the real display size.
        * @hide
        */
       public static final String DISPLAY_SIZE_FORCED = "display_size_forced";

       /**
        * The maximum size, in bytes, of a download that the download manager will transfer over
        * a non-wifi connection.
        * @hide
        */
       public static final String DOWNLOAD_MAX_BYTES_OVER_MOBILE =
               "download_manager_max_bytes_over_mobile";

       /**
        * The recommended maximum size, in bytes, of a download that the download manager should
        * transfer over a non-wifi connection. Over this size, the use will be warned, but will
        * have the option to start the download over the mobile connection anyway.
        * @hide
        */
       public static final String DOWNLOAD_RECOMMENDED_MAX_BYTES_OVER_MOBILE =
               "download_manager_recommended_max_bytes_over_mobile";

       /**
        * @deprecated Use {@link android.provider.Settings.Secure#INSTALL_NON_MARKET_APPS} instead
        */
       @Deprecated
       public static final String INSTALL_NON_MARKET_APPS = Secure.INSTALL_NON_MARKET_APPS;

       /**
        * Whether HDMI control shall be enabled. If disabled, no CEC/MHL command will be
        * sent or processed. (0 = false, 1 = true)
        * @hide
        */
       public static final String HDMI_CONTROL_ENABLED = "hdmi_control_enabled";

       /**
        * Whether HDMI system audio is enabled. If enabled, TV internal speaker is muted,
        * and the output is redirected to AV Receiver connected via
        * {@Global#HDMI_SYSTEM_AUDIO_OUTPUT}.
        * @hide
        */
       public static final String HDMI_SYSTEM_AUDIO_ENABLED = "hdmi_system_audio_enabled";

       /**
        * Whether TV will automatically turn on upon reception of the CEC command
        * &lt;Text View On&gt; or &lt;Image View On&gt;. (0 = false, 1 = true)
        * @hide
        */
       public static final String HDMI_CONTROL_AUTO_WAKEUP_ENABLED =
               "hdmi_control_auto_wakeup_enabled";

       /**
        * Whether TV will also turn off other CEC devices when it goes to standby mode.
        * (0 = false, 1 = true)
        * @hide
        */
       public static final String HDMI_CONTROL_AUTO_DEVICE_OFF_ENABLED =
               "hdmi_control_auto_device_off_enabled";

       /**
        * Whether TV will switch to MHL port when a mobile device is plugged in.
        * (0 = false, 1 = true)
        * @hide
        */
       public static final String MHL_INPUT_SWITCHING_ENABLED = "mhl_input_switching_enabled";

       /**
        * Whether TV will charge the mobile device connected at MHL port. (0 = false, 1 = true)
        * @hide
        */
       public static final String MHL_POWER_CHARGE_ENABLED = "mhl_power_charge_enabled";

       /**
        * Whether mobile data connections are allowed by the user.  See
        * ConnectivityManager for more info.
        * @hide
        */
       public static final String MOBILE_DATA = "mobile_data";

       /** {@hide} */
       public static final String NETSTATS_ENABLED = "netstats_enabled";
       /** {@hide} */
       public static final String NETSTATS_POLL_INTERVAL = "netstats_poll_interval";
       /** {@hide} */
       public static final String NETSTATS_TIME_CACHE_MAX_AGE = "netstats_time_cache_max_age";
       /** {@hide} */
       public static final String NETSTATS_GLOBAL_ALERT_BYTES = "netstats_global_alert_bytes";
       /** {@hide} */
       public static final String NETSTATS_SAMPLE_ENABLED = "netstats_sample_enabled";

       /** {@hide} */
       public static final String NETSTATS_DEV_BUCKET_DURATION = "netstats_dev_bucket_duration";
       /** {@hide} */
       public static final String NETSTATS_DEV_PERSIST_BYTES = "netstats_dev_persist_bytes";
       /** {@hide} */
       public static final String NETSTATS_DEV_ROTATE_AGE = "netstats_dev_rotate_age";
       /** {@hide} */
       public static final String NETSTATS_DEV_DELETE_AGE = "netstats_dev_delete_age";

       /** {@hide} */
       public static final String NETSTATS_UID_BUCKET_DURATION = "netstats_uid_bucket_duration";
       /** {@hide} */
       public static final String NETSTATS_UID_PERSIST_BYTES = "netstats_uid_persist_bytes";
       /** {@hide} */
       public static final String NETSTATS_UID_ROTATE_AGE = "netstats_uid_rotate_age";
       /** {@hide} */
       public static final String NETSTATS_UID_DELETE_AGE = "netstats_uid_delete_age";

       /** {@hide} */
       public static final String NETSTATS_UID_TAG_BUCKET_DURATION = "netstats_uid_tag_bucket_duration";
       /** {@hide} */
       public static final String NETSTATS_UID_TAG_PERSIST_BYTES = "netstats_uid_tag_persist_bytes";
       /** {@hide} */
       public static final String NETSTATS_UID_TAG_ROTATE_AGE = "netstats_uid_tag_rotate_age";
       /** {@hide} */
       public static final String NETSTATS_UID_TAG_DELETE_AGE = "netstats_uid_tag_delete_age";

       /**
        * User preference for which network(s) should be used. Only the
        * connectivity service should touch this.
        */
       public static final String NETWORK_PREFERENCE = "network_preference";

       /**
        * Which package name to use for network scoring. If null, or if the package is not a valid
        * scorer app, external network scores will neither be requested nor accepted.
        * @hide
        */
       public static final String NETWORK_SCORER_APP = "network_scorer_app";

       /**
        * If the NITZ_UPDATE_DIFF time is exceeded then an automatic adjustment
        * to SystemClock will be allowed even if NITZ_UPDATE_SPACING has not been
        * exceeded.
        * @hide
        */
       public static final String NITZ_UPDATE_DIFF = "nitz_update_diff";

       /**
        * The length of time in milli-seconds that automatic small adjustments to
        * SystemClock are ignored if NITZ_UPDATE_DIFF is not exceeded.
        * @hide
        */
       public static final String NITZ_UPDATE_SPACING = "nitz_update_spacing";

       /** Preferred NTP server. {@hide} */
       public static final String NTP_SERVER = "ntp_server";
       /** Timeout in milliseconds to wait for NTP server. {@hide} */
       public static final String NTP_TIMEOUT = "ntp_timeout";

       /**
        * Whether the package manager should send package verification broadcasts for verifiers to
        * review apps prior to installation.
        * 1 = request apps to be verified prior to installation, if a verifier exists.
        * 0 = do not verify apps before installation
        * @hide
        */
       public static final String PACKAGE_VERIFIER_ENABLE = "package_verifier_enable";

       /** Timeout for package verification.
        * @hide */
       public static final String PACKAGE_VERIFIER_TIMEOUT = "verifier_timeout";

       /** Default response code for package verification.
        * @hide */
       public static final String PACKAGE_VERIFIER_DEFAULT_RESPONSE = "verifier_default_response";

       /**
        * Show package verification setting in the Settings app.
        * 1 = show (default)
        * 0 = hide
        * @hide
        */
       public static final String PACKAGE_VERIFIER_SETTING_VISIBLE = "verifier_setting_visible";

       /**
        * Run package verificaiton on apps installed through ADB/ADT/USB
        * 1 = perform package verification on ADB installs (default)
        * 0 = bypass package verification on ADB installs
        * @hide
        */
       public static final String PACKAGE_VERIFIER_INCLUDE_ADB = "verifier_verify_adb_installs";

       /**
        * Time since last fstrim (milliseconds) after which we force one to happen
        * during device startup.  If unset, the default is 3 days.
        * @hide
        */
       public static final String FSTRIM_MANDATORY_INTERVAL = "fstrim_mandatory_interval";

       /**
        * The interval in milliseconds at which to check packet counts on the
        * mobile data interface when screen is on, to detect possible data
        * connection problems.
        * @hide
        */
       public static final String PDP_WATCHDOG_POLL_INTERVAL_MS =
               "pdp_watchdog_poll_interval_ms";

       /**
        * The interval in milliseconds at which to check packet counts on the
        * mobile data interface when screen is off, to detect possible data
        * connection problems.
        * @hide
        */
       public static final String PDP_WATCHDOG_LONG_POLL_INTERVAL_MS =
               "pdp_watchdog_long_poll_interval_ms";

       /**
        * The interval in milliseconds at which to check packet counts on the
        * mobile data interface after {@link #PDP_WATCHDOG_TRIGGER_PACKET_COUNT}
        * outgoing packets has been reached without incoming packets.
        * @hide
        */
       public static final String PDP_WATCHDOG_ERROR_POLL_INTERVAL_MS =
               "pdp_watchdog_error_poll_interval_ms";

       /**
        * The number of outgoing packets sent without seeing an incoming packet
        * that triggers a countdown (of {@link #PDP_WATCHDOG_ERROR_POLL_COUNT}
        * device is logged to the event log
        * @hide
        */
       public static final String PDP_WATCHDOG_TRIGGER_PACKET_COUNT =
               "pdp_watchdog_trigger_packet_count";

       /**
        * The number of polls to perform (at {@link #PDP_WATCHDOG_ERROR_POLL_INTERVAL_MS})
        * after hitting {@link #PDP_WATCHDOG_TRIGGER_PACKET_COUNT} before
        * attempting data connection recovery.
        * @hide
        */
       public static final String PDP_WATCHDOG_ERROR_POLL_COUNT =
               "pdp_watchdog_error_poll_count";

       /**
        * The number of failed PDP reset attempts before moving to something more
        * drastic: re-registering to the network.
        * @hide
        */
       public static final String PDP_WATCHDOG_MAX_PDP_RESET_FAIL_COUNT =
               "pdp_watchdog_max_pdp_reset_fail_count";

       /**
        * A positive value indicates how often the SamplingProfiler
        * should take snapshots. Zero value means SamplingProfiler
        * is disabled.
        *
        * @hide
        */
       public static final String SAMPLING_PROFILER_MS = "sampling_profiler_ms";

       /**
        * URL to open browser on to allow user to manage a prepay account
        * @hide
        */
       public static final String SETUP_PREPAID_DATA_SERVICE_URL =
               "setup_prepaid_data_service_url";

       /**
        * URL to attempt a GET on to see if this is a prepay device
        * @hide
        */
       public static final String SETUP_PREPAID_DETECTION_TARGET_URL =
               "setup_prepaid_detection_target_url";

       /**
        * Host to check for a redirect to after an attempt to GET
        * SETUP_PREPAID_DETECTION_TARGET_URL. (If we redirected there,
        * this is a prepaid device with zero balance.)
        * @hide
        */
       public static final String SETUP_PREPAID_DETECTION_REDIR_HOST =
               "setup_prepaid_detection_redir_host";

       /**
        * The interval in milliseconds at which to check the number of SMS sent out without asking
        * for use permit, to limit the un-authorized SMS usage.
        *
        * @hide
        */
       public static final String SMS_OUTGOING_CHECK_INTERVAL_MS =
               "sms_outgoing_check_interval_ms";

       /**
        * The number of outgoing SMS sent without asking for user permit (of {@link
        * #SMS_OUTGOING_CHECK_INTERVAL_MS}
        *
        * @hide
        */
       public static final String SMS_OUTGOING_CHECK_MAX_COUNT =
               "sms_outgoing_check_max_count";

       /**
        * Used to disable SMS short code confirmation - defaults to true.
        * True indcates we will do the check, etc.  Set to false to disable.
        * @see com.android.internal.telephony.SmsUsageMonitor
        * @hide
        */
       public static final String SMS_SHORT_CODE_CONFIRMATION = "sms_short_code_confirmation";

        /**
         * Used to select which country we use to determine premium sms codes.
         * One of com.android.internal.telephony.SMSDispatcher.PREMIUM_RULE_USE_SIM,
         * com.android.internal.telephony.SMSDispatcher.PREMIUM_RULE_USE_NETWORK,
         * or com.android.internal.telephony.SMSDispatcher.PREMIUM_RULE_USE_BOTH.
         * @hide
         */
        public static final String SMS_SHORT_CODE_RULE = "sms_short_code_rule";

       /**
        * Used to select TCP's default initial receiver window size in segments - defaults to a build config value
        * @hide
        */
       public static final String TCP_DEFAULT_INIT_RWND = "tcp_default_init_rwnd";

       /**
        * Used to disable Tethering on a device - defaults to true
        * @hide
        */
       public static final String TETHER_SUPPORTED = "tether_supported";

       /**
        * Used to require DUN APN on the device or not - defaults to a build config value
        * which defaults to false
        * @hide
        */
       public static final String TETHER_DUN_REQUIRED = "tether_dun_required";

       /**
        * Used to hold a gservices-provisioned apn value for DUN.  If set, or the
        * corresponding build config values are set it will override the APN DB
        * values.
        * Consists of a comma seperated list of strings:
        * "name,apn,proxy,port,username,password,server,mmsc,mmsproxy,mmsport,mcc,mnc,auth,type"
        * note that empty fields can be ommitted: "name,apn,,,,,,,,,310,260,,DUN"
        * @hide
        */
       public static final String TETHER_DUN_APN = "tether_dun_apn";

       /**
        * USB Mass Storage Enabled
        */
       public static final String USB_MASS_STORAGE_ENABLED = "usb_mass_storage_enabled";

       /**
        * If this setting is set (to anything), then all references
        * to Gmail on the device must change to Google Mail.
        */
       public static final String USE_GOOGLE_MAIL = "use_google_mail";

        /**
         * Webview Data reduction proxy key.
         * @hide
         */
        public static final String WEBVIEW_DATA_REDUCTION_PROXY_KEY =
                "webview_data_reduction_proxy_key";

       /**
        * Whether Wifi display is enabled/disabled
        * 0=disabled. 1=enabled.
        * @hide
        */
       public static final String WIFI_DISPLAY_ON = "wifi_display_on";

       /**
        * Whether Wifi display certification mode is enabled/disabled
        * 0=disabled. 1=enabled.
        * @hide
        */
       public static final String WIFI_DISPLAY_CERTIFICATION_ON =
               "wifi_display_certification_on";

       /**
        * WPS Configuration method used by Wifi display, this setting only
        * takes effect when WIFI_DISPLAY_CERTIFICATION_ON is 1 (enabled).
        *
        * Possible values are:
        *
        * WpsInfo.INVALID: use default WPS method chosen by framework
        * WpsInfo.PBC    : use Push button
        * WpsInfo.KEYPAD : use Keypad
        * WpsInfo.DISPLAY: use Display
        * @hide
        */
       public static final String WIFI_DISPLAY_WPS_CONFIG =
           "wifi_display_wps_config";

       /**
        * Whether to notify the user of open networks.
        * <p>
        * If not connected and the scan results have an open network, we will
        * put this notification up. If we attempt to connect to a network or
        * the open network(s) disappear, we remove the notification. When we
        * show the notification, we will not show it again for
        * {@link android.provider.Settings.Secure#WIFI_NETWORKS_AVAILABLE_REPEAT_DELAY} time.
        */
       public static final String WIFI_NETWORKS_AVAILABLE_NOTIFICATION_ON =
               "wifi_networks_available_notification_on";
       /**
        * {@hide}
        */
       public static final String WIMAX_NETWORKS_AVAILABLE_NOTIFICATION_ON =
               "wimax_networks_available_notification_on";

       /**
        * Delay (in seconds) before repeating the Wi-Fi networks available notification.
        * Connecting to a network will reset the timer.
        */
       public static final String WIFI_NETWORKS_AVAILABLE_REPEAT_DELAY =
               "wifi_networks_available_repeat_delay";

       /**
        * 802.11 country code in ISO 3166 format
        * @hide
        */
       public static final String WIFI_COUNTRY_CODE = "wifi_country_code";

       /**
        * The interval in milliseconds to issue wake up scans when wifi needs
        * to connect. This is necessary to connect to an access point when
        * device is on the move and the screen is off.
        * @hide
        */
       public static final String WIFI_FRAMEWORK_SCAN_INTERVAL_MS =
               "wifi_framework_scan_interval_ms";

       /**
        * The interval in milliseconds after which Wi-Fi is considered idle.
        * When idle, it is possible for the device to be switched from Wi-Fi to
        * the mobile data network.
        * @hide
        */
       public static final String WIFI_IDLE_MS = "wifi_idle_ms";

       /**
        * When the number of open networks exceeds this number, the
        * least-recently-used excess networks will be removed.
        */
       public static final String WIFI_NUM_OPEN_NETWORKS_KEPT = "wifi_num_open_networks_kept";

       /**
        * Whether the Wi-Fi should be on.  Only the Wi-Fi service should touch this.
        */
       public static final String WIFI_ON = "wifi_on";

       /**
        * Setting to allow scans to be enabled even wifi is turned off for connectivity.
        * @hide
        */
       public static final String WIFI_SCAN_ALWAYS_AVAILABLE =
                "wifi_scan_always_enabled";

       /**
        * Used to save the Wifi_ON state prior to tethering.
        * This state will be checked to restore Wifi after
        * the user turns off tethering.
        *
        * @hide
        */
       public static final String WIFI_SAVED_STATE = "wifi_saved_state";

       /**
        * The interval in milliseconds to scan as used by the wifi supplicant
        * @hide
        */
       public static final String WIFI_SUPPLICANT_SCAN_INTERVAL_MS =
               "wifi_supplicant_scan_interval_ms";

        /**
         * whether frameworks handles wifi auto-join
         * @hide
         */
       public static final String WIFI_ENHANCED_AUTO_JOIN =
                "wifi_enhanced_auto_join";

        /**
         * whether settings show RSSI
         * @hide
         */
        public static final String WIFI_NETWORK_SHOW_RSSI =
                "wifi_network_show_rssi";

        /**
        * The interval in milliseconds to scan at supplicant when p2p is connected
        * @hide
        */
       public static final String WIFI_SCAN_INTERVAL_WHEN_P2P_CONNECTED_MS =
               "wifi_scan_interval_p2p_connected_ms";

       /**
        * Whether the Wi-Fi watchdog is enabled.
        */
       public static final String WIFI_WATCHDOG_ON = "wifi_watchdog_on";

       /**
        * Setting to turn off poor network avoidance on Wi-Fi. Feature is enabled by default and
        * the setting needs to be set to 0 to disable it.
        * @hide
        */
       public static final String WIFI_WATCHDOG_POOR_NETWORK_TEST_ENABLED =
               "wifi_watchdog_poor_network_test_enabled";

       /**
        * Setting to turn on suspend optimizations at screen off on Wi-Fi. Enabled by default and
        * needs to be set to 0 to disable it.
        * @hide
        */
       public static final String WIFI_SUSPEND_OPTIMIZATIONS_ENABLED =
               "wifi_suspend_optimizations_enabled";

       /**
        * The maximum number of times we will retry a connection to an access
        * point for which we have failed in acquiring an IP address from DHCP.
        * A value of N means that we will make N+1 connection attempts in all.
        */
       public static final String WIFI_MAX_DHCP_RETRY_COUNT = "wifi_max_dhcp_retry_count";

       /**
        * Maximum amount of time in milliseconds to hold a wakelock while waiting for mobile
        * data connectivity to be established after a disconnect from Wi-Fi.
        */
       public static final String WIFI_MOBILE_DATA_TRANSITION_WAKELOCK_TIMEOUT_MS =
           "wifi_mobile_data_transition_wakelock_timeout_ms";

       /**
        * The operational wifi frequency band
        * Set to one of {@link WifiManager#WIFI_FREQUENCY_BAND_AUTO},
        * {@link WifiManager#WIFI_FREQUENCY_BAND_5GHZ} or
        * {@link WifiManager#WIFI_FREQUENCY_BAND_2GHZ}
        *
        * @hide
        */
       public static final String WIFI_FREQUENCY_BAND = "wifi_frequency_band";

       /**
        * The Wi-Fi peer-to-peer device name
        * @hide
        */
       public static final String WIFI_P2P_DEVICE_NAME = "wifi_p2p_device_name";

       /**
        * The min time between wifi disable and wifi enable
        * @hide
        */
       public static final String WIFI_REENABLE_DELAY_MS = "wifi_reenable_delay";

       /**
        * Timeout for ephemeral networks when all known BSSIDs go out of range. We will disconnect
        * from an ephemeral network if there is no BSSID for that network with a non-null score that
        * has been seen in this time period.
        *
        * If this is less than or equal to zero, we use a more conservative behavior and only check
        * for a non-null score from the currently connected or target BSSID.
        * @hide
        */
       public static final String WIFI_EPHEMERAL_OUT_OF_RANGE_TIMEOUT_MS =
               "wifi_ephemeral_out_of_range_timeout_ms";

       /**
        * The number of milliseconds to delay when checking for data stalls during
        * non-aggressive detection. (screen is turned off.)
        * @hide
        */
       public static final String DATA_STALL_ALARM_NON_AGGRESSIVE_DELAY_IN_MS =
               "data_stall_alarm_non_aggressive_delay_in_ms";

       /**
        * The number of milliseconds to delay when checking for data stalls during
        * aggressive detection. (screen on or suspected data stall)
        * @hide
        */
       public static final String DATA_STALL_ALARM_AGGRESSIVE_DELAY_IN_MS =
               "data_stall_alarm_aggressive_delay_in_ms";

       /**
        * The number of milliseconds to allow the provisioning apn to remain active
        * @hide
        */
       public static final String PROVISIONING_APN_ALARM_DELAY_IN_MS =
               "provisioning_apn_alarm_delay_in_ms";

       /**
        * The interval in milliseconds at which to check gprs registration
        * after the first registration mismatch of gprs and voice service,
        * to detect possible data network registration problems.
        *
        * @hide
        */
       public static final String GPRS_REGISTER_CHECK_PERIOD_MS =
               "gprs_register_check_period_ms";

       /**
        * Nonzero causes Log.wtf() to crash.
        * @hide
        */
       public static final String WTF_IS_FATAL = "wtf_is_fatal";

       /**
        * Ringer mode. This is used internally, changing this value will not
        * change the ringer mode. See AudioManager.
        */
       public static final String MODE_RINGER = "mode_ringer";

       /**
        * Overlay display devices setting.
        * The associated value is a specially formatted string that describes the
        * size and density of simulated secondary display devices.
        * <p>
        * Format: {width}x{height}/{dpi};...
        * </p><p>
        * Example:
        * <ul>
        * <li><code>1280x720/213</code>: make one overlay that is 1280x720 at 213dpi.</li>
        * <li><code>1920x1080/320;1280x720/213</code>: make two overlays, the first
        * at 1080p and the second at 720p.</li>
        * <li>If the value is empty, then no overlay display devices are created.</li>
        * </ul></p>
        *
        * @hide
        */
       public static final String OVERLAY_DISPLAY_DEVICES = "overlay_display_devices";

        /**
         * Threshold values for the duration and level of a discharge cycle,
         * under which we log discharge cycle info.
         *
         * @hide
         */
        public static final String
                BATTERY_DISCHARGE_DURATION_THRESHOLD = "battery_discharge_duration_threshold";

        /** @hide */
        public static final String BATTERY_DISCHARGE_THRESHOLD = "battery_discharge_threshold";

        /**
         * Flag for allowing ActivityManagerService to send ACTION_APP_ERROR
         * intents on application crashes and ANRs. If this is disabled, the
         * crash/ANR dialog will never display the "Report" button.
         * <p>
         * Type: int (0 = disallow, 1 = allow)
         *
         * @hide
         */
        public static final String SEND_ACTION_APP_ERROR = "send_action_app_error";

        /**
         * Maximum age of entries kept by {@link DropBoxManager}.
         *
         * @hide
         */
        public static final String DROPBOX_AGE_SECONDS = "dropbox_age_seconds";

        /**
         * Maximum number of entry files which {@link DropBoxManager} will keep
         * around.
         *
         * @hide
         */
        public static final String DROPBOX_MAX_FILES = "dropbox_max_files";

        /**
         * Maximum amount of disk space used by {@link DropBoxManager} no matter
         * what.
         *
         * @hide
         */
        public static final String DROPBOX_QUOTA_KB = "dropbox_quota_kb";

        /**
         * Percent of free disk (excluding reserve) which {@link DropBoxManager}
         * will use.
         *
         * @hide
         */
        public static final String DROPBOX_QUOTA_PERCENT = "dropbox_quota_percent";

        /**
         * Percent of total disk which {@link DropBoxManager} will never dip
         * into.
         *
         * @hide
         */
        public static final String DROPBOX_RESERVE_PERCENT = "dropbox_reserve_percent";

        /**
         * Prefix for per-tag dropbox disable/enable settings.
         *
         * @hide
         */
        public static final String DROPBOX_TAG_PREFIX = "dropbox:";

        /**
         * Lines of logcat to include with system crash/ANR/etc. reports, as a
         * prefix of the dropbox tag of the report type. For example,
         * "logcat_for_system_server_anr" controls the lines of logcat captured
         * with system server ANR reports. 0 to disable.
         *
         * @hide
         */
        public static final String ERROR_LOGCAT_PREFIX = "logcat_for_";

        /**
         * The interval in minutes after which the amount of free storage left
         * on the device is logged to the event log
         *
         * @hide
         */
        public static final String SYS_FREE_STORAGE_LOG_INTERVAL = "sys_free_storage_log_interval";

        /**
         * Threshold for the amount of change in disk free space required to
         * report the amount of free space. Used to prevent spamming the logs
         * when the disk free space isn't changing frequently.
         *
         * @hide
         */
        public static final String
                DISK_FREE_CHANGE_REPORTING_THRESHOLD = "disk_free_change_reporting_threshold";

        /**
         * Minimum percentage of free storage on the device that is used to
         * determine if the device is running low on storage. The default is 10.
         * <p>
         * Say this value is set to 10, the device is considered running low on
         * storage if 90% or more of the device storage is filled up.
         *
         * @hide
         */
        public static final String
                SYS_STORAGE_THRESHOLD_PERCENTAGE = "sys_storage_threshold_percentage";

        /**
         * Maximum byte size of the low storage threshold. This is to ensure
         * that {@link #SYS_STORAGE_THRESHOLD_PERCENTAGE} does not result in an
         * overly large threshold for large storage devices. Currently this must
         * be less than 2GB. This default is 500MB.
         *
         * @hide
         */
        public static final String
                SYS_STORAGE_THRESHOLD_MAX_BYTES = "sys_storage_threshold_max_bytes";

        /**
         * Minimum bytes of free storage on the device before the data partition
         * is considered full. By default, 1 MB is reserved to avoid system-wide
         * SQLite disk full exceptions.
         *
         * @hide
         */
        public static final String
                SYS_STORAGE_FULL_THRESHOLD_BYTES = "sys_storage_full_threshold_bytes";

        /**
         * The maximum reconnect delay for short network outages or when the
         * network is suspended due to phone use.
         *
         * @hide
         */
        public static final String
                SYNC_MAX_RETRY_DELAY_IN_SECONDS = "sync_max_retry_delay_in_seconds";

        /**
         * The number of milliseconds to delay before sending out
         * {@link ConnectivityManager#CONNECTIVITY_ACTION} broadcasts. Ignored.
         *
         * @hide
         */
        public static final String CONNECTIVITY_CHANGE_DELAY = "connectivity_change_delay";


        /**
         * Network sampling interval, in seconds. We'll generate link information
         * about bytes/packets sent and error rates based on data sampled in this interval
         *
         * @hide
         */

        public static final String CONNECTIVITY_SAMPLING_INTERVAL_IN_SECONDS =
                "connectivity_sampling_interval_in_seconds";

        /**
         * The series of successively longer delays used in retrying to download PAC file.
         * Last delay is used between successful PAC downloads.
         *
         * @hide
         */
        public static final String PAC_CHANGE_DELAY = "pac_change_delay";

        /**
         * Setting to turn off captive portal detection. Feature is enabled by
         * default and the setting needs to be set to 0 to disable it.
         *
         * @hide
         */
        public static final String
                CAPTIVE_PORTAL_DETECTION_ENABLED = "captive_portal_detection_enabled";

        /**
         * The server used for captive portal detection upon a new conection. A
         * 204 response code from the server is used for validation.
         *
         * @hide
         */
        public static final String CAPTIVE_PORTAL_SERVER = "captive_portal_server";

        /**
         * Whether network service discovery is enabled.
         *
         * @hide
         */
        public static final String NSD_ON = "nsd_on";

        /**
         * Let user pick default install location.
         *
         * @hide
         */
        public static final String SET_INSTALL_LOCATION = "set_install_location";

        /**
         * Default install location value.
         * 0 = auto, let system decide
         * 1 = internal
         * 2 = sdcard
         * @hide
         */
        public static final String DEFAULT_INSTALL_LOCATION = "default_install_location";

        /**
         * ms during which to consume extra events related to Inet connection
         * condition after a transtion to fully-connected
         *
         * @hide
         */
        public static final String
                INET_CONDITION_DEBOUNCE_UP_DELAY = "inet_condition_debounce_up_delay";

        /**
         * ms during which to consume extra events related to Inet connection
         * condtion after a transtion to partly-connected
         *
         * @hide
         */
        public static final String
                INET_CONDITION_DEBOUNCE_DOWN_DELAY = "inet_condition_debounce_down_delay";

        /** {@hide} */
        public static final String
                READ_EXTERNAL_STORAGE_ENFORCED_DEFAULT = "read_external_storage_enforced_default";

        /**
         * Host name and port for global http proxy. Uses ':' seperator for
         * between host and port.
         */
        public static final String HTTP_PROXY = "http_proxy";

        /**
         * Host name for global http proxy. Set via ConnectivityManager.
         *
         * @hide
         */
        public static final String GLOBAL_HTTP_PROXY_HOST = "global_http_proxy_host";

        /**
         * Integer host port for global http proxy. Set via ConnectivityManager.
         *
         * @hide
         */
        public static final String GLOBAL_HTTP_PROXY_PORT = "global_http_proxy_port";

        /**
         * Exclusion list for global proxy. This string contains a list of
         * comma-separated domains where the global proxy does not apply.
         * Domains should be listed in a comma- separated list. Example of
         * acceptable formats: ".domain1.com,my.domain2.com" Use
         * ConnectivityManager to set/get.
         *
         * @hide
         */
        public static final String
                GLOBAL_HTTP_PROXY_EXCLUSION_LIST = "global_http_proxy_exclusion_list";

        /**
         * The location PAC File for the proxy.
         * @hide
         */
        public static final String
                GLOBAL_HTTP_PROXY_PAC = "global_proxy_pac_url";

        /**
         * Enables the UI setting to allow the user to specify the global HTTP
         * proxy and associated exclusion list.
         *
         * @hide
         */
        public static final String SET_GLOBAL_HTTP_PROXY = "set_global_http_proxy";

        /**
         * Setting for default DNS in case nobody suggests one
         *
         * @hide
         */
        public static final String DEFAULT_DNS_SERVER = "default_dns_server";

        /** {@hide} */
        public static final String
                BLUETOOTH_HEADSET_PRIORITY_PREFIX = "bluetooth_headset_priority_";
        /** {@hide} */
        public static final String
                BLUETOOTH_A2DP_SINK_PRIORITY_PREFIX = "bluetooth_a2dp_sink_priority_";
        /** {@hide} */
        public static final String
                BLUETOOTH_INPUT_DEVICE_PRIORITY_PREFIX = "bluetooth_input_device_priority_";
        /** {@hide} */
        public static final String
                BLUETOOTH_MAP_PRIORITY_PREFIX = "bluetooth_map_priority_";

        /**
         * Get the key that retrieves a bluetooth headset's priority.
         * @hide
         */
        public static final String getBluetoothHeadsetPriorityKey(String address) {
            return BLUETOOTH_HEADSET_PRIORITY_PREFIX + address.toUpperCase(Locale.ROOT);
        }

        /**
         * Get the key that retrieves a bluetooth a2dp sink's priority.
         * @hide
         */
        public static final String getBluetoothA2dpSinkPriorityKey(String address) {
            return BLUETOOTH_A2DP_SINK_PRIORITY_PREFIX + address.toUpperCase(Locale.ROOT);
        }

        /**
         * Get the key that retrieves a bluetooth Input Device's priority.
         * @hide
         */
        public static final String getBluetoothInputDevicePriorityKey(String address) {
            return BLUETOOTH_INPUT_DEVICE_PRIORITY_PREFIX + address.toUpperCase(Locale.ROOT);
        }

        /**
         * Get the key that retrieves a bluetooth map priority.
         * @hide
         */
        public static final String getBluetoothMapPriorityKey(String address) {
            return BLUETOOTH_MAP_PRIORITY_PREFIX + address.toUpperCase(Locale.ROOT);
        }
        /**
         * Scaling factor for normal window animations. Setting to 0 will
         * disable window animations.
         */
        public static final String WINDOW_ANIMATION_SCALE = "window_animation_scale";

        /**
         * Scaling factor for activity transition animations. Setting to 0 will
         * disable window animations.
         */
        public static final String TRANSITION_ANIMATION_SCALE = "transition_animation_scale";

        /**
         * Scaling factor for Animator-based animations. This affects both the
         * start delay and duration of all such animations. Setting to 0 will
         * cause animations to end immediately. The default value is 1.
         */
        public static final String ANIMATOR_DURATION_SCALE = "animator_duration_scale";

        /**
         * Scaling factor for normal window animations. Setting to 0 will
         * disable window animations.
         *
         * @hide
         */
        public static final String FANCY_IME_ANIMATIONS = "fancy_ime_animations";

        /**
         * If 0, the compatibility mode is off for all applications.
         * If 1, older applications run under compatibility mode.
         * TODO: remove this settings before code freeze (bug/1907571)
         * @hide
         */
        public static final String COMPATIBILITY_MODE = "compatibility_mode";

        /**
         * CDMA only settings
         * Emergency Tone  0 = Off
         *                 1 = Alert
         *                 2 = Vibrate
         * @hide
         */
        public static final String EMERGENCY_TONE = "emergency_tone";

        /**
         * CDMA only settings
         * Whether the auto retry is enabled. The value is
         * boolean (1 or 0).
         * @hide
         */
        public static final String CALL_AUTO_RETRY = "call_auto_retry";

        /**
         * The preferred network mode   7 = Global
         *                              6 = EvDo only
         *                              5 = CDMA w/o EvDo
         *                              4 = CDMA / EvDo auto
         *                              3 = GSM / WCDMA auto
         *                              2 = WCDMA only
         *                              1 = GSM only
         *                              0 = GSM / WCDMA preferred
         * @hide
         */
        public static final String PREFERRED_NETWORK_MODE =
                "preferred_network_mode";

        /**
         * Setting to 1 will hide carrier network settings.
         * Default is 0.
         * @hide
         */
        public static final String HIDE_CARRIER_NETWORK_SETTINGS =
                "hide_carrier_network_settings";

        /**
         * Name of an application package to be debugged.
         */
        public static final String DEBUG_APP = "debug_app";

        /**
         * If 1, when launching DEBUG_APP it will wait for the debugger before
         * starting user code.  If 0, it will run normally.
         */
        public static final String WAIT_FOR_DEBUGGER = "wait_for_debugger";

        /**
         * Control whether the process CPU usage meter should be shown.
         */
        public static final String SHOW_PROCESSES = "show_processes";

        /**
         * If 1 low power mode is enabled.
         * @hide
         */
        public static final String LOW_POWER_MODE = "low_power";

        /**
         * Battery level [1-99] at which low power mode automatically turns on.
         * If 0, it will not automatically turn on.
         * @hide
         */
        public static final String LOW_POWER_MODE_TRIGGER_LEVEL = "low_power_trigger_level";

         /**
         * If 1, the activity manager will aggressively finish activities and
         * processes as soon as they are no longer needed.  If 0, the normal
         * extended lifetime is used.
         */
        public static final String ALWAYS_FINISH_ACTIVITIES = "always_finish_activities";

        /**
         * Use Dock audio output for media:
         *      0 = disabled
         *      1 = enabled
         * @hide
         */
        public static final String DOCK_AUDIO_MEDIA_ENABLED = "dock_audio_media_enabled";

        /**
         * Persisted safe headphone volume management state by AudioService
         * @hide
         */
        public static final String AUDIO_SAFE_VOLUME_STATE = "audio_safe_volume_state";

        /**
         * URL for tzinfo (time zone) updates
         * @hide
         */
        public static final String TZINFO_UPDATE_CONTENT_URL = "tzinfo_content_url";

        /**
         * URL for tzinfo (time zone) update metadata
         * @hide
         */
        public static final String TZINFO_UPDATE_METADATA_URL = "tzinfo_metadata_url";

        /**
         * URL for selinux (mandatory access control) updates
         * @hide
         */
        public static final String SELINUX_UPDATE_CONTENT_URL = "selinux_content_url";

        /**
         * URL for selinux (mandatory access control) update metadata
         * @hide
         */
        public static final String SELINUX_UPDATE_METADATA_URL = "selinux_metadata_url";

        /**
         * URL for sms short code updates
         * @hide
         */
        public static final String SMS_SHORT_CODES_UPDATE_CONTENT_URL =
                "sms_short_codes_content_url";

        /**
         * URL for sms short code update metadata
         * @hide
         */
        public static final String SMS_SHORT_CODES_UPDATE_METADATA_URL =
                "sms_short_codes_metadata_url";

        /**
         * URL for cert pinlist updates
         * @hide
         */
        public static final String CERT_PIN_UPDATE_CONTENT_URL = "cert_pin_content_url";

        /**
         * URL for cert pinlist updates
         * @hide
         */
        public static final String CERT_PIN_UPDATE_METADATA_URL = "cert_pin_metadata_url";

        /**
         * URL for intent firewall updates
         * @hide
         */
        public static final String INTENT_FIREWALL_UPDATE_CONTENT_URL =
                "intent_firewall_content_url";

        /**
         * URL for intent firewall update metadata
         * @hide
         */
        public static final String INTENT_FIREWALL_UPDATE_METADATA_URL =
                "intent_firewall_metadata_url";

        /**
         * SELinux enforcement status. If 0, permissive; if 1, enforcing.
         * @hide
         */
        public static final String SELINUX_STATUS = "selinux_status";

        /**
         * Developer setting to force RTL layout.
         * @hide
         */
        public static final String DEVELOPMENT_FORCE_RTL = "debug.force_rtl";

        /**
         * Milliseconds after screen-off after which low battery sounds will be silenced.
         *
         * If zero, battery sounds will always play.
         * Defaults to @integer/def_low_battery_sound_timeout in SettingsProvider.
         *
         * @hide
         */
        public static final String LOW_BATTERY_SOUND_TIMEOUT = "low_battery_sound_timeout";

        /**
         * Milliseconds to wait before bouncing Wi-Fi after settings is restored. Note that after
         * the caller is done with this, they should call {@link ContentResolver#delete} to
         * clean up any value that they may have written.
         *
         * @hide
         */
        public static final String WIFI_BOUNCE_DELAY_OVERRIDE_MS = "wifi_bounce_delay_override_ms";

        /**
         * Defines global runtime overrides to window policy.
         *
         * See {@link android.view.WindowManagerPolicyControl} for value format.
         *
         * @hide
         */
        public static final String POLICY_CONTROL = "policy_control";

        /**
         * Defines global runtime overrides to window policy style.
         *
         * See {@link android.view.WindowManagerPolicyControl} for value definitions.
         *
         * @hide
         */
        public static final String POLICY_CONTROL_STYLE = "policy_control_style";

        /**
         * Defines global zen mode.  ZEN_MODE_OFF, ZEN_MODE_IMPORTANT_INTERRUPTIONS,
         * or ZEN_MODE_NO_INTERRUPTIONS.
         *
         * @hide
         */
        public static final String ZEN_MODE = "zen_mode";

        /** @hide */ public static final int ZEN_MODE_OFF = 0;
        /** @hide */ public static final int ZEN_MODE_IMPORTANT_INTERRUPTIONS = 1;
        /** @hide */ public static final int ZEN_MODE_NO_INTERRUPTIONS = 2;

        /** @hide */ public static String zenModeToString(int mode) {
            if (mode == ZEN_MODE_IMPORTANT_INTERRUPTIONS) return "ZEN_MODE_IMPORTANT_INTERRUPTIONS";
            if (mode == ZEN_MODE_NO_INTERRUPTIONS) return "ZEN_MODE_NO_INTERRUPTIONS";
            return "ZEN_MODE_OFF";
        }

        /**
         * Opaque value, changes when persisted zen mode configuration changes.
         *
         * @hide
         */
        public static final String ZEN_MODE_CONFIG_ETAG = "zen_mode_config_etag";

        /**
         * Defines global heads up toggle.  One of HEADS_UP_OFF, HEADS_UP_ON.
         *
         * @hide
         */
        public static final String HEADS_UP_NOTIFICATIONS_ENABLED =
                "heads_up_notifications_enabled";

        /** @hide */ public static final int HEADS_UP_OFF = 0;
        /** @hide */ public static final int HEADS_UP_ON = 1;

        /**
         * The name of the device
         *
         * @hide
         */
        public static final String DEVICE_NAME = "device_name";

        /**
         * Whether it should be possible to create a guest user on the device.
         * <p>
         * Type: int (0 for disabled, 1 for enabled)
         * @hide
         */
        public static final String GUEST_USER_ENABLED = "guest_user_enabled";

        /**
         * Whether the NetworkScoringService has been first initialized.
         * <p>
         * Type: int (0 for false, 1 for true)
         * @hide
         */
        public static final String NETWORK_SCORING_PROVISIONED = "network_scoring_provisioned";

        /**
         * Whether the user wants to be prompted for password to decrypt the device on boot.
         * This only matters if the storage is encrypted.
         * <p>
         * Type: int (0 for false, 1 for true)
         * @hide
         */
        public static final String REQUIRE_PASSWORD_TO_DECRYPT = "require_password_to_decrypt";

        /**
         * Whether the Volte/VT is enabled
         * <p>
         * Type: int (0 for false, 1 for true)
         * @hide
         */
        public static final String ENHANCED_4G_MODE_ENABLED = "volte_vt_enabled";

        /**
         * Whether WFC is enabled
         * <p>
         * Type: int (0 for false, 1 for true)
         *
         * @hide
         */
        public static final String WFC_IMS_ENABLED = "wfc_ims_enabled";

        /**
         * WFC Mode.
         * <p>
         * Type: int - 2=Wi-Fi preferred, 1=Cellular preferred, 0=Wi-Fi only
         *
         * @hide
         */
        public static final String WFC_IMS_MODE = "wfc_ims_mode";

        /**
         * Whether WFC roaming is enabled
         * <p>
         * Type: int (0 for false, 1 for true)
         *
         * @hide
         */
        public static final String WFC_IMS_ROAMING_ENABLED = "wfc_ims_roaming_enabled";

        /**
         * Global override to disable VoLTE (independent of user setting)
         * <p>
         * Type: int (1 for disable VoLTE, 0 to use user configuration)
         * @hide
         */
        public static final String VOLTE_FEATURE_DISABLED = "volte_feature_disabled";

        /**
         * Whether user can enable/disable LTE as a preferred network. A carrier might control
         * this via gservices, OMA-DM, carrier app, etc.
         * <p>
         * Type: int (0 for false, 1 for true)
         * @hide
         */
        public static final String LTE_SERVICE_FORCED = "lte_service_forced";

        /**
         * List of enrolled fingerprint identifiers (comma-delimited).
         * @hide
         */
        public static final String USER_FINGERPRINTS = "user_fingerprints";

        /**
         * Settings to backup. This is here so that it's in the same place as the settings
         * keys and easy to update.
         *
         * These keys may be mentioned in the SETTINGS_TO_BACKUP arrays in System
         * and Secure as well.  This is because those tables drive both backup and
         * restore, and restore needs to properly whitelist keys that used to live
         * in those namespaces.  The keys will only actually be backed up / restored
         * if they are also mentioned in this table (Global.SETTINGS_TO_BACKUP).
         *
         * NOTE: Settings are backed up and restored in the order they appear
         *       in this array. If you have one setting depending on another,
         *       make sure that they are ordered appropriately.
         *
         * @hide
         */
        public static final String[] SETTINGS_TO_BACKUP = {
            BUGREPORT_IN_POWER_MENU,
            STAY_ON_WHILE_PLUGGED_IN,
            AUTO_TIME,
            AUTO_TIME_ZONE,
            POWER_SOUNDS_ENABLED,
            DOCK_SOUNDS_ENABLED,
            USB_MASS_STORAGE_ENABLED,
            ENABLE_ACCESSIBILITY_GLOBAL_GESTURE_ENABLED,
            WIFI_NETWORKS_AVAILABLE_NOTIFICATION_ON,
            WIFI_NETWORKS_AVAILABLE_REPEAT_DELAY,
            WIFI_WATCHDOG_POOR_NETWORK_TEST_ENABLED,
            WIFI_NUM_OPEN_NETWORKS_KEPT,
            EMERGENCY_TONE,
            CALL_AUTO_RETRY,
            DOCK_AUDIO_MEDIA_ENABLED,
            LOW_POWER_MODE_TRIGGER_LEVEL
        };

        // Populated lazily, guarded by class object:
        private static NameValueCache sNameValueCache = new NameValueCache(
                    SYS_PROP_SETTING_VERSION,
                    CONTENT_URI,
                    CALL_METHOD_GET_GLOBAL,
                    CALL_METHOD_PUT_GLOBAL);

        // Certain settings have been moved from global to the per-user secure namespace
        private static final HashSet<String> MOVED_TO_SECURE;
        static {
            MOVED_TO_SECURE = new HashSet<String>(1);
            MOVED_TO_SECURE.add(Settings.Global.INSTALL_NON_MARKET_APPS);
        }

        /**
         * Put a delimited list as a string
         * @param resolver to access the database with
         * @param name to store
         * @param delimiter to split
         * @param list to join and store
         * @hide
         */
        public static void putListAsDelimitedString(ContentResolver resolver, String name,
                                                    String delimiter, List<String> list) {
            String store = TextUtils.join(delimiter, list);
            putString(resolver, name, store);
        }

        /**
         * Get a delimited string returned as a list
         * @param resolver to access the database with
         * @param name to store
         * @param delimiter to split the list with
         * @return list of strings for a specific Settings.Secure item
         * @hide
         */
        public static List<String> getDelimitedStringAsList(ContentResolver resolver, String name,
                                                            String delimiter) {
            String baseString = getString(resolver, name);
            List<String> list = new ArrayList<String>();
            if (!TextUtils.isEmpty(baseString)) {
                final String[] array = TextUtils.split(baseString, Pattern.quote(delimiter));
                for (String item : array) {
                    if (TextUtils.isEmpty(item)) {
                        continue;
                    }
                    list.add(item);
                }
            }
            return list;
        }

        /**
         * Look up a name in the database.
         * @param resolver to access the database with
         * @param name to look up in the table
         * @return the corresponding value, or null if not present
         */
        public static String getString(ContentResolver resolver, String name) {
            return getStringForUser(resolver, name, UserHandle.myUserId());
        }

        /** @hide */
        public static String getStringForUser(ContentResolver resolver, String name,
                int userHandle) {
            if (MOVED_TO_SECURE.contains(name)) {
                Log.w(TAG, "Setting " + name + " has moved from android.provider.Settings.Global"
                        + " to android.provider.Settings.Secure, returning read-only value.");
                return Secure.getStringForUser(resolver, name, userHandle);
            }
            return sNameValueCache.getStringForUser(resolver, name, userHandle);
        }

        /**
         * Store a name/value pair into the database.
         * @param resolver to access the database with
         * @param name to store
         * @param value to associate with the name
         * @return true if the value was set, false on database errors
         */
        public static boolean putString(ContentResolver resolver,
                String name, String value) {
            return putStringForUser(resolver, name, value, UserHandle.myUserId());
        }

        /** @hide */
        public static boolean putStringForUser(ContentResolver resolver,
                String name, String value, int userHandle) {
            if (LOCAL_LOGV) {
                Log.v(TAG, "Global.putString(name=" + name + ", value=" + value
                        + " for " + userHandle);
            }
            // Global and Secure have the same access policy so we can forward writes
            if (MOVED_TO_SECURE.contains(name)) {
                Log.w(TAG, "Setting " + name + " has moved from android.provider.Settings.Global"
                        + " to android.provider.Settings.Secure, value is unchanged.");
                return Secure.putStringForUser(resolver, name, value, userHandle);
            }
            return sNameValueCache.putStringForUser(resolver, name, value, userHandle);
        }

        /**
         * Construct the content URI for a particular name/value pair,
         * useful for monitoring changes with a ContentObserver.
         * @param name to look up in the table
         * @return the corresponding content URI, or null if not present
         */
        public static Uri getUriFor(String name) {
            return getUriFor(CONTENT_URI, name);
        }

        /**
         * Convenience function for retrieving a single secure settings value
         * as an integer.  Note that internally setting values are always
         * stored as strings; this function converts the string to an integer
         * for you.  The default value will be returned if the setting is
         * not defined or not an integer.
         *
         * @param cr The ContentResolver to access.
         * @param name The name of the setting to retrieve.
         * @param def Value to return if the setting is not defined.
         *
         * @return The setting's current value, or 'def' if it is not defined
         * or not a valid integer.
         */
        public static int getInt(ContentResolver cr, String name, int def) {
            String v = getString(cr, name);
            try {
                return v != null ? Integer.parseInt(v) : def;
            } catch (NumberFormatException e) {
                return def;
            }
        }

        /**
         * Convenience function for retrieving a single secure settings value
         * as an integer.  Note that internally setting values are always
         * stored as strings; this function converts the string to an integer
         * for you.
         * <p>
         * This version does not take a default value.  If the setting has not
         * been set, or the string value is not a number,
         * it throws {@link SettingNotFoundException}.
         *
         * @param cr The ContentResolver to access.
         * @param name The name of the setting to retrieve.
         *
         * @throws SettingNotFoundException Thrown if a setting by the given
         * name can't be found or the setting value is not an integer.
         *
         * @return The setting's current value.
         */
        public static int getInt(ContentResolver cr, String name)
                throws SettingNotFoundException {
            String v = getString(cr, name);
            try {
                return Integer.parseInt(v);
            } catch (NumberFormatException e) {
                throw new SettingNotFoundException(name);
            }
        }

        /**
         * Convenience function for updating a single settings value as an
         * integer. This will either create a new entry in the table if the
         * given name does not exist, or modify the value of the existing row
         * with that name.  Note that internally setting values are always
         * stored as strings, so this function converts the given value to a
         * string before storing it.
         *
         * @param cr The ContentResolver to access.
         * @param name The name of the setting to modify.
         * @param value The new value for the setting.
         * @return true if the value was set, false on database errors
         */
        public static boolean putInt(ContentResolver cr, String name, int value) {
            return putString(cr, name, Integer.toString(value));
        }

        /**
         * Convenience function for retrieving a single secure settings value
         * as a {@code long}.  Note that internally setting values are always
         * stored as strings; this function converts the string to a {@code long}
         * for you.  The default value will be returned if the setting is
         * not defined or not a {@code long}.
         *
         * @param cr The ContentResolver to access.
         * @param name The name of the setting to retrieve.
         * @param def Value to return if the setting is not defined.
         *
         * @return The setting's current value, or 'def' if it is not defined
         * or not a valid {@code long}.
         */
        public static long getLong(ContentResolver cr, String name, long def) {
            String valString = getString(cr, name);
            long value;
            try {
                value = valString != null ? Long.parseLong(valString) : def;
            } catch (NumberFormatException e) {
                value = def;
            }
            return value;
        }

        /**
         * Convenience function for retrieving a single secure settings value
         * as a {@code long}.  Note that internally setting values are always
         * stored as strings; this function converts the string to a {@code long}
         * for you.
         * <p>
         * This version does not take a default value.  If the setting has not
         * been set, or the string value is not a number,
         * it throws {@link SettingNotFoundException}.
         *
         * @param cr The ContentResolver to access.
         * @param name The name of the setting to retrieve.
         *
         * @return The setting's current value.
         * @throws SettingNotFoundException Thrown if a setting by the given
         * name can't be found or the setting value is not an integer.
         */
        public static long getLong(ContentResolver cr, String name)
                throws SettingNotFoundException {
            String valString = getString(cr, name);
            try {
                return Long.parseLong(valString);
            } catch (NumberFormatException e) {
                throw new SettingNotFoundException(name);
            }
        }

        /**
         * Convenience function for updating a secure settings value as a long
         * integer. This will either create a new entry in the table if the
         * given name does not exist, or modify the value of the existing row
         * with that name.  Note that internally setting values are always
         * stored as strings, so this function converts the given value to a
         * string before storing it.
         *
         * @param cr The ContentResolver to access.
         * @param name The name of the setting to modify.
         * @param value The new value for the setting.
         * @return true if the value was set, false on database errors
         */
        public static boolean putLong(ContentResolver cr, String name, long value) {
            return putString(cr, name, Long.toString(value));
        }

        /**
         * Convenience function for retrieving a single secure settings value
         * as a floating point number.  Note that internally setting values are
         * always stored as strings; this function converts the string to an
         * float for you. The default value will be returned if the setting
         * is not defined or not a valid float.
         *
         * @param cr The ContentResolver to access.
         * @param name The name of the setting to retrieve.
         * @param def Value to return if the setting is not defined.
         *
         * @return The setting's current value, or 'def' if it is not defined
         * or not a valid float.
         */
        public static float getFloat(ContentResolver cr, String name, float def) {
            String v = getString(cr, name);
            try {
                return v != null ? Float.parseFloat(v) : def;
            } catch (NumberFormatException e) {
                return def;
            }
        }

        /**
         * Convenience function for retrieving a single secure settings value
         * as a float.  Note that internally setting values are always
         * stored as strings; this function converts the string to a float
         * for you.
         * <p>
         * This version does not take a default value.  If the setting has not
         * been set, or the string value is not a number,
         * it throws {@link SettingNotFoundException}.
         *
         * @param cr The ContentResolver to access.
         * @param name The name of the setting to retrieve.
         *
         * @throws SettingNotFoundException Thrown if a setting by the given
         * name can't be found or the setting value is not a float.
         *
         * @return The setting's current value.
         */
        public static float getFloat(ContentResolver cr, String name)
                throws SettingNotFoundException {
            String v = getString(cr, name);
            if (v == null) {
                throw new SettingNotFoundException(name);
            }
            try {
                return Float.parseFloat(v);
            } catch (NumberFormatException e) {
                throw new SettingNotFoundException(name);
            }
        }

        /**
         * Convenience function for updating a single settings value as a
         * floating point number. This will either create a new entry in the
         * table if the given name does not exist, or modify the value of the
         * existing row with that name.  Note that internally setting values
         * are always stored as strings, so this function converts the given
         * value to a string before storing it.
         *
         * @param cr The ContentResolver to access.
         * @param name The name of the setting to modify.
         * @param value The new value for the setting.
         * @return true if the value was set, false on database errors
         */
        public static boolean putFloat(ContentResolver cr, String name, float value) {
            return putString(cr, name, Float.toString(value));
        }


        /**
          * Subscription to be used for voice call on a multi sim device. The supported values
          * are 0 = SUB1, 1 = SUB2 and etc.
          * @hide
          */
        public static final String MULTI_SIM_VOICE_CALL_SUBSCRIPTION = "multi_sim_voice_call";

        /**
          * Used to provide option to user to select subscription during dial.
          * The supported values are 0 = disable or 1 = enable prompt.
          * @hide
          */
        public static final String MULTI_SIM_VOICE_PROMPT = "multi_sim_voice_prompt";

        /**
          * Subscription to be used for data call on a multi sim device. The supported values
          * are 0 = SUB1, 1 = SUB2 and etc.
          * @hide
          */
        public static final String MULTI_SIM_DATA_CALL_SUBSCRIPTION = "multi_sim_data_call";

        /**
          * Subscription to be used for SMS on a multi sim device. The supported values
          * are 0 = SUB1, 1 = SUB2 and etc.
          * @hide
          */
        public static final String MULTI_SIM_SMS_SUBSCRIPTION = "multi_sim_sms";

       /**
          * Used to provide option to user to select subscription during send SMS.
          * The value 1 - enable, 0 - disable
          * @hide
          */
        public static final String MULTI_SIM_SMS_PROMPT = "multi_sim_sms_prompt";



        /** User preferred subscriptions setting.
          * This holds the details of the user selected subscription from the card and
          * the activation status. Each settings string have the coma separated values
          * iccId,appType,appId,activationStatus,3gppIndex,3gpp2Index
          * @hide
         */
        public static final String[] MULTI_SIM_USER_PREFERRED_SUBS = {"user_preferred_sub1",
                "user_preferred_sub2","user_preferred_sub3"};
    }

    /**
     * User-defined bookmarks and shortcuts.  The target of each bookmark is an
     * Intent URL, allowing it to be either a web page or a particular
     * application activity.
     *
     * @hide
     */
    public static final class Bookmarks implements BaseColumns
    {
        private static final String TAG = "Bookmarks";

        /**
         * The content:// style URL for this table
         */
        public static final Uri CONTENT_URI =
            Uri.parse("content://" + AUTHORITY + "/bookmarks");

        /**
         * The row ID.
         * <p>Type: INTEGER</p>
         */
        public static final String ID = "_id";

        /**
         * Descriptive name of the bookmark that can be displayed to the user.
         * If this is empty, the title should be resolved at display time (use
         * {@link #getTitle(Context, Cursor)} any time you want to display the
         * title of a bookmark.)
         * <P>
         * Type: TEXT
         * </P>
         */
        public static final String TITLE = "title";

        /**
         * Arbitrary string (displayed to the user) that allows bookmarks to be
         * organized into categories.  There are some special names for
         * standard folders, which all start with '@'.  The label displayed for
         * the folder changes with the locale (via {@link #getLabelForFolder}) but
         * the folder name does not change so you can consistently query for
         * the folder regardless of the current locale.
         *
         * <P>Type: TEXT</P>
         *
         */
        public static final String FOLDER = "folder";

        /**
         * The Intent URL of the bookmark, describing what it points to.  This
         * value is given to {@link android.content.Intent#getIntent} to create
         * an Intent that can be launched.
         * <P>Type: TEXT</P>
         */
        public static final String INTENT = "intent";

        /**
         * Optional shortcut character associated with this bookmark.
         * <P>Type: INTEGER</P>
         */
        public static final String SHORTCUT = "shortcut";

        /**
         * The order in which the bookmark should be displayed
         * <P>Type: INTEGER</P>
         */
        public static final String ORDERING = "ordering";

        private static final String[] sIntentProjection = { INTENT };
        private static final String[] sShortcutProjection = { ID, SHORTCUT };
        private static final String sShortcutSelection = SHORTCUT + "=?";

        /**
         * Convenience function to retrieve the bookmarked Intent for a
         * particular shortcut key.
         *
         * @param cr The ContentResolver to query.
         * @param shortcut The shortcut key.
         *
         * @return Intent The bookmarked URL, or null if there is no bookmark
         *         matching the given shortcut.
         */
        public static Intent getIntentForShortcut(ContentResolver cr, char shortcut)
        {
            Intent intent = null;

            Cursor c = cr.query(CONTENT_URI,
                    sIntentProjection, sShortcutSelection,
                    new String[] { String.valueOf((int) shortcut) }, ORDERING);
            // Keep trying until we find a valid shortcut
            try {
                while (intent == null && c.moveToNext()) {
                    try {
                        String intentURI = c.getString(c.getColumnIndexOrThrow(INTENT));
                        intent = Intent.parseUri(intentURI, 0);
                    } catch (java.net.URISyntaxException e) {
                        // The stored URL is bad...  ignore it.
                    } catch (IllegalArgumentException e) {
                        // Column not found
                        Log.w(TAG, "Intent column not found", e);
                    }
                }
            } finally {
                if (c != null) c.close();
            }

            return intent;
        }

        /**
         * Add a new bookmark to the system.
         *
         * @param cr The ContentResolver to query.
         * @param intent The desired target of the bookmark.
         * @param title Bookmark title that is shown to the user; null if none
         *            or it should be resolved to the intent's title.
         * @param folder Folder in which to place the bookmark; null if none.
         * @param shortcut Shortcut that will invoke the bookmark; 0 if none. If
         *            this is non-zero and there is an existing bookmark entry
         *            with this same shortcut, then that existing shortcut is
         *            cleared (the bookmark is not removed).
         * @return The unique content URL for the new bookmark entry.
         */
        public static Uri add(ContentResolver cr,
                                           Intent intent,
                                           String title,
                                           String folder,
                                           char shortcut,
                                           int ordering)
        {
            // If a shortcut is supplied, and it is already defined for
            // another bookmark, then remove the old definition.
            if (shortcut != 0) {
                cr.delete(CONTENT_URI, sShortcutSelection,
                        new String[] { String.valueOf((int) shortcut) });
            }

            ContentValues values = new ContentValues();
            if (title != null) values.put(TITLE, title);
            if (folder != null) values.put(FOLDER, folder);
            values.put(INTENT, intent.toUri(0));
            if (shortcut != 0) values.put(SHORTCUT, (int) shortcut);
            values.put(ORDERING, ordering);
            return cr.insert(CONTENT_URI, values);
        }

        /**
         * Return the folder name as it should be displayed to the user.  This
         * takes care of localizing special folders.
         *
         * @param r Resources object for current locale; only need access to
         *          system resources.
         * @param folder The value found in the {@link #FOLDER} column.
         *
         * @return CharSequence The label for this folder that should be shown
         *         to the user.
         */
        public static CharSequence getLabelForFolder(Resources r, String folder) {
            return folder;
        }

        /**
         * Return the title as it should be displayed to the user. This takes
         * care of localizing bookmarks that point to activities.
         *
         * @param context A context.
         * @param cursor A cursor pointing to the row whose title should be
         *        returned. The cursor must contain at least the {@link #TITLE}
         *        and {@link #INTENT} columns.
         * @return A title that is localized and can be displayed to the user,
         *         or the empty string if one could not be found.
         */
        public static CharSequence getTitle(Context context, Cursor cursor) {
            int titleColumn = cursor.getColumnIndex(TITLE);
            int intentColumn = cursor.getColumnIndex(INTENT);
            if (titleColumn == -1 || intentColumn == -1) {
                throw new IllegalArgumentException(
                        "The cursor must contain the TITLE and INTENT columns.");
            }

            String title = cursor.getString(titleColumn);
            if (!TextUtils.isEmpty(title)) {
                return title;
            }

            String intentUri = cursor.getString(intentColumn);
            if (TextUtils.isEmpty(intentUri)) {
                return "";
            }

            Intent intent;
            try {
                intent = Intent.parseUri(intentUri, 0);
            } catch (URISyntaxException e) {
                return "";
            }

            PackageManager packageManager = context.getPackageManager();
            ResolveInfo info = packageManager.resolveActivity(intent, 0);
            return info != null ? info.loadLabel(packageManager) : "";
        }
    }

    /**
     * Returns the device ID that we should use when connecting to the mobile gtalk server.
     * This is a string like "android-0x1242", where the hex string is the Android ID obtained
     * from the GoogleLoginService.
     *
     * @param androidId The Android ID for this device.
     * @return The device ID that should be used when connecting to the mobile gtalk server.
     * @hide
     */
    public static String getGTalkDeviceId(long androidId) {
        return "android-" + Long.toHexString(androidId);
    }
}<|MERGE_RESOLUTION|>--- conflicted
+++ resolved
@@ -3364,8 +3364,6 @@
         public static final String ENABLE_TASK_MANAGER = "enable_task_manager";
 
         /**
-<<<<<<< HEAD
-=======
          * Whether to use slim recents
          * @hide
          */
@@ -3500,7 +3498,6 @@
         public static final String SLIM_ACTION_FLOATS = "slim_action_floats";
 
         /**
->>>>>>> a4593883
          * Settings to backup. This is here so that it's in the same place as the settings
          * keys and easy to update.
          *
