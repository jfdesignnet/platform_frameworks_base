/*
 * Copyright (C) 2010 The Android Open Source Project
 *
 * Licensed under the Apache License, Version 2.0 (the "License");
 * you may not use this file except in compliance with the License.
 * You may obtain a copy of the License at
 *
 *      http://www.apache.org/licenses/LICENSE-2.0
 *
 * Unless required by applicable law or agreed to in writing, software
 * distributed under the License is distributed on an "AS IS" BASIS,
 * WITHOUT WARRANTIES OR CONDITIONS OF ANY KIND, either express or implied.
 * See the License for the specific language governing permissions and
 * limitations under the License.
 */

package android.os.storage;

import android.content.pm.IPackageMoveObserver;
import android.os.Binder;
import android.os.IBinder;
import android.os.IInterface;
import android.os.Parcel;
import android.os.RemoteException;

/**
 * WARNING! Update IMountService.h and IMountService.cpp if you change this
 * file. In particular, the ordering of the methods below must match the
 * _TRANSACTION enum in IMountService.cpp
 *
 * @hide - Applications should use android.os.storage.StorageManager to access
 *       storage functions.
 */
public interface IMountService extends IInterface {
    /** Local-side IPC implementation stub class. */
    public static abstract class Stub extends Binder implements IMountService {
        private static class Proxy implements IMountService {
            private final IBinder mRemote;

            Proxy(IBinder remote) {
                mRemote = remote;
            }

            public IBinder asBinder() {
                return mRemote;
            }

            public String getInterfaceDescriptor() {
                return DESCRIPTOR;
            }

            /**
             * Registers an IMountServiceListener for receiving async
             * notifications.
             */
            public void registerListener(IMountServiceListener listener) throws RemoteException {
                Parcel _data = Parcel.obtain();
                Parcel _reply = Parcel.obtain();
                try {
                    _data.writeInterfaceToken(DESCRIPTOR);
                    _data.writeStrongBinder((listener != null ? listener.asBinder() : null));
                    mRemote.transact(Stub.TRANSACTION_registerListener, _data, _reply, 0);
                    _reply.readException();
                } finally {
                    _reply.recycle();
                    _data.recycle();
                }
            }

            /**
             * Unregisters an IMountServiceListener
             */
            public void unregisterListener(IMountServiceListener listener) throws RemoteException {
                Parcel _data = Parcel.obtain();
                Parcel _reply = Parcel.obtain();
                try {
                    _data.writeInterfaceToken(DESCRIPTOR);
                    _data.writeStrongBinder((listener != null ? listener.asBinder() : null));
                    mRemote.transact(Stub.TRANSACTION_unregisterListener, _data, _reply, 0);
                    _reply.readException();
                } finally {
                    _reply.recycle();
                    _data.recycle();
                }
            }

            /**
             * Returns true if a USB mass storage host is connected
             */
            public boolean isUsbMassStorageConnected() throws RemoteException {
                Parcel _data = Parcel.obtain();
                Parcel _reply = Parcel.obtain();
                boolean _result;
                try {
                    _data.writeInterfaceToken(DESCRIPTOR);
                    mRemote.transact(Stub.TRANSACTION_isUsbMassStorageConnected, _data, _reply, 0);
                    _reply.readException();
                    _result = 0 != _reply.readInt();
                } finally {
                    _reply.recycle();
                    _data.recycle();
                }
                return _result;
            }

            /**
             * Enables / disables USB mass storage. The caller should check
             * actual status of enabling/disabling USB mass storage via
             * StorageEventListener.
             */
            public void setUsbMassStorageEnabled(boolean enable) throws RemoteException {
                Parcel _data = Parcel.obtain();
                Parcel _reply = Parcel.obtain();
                try {
                    _data.writeInterfaceToken(DESCRIPTOR);
                    _data.writeInt((enable ? 1 : 0));
                    mRemote.transact(Stub.TRANSACTION_setUsbMassStorageEnabled, _data, _reply, 0);
                    _reply.readException();
                } finally {
                    _reply.recycle();
                    _data.recycle();
                }
            }

            /**
             * Returns true if a USB mass storage host is enabled (media is
             * shared)
             */
            public boolean isUsbMassStorageEnabled() throws RemoteException {
                Parcel _data = Parcel.obtain();
                Parcel _reply = Parcel.obtain();
                boolean _result;
                try {
                    _data.writeInterfaceToken(DESCRIPTOR);
                    mRemote.transact(Stub.TRANSACTION_isUsbMassStorageEnabled, _data, _reply, 0);
                    _reply.readException();
                    _result = 0 != _reply.readInt();
                } finally {
                    _reply.recycle();
                    _data.recycle();
                }
                return _result;
            }

            /**
             * Mount external storage at given mount point. Returns an int
             * consistent with MountServiceResultCode
             */
            public int mountVolume(String mountPoint) throws RemoteException {
                Parcel _data = Parcel.obtain();
                Parcel _reply = Parcel.obtain();
                int _result;
                try {
                    _data.writeInterfaceToken(DESCRIPTOR);
                    _data.writeString(mountPoint);
                    mRemote.transact(Stub.TRANSACTION_mountVolume, _data, _reply, 0);
                    _reply.readException();
                    _result = _reply.readInt();
                } finally {
                    _reply.recycle();
                    _data.recycle();
                }
                return _result;
            }

            /**
             * Safely unmount external storage at given mount point. The unmount
             * is an asynchronous operation. Applications should register
             * StorageEventListener for storage related status changes.
             */
            public void unmountVolume(String mountPoint, boolean force, boolean removeEncryption)
                    throws RemoteException {
                Parcel _data = Parcel.obtain();
                Parcel _reply = Parcel.obtain();
                try {
                    _data.writeInterfaceToken(DESCRIPTOR);
                    _data.writeString(mountPoint);
                    _data.writeInt((force ? 1 : 0));
                    _data.writeInt((removeEncryption ? 1 : 0));
                    mRemote.transact(Stub.TRANSACTION_unmountVolume, _data, _reply, 0);
                    _reply.readException();
                } finally {
                    _reply.recycle();
                    _data.recycle();
                }
            }

            /**
             * Format external storage given a mount point. Returns an int
             * consistent with MountServiceResultCode
             */
            public int formatVolume(String mountPoint) throws RemoteException {
                Parcel _data = Parcel.obtain();
                Parcel _reply = Parcel.obtain();
                int _result;
                try {
                    _data.writeInterfaceToken(DESCRIPTOR);
                    _data.writeString(mountPoint);
                    mRemote.transact(Stub.TRANSACTION_formatVolume, _data, _reply, 0);
                    _reply.readException();
                    _result = _reply.readInt();
                } finally {
                    _reply.recycle();
                    _data.recycle();
                }
                return _result;
            }

            /**
             * Returns an array of pids with open files on the specified path.
             */
            public int[] getStorageUsers(String path) throws RemoteException {
                Parcel _data = Parcel.obtain();
                Parcel _reply = Parcel.obtain();
                int[] _result;
                try {
                    _data.writeInterfaceToken(DESCRIPTOR);
                    _data.writeString(path);
                    mRemote.transact(Stub.TRANSACTION_getStorageUsers, _data, _reply, 0);
                    _reply.readException();
                    _result = _reply.createIntArray();
                } finally {
                    _reply.recycle();
                    _data.recycle();
                }
                return _result;
            }

            /**
             * Gets the state of a volume via its mountpoint.
             */
            public String getVolumeState(String mountPoint) throws RemoteException {
                Parcel _data = Parcel.obtain();
                Parcel _reply = Parcel.obtain();
                String _result;
                try {
                    _data.writeInterfaceToken(DESCRIPTOR);
                    _data.writeString(mountPoint);
                    mRemote.transact(Stub.TRANSACTION_getVolumeState, _data, _reply, 0);
                    _reply.readException();
                    _result = _reply.readString();
                } finally {
                    _reply.recycle();
                    _data.recycle();
                }
                return _result;
            }

            /*
             * Creates a secure container with the specified parameters. Returns
             * an int consistent with MountServiceResultCode
             */
            public int createSecureContainer(String id, int sizeMb, String fstype, String key,
                    int ownerUid, boolean external) throws RemoteException {
                Parcel _data = Parcel.obtain();
                Parcel _reply = Parcel.obtain();
                int _result;
                try {
                    _data.writeInterfaceToken(DESCRIPTOR);
                    _data.writeString(id);
                    _data.writeInt(sizeMb);
                    _data.writeString(fstype);
                    _data.writeString(key);
                    _data.writeInt(ownerUid);
                    _data.writeInt(external ? 1 : 0);
                    mRemote.transact(Stub.TRANSACTION_createSecureContainer, _data, _reply, 0);
                    _reply.readException();
                    _result = _reply.readInt();
                } finally {
                    _reply.recycle();
                    _data.recycle();
                }
                return _result;
            }

            /*
             * Destroy a secure container, and free up all resources associated
             * with it. NOTE: Ensure all references are released prior to
             * deleting. Returns an int consistent with MountServiceResultCode
             */
            public int destroySecureContainer(String id, boolean force) throws RemoteException {
                Parcel _data = Parcel.obtain();
                Parcel _reply = Parcel.obtain();
                int _result;
                try {
                    _data.writeInterfaceToken(DESCRIPTOR);
                    _data.writeString(id);
                    _data.writeInt((force ? 1 : 0));
                    mRemote.transact(Stub.TRANSACTION_destroySecureContainer, _data, _reply, 0);
                    _reply.readException();
                    _result = _reply.readInt();
                } finally {
                    _reply.recycle();
                    _data.recycle();
                }
                return _result;
            }

            /*
             * Finalize a container which has just been created and populated.
             * After finalization, the container is immutable. Returns an int
             * consistent with MountServiceResultCode
             */
            public int finalizeSecureContainer(String id) throws RemoteException {
                Parcel _data = Parcel.obtain();
                Parcel _reply = Parcel.obtain();
                int _result;
                try {
                    _data.writeInterfaceToken(DESCRIPTOR);
                    _data.writeString(id);
                    mRemote.transact(Stub.TRANSACTION_finalizeSecureContainer, _data, _reply, 0);
                    _reply.readException();
                    _result = _reply.readInt();
                } finally {
                    _reply.recycle();
                    _data.recycle();
                }
                return _result;
            }

            /*
             * Mount a secure container with the specified key and owner UID.
             * Returns an int consistent with MountServiceResultCode
             */
            public int mountSecureContainer(String id, String key, int ownerUid, boolean readOnly)
                    throws RemoteException {
                Parcel _data = Parcel.obtain();
                Parcel _reply = Parcel.obtain();
                int _result;
                try {
                    _data.writeInterfaceToken(DESCRIPTOR);
                    _data.writeString(id);
                    _data.writeString(key);
                    _data.writeInt(ownerUid);
                    _data.writeInt(readOnly ? 1 : 0);
                    mRemote.transact(Stub.TRANSACTION_mountSecureContainer, _data, _reply, 0);
                    _reply.readException();
                    _result = _reply.readInt();
                } finally {
                    _reply.recycle();
                    _data.recycle();
                }
                return _result;
            }

            /*
             * Unount a secure container. Returns an int consistent with
             * MountServiceResultCode
             */
            public int unmountSecureContainer(String id, boolean force) throws RemoteException {
                Parcel _data = Parcel.obtain();
                Parcel _reply = Parcel.obtain();
                int _result;
                try {
                    _data.writeInterfaceToken(DESCRIPTOR);
                    _data.writeString(id);
                    _data.writeInt((force ? 1 : 0));
                    mRemote.transact(Stub.TRANSACTION_unmountSecureContainer, _data, _reply, 0);
                    _reply.readException();
                    _result = _reply.readInt();
                } finally {
                    _reply.recycle();
                    _data.recycle();
                }
                return _result;
            }

            /*
             * Returns true if the specified container is mounted
             */
            public boolean isSecureContainerMounted(String id) throws RemoteException {
                Parcel _data = Parcel.obtain();
                Parcel _reply = Parcel.obtain();
                boolean _result;
                try {
                    _data.writeInterfaceToken(DESCRIPTOR);
                    _data.writeString(id);
                    mRemote.transact(Stub.TRANSACTION_isSecureContainerMounted, _data, _reply, 0);
                    _reply.readException();
                    _result = 0 != _reply.readInt();
                } finally {
                    _reply.recycle();
                    _data.recycle();
                }
                return _result;
            }

            /*
             * Rename an unmounted secure container. Returns an int consistent
             * with MountServiceResultCode
             */
            public int renameSecureContainer(String oldId, String newId) throws RemoteException {
                Parcel _data = Parcel.obtain();
                Parcel _reply = Parcel.obtain();
                int _result;
                try {
                    _data.writeInterfaceToken(DESCRIPTOR);
                    _data.writeString(oldId);
                    _data.writeString(newId);
                    mRemote.transact(Stub.TRANSACTION_renameSecureContainer, _data, _reply, 0);
                    _reply.readException();
                    _result = _reply.readInt();
                } finally {
                    _reply.recycle();
                    _data.recycle();
                }
                return _result;
            }

            /*
             * Returns the filesystem path of a mounted secure container.
             */
            public String getSecureContainerPath(String id) throws RemoteException {
                Parcel _data = Parcel.obtain();
                Parcel _reply = Parcel.obtain();
                String _result;
                try {
                    _data.writeInterfaceToken(DESCRIPTOR);
                    _data.writeString(id);
                    mRemote.transact(Stub.TRANSACTION_getSecureContainerPath, _data, _reply, 0);
                    _reply.readException();
                    _result = _reply.readString();
                } finally {
                    _reply.recycle();
                    _data.recycle();
                }
                return _result;
            }

            /**
             * Gets an Array of currently known secure container IDs
             */
            public String[] getSecureContainerList() throws RemoteException {
                Parcel _data = Parcel.obtain();
                Parcel _reply = Parcel.obtain();
                String[] _result;
                try {
                    _data.writeInterfaceToken(DESCRIPTOR);
                    mRemote.transact(Stub.TRANSACTION_getSecureContainerList, _data, _reply, 0);
                    _reply.readException();
                    _result = _reply.createStringArray();
                } finally {
                    _reply.recycle();
                    _data.recycle();
                }
                return _result;
            }

            /**
             * Shuts down the MountService and gracefully unmounts all external
             * media. Invokes call back once the shutdown is complete.
             */
            public void shutdown(IMountShutdownObserver observer)
                    throws RemoteException {
                Parcel _data = Parcel.obtain();
                Parcel _reply = Parcel.obtain();
                try {
                    _data.writeInterfaceToken(DESCRIPTOR);
                    _data.writeStrongBinder((observer != null ? observer.asBinder() : null));
                    mRemote.transact(Stub.TRANSACTION_shutdown, _data, _reply, 0);
                    _reply.readException();
                } finally {
                    _reply.recycle();
                    _data.recycle();
                }
            }

            /**
             * Call into MountService by PackageManager to notify that its done
             * processing the media status update request.
             */
            public void finishMediaUpdate() throws RemoteException {
                Parcel _data = Parcel.obtain();
                Parcel _reply = Parcel.obtain();
                try {
                    _data.writeInterfaceToken(DESCRIPTOR);
                    mRemote.transact(Stub.TRANSACTION_finishMediaUpdate, _data, _reply, 0);
                    _reply.readException();
                } finally {
                    _reply.recycle();
                    _data.recycle();
                }
            }

            /**
             * Mounts an Opaque Binary Blob (OBB) with the specified decryption
             * key and only allows the calling process's UID access to the
             * contents. MountService will call back to the supplied
             * IObbActionListener to inform it of the terminal state of the
             * call.
             */
            public void mountObb(String rawPath, String canonicalPath, String key,
                    IObbActionListener token, int nonce) throws RemoteException {
                Parcel _data = Parcel.obtain();
                Parcel _reply = Parcel.obtain();
                try {
                    _data.writeInterfaceToken(DESCRIPTOR);
                    _data.writeString(rawPath);
                    _data.writeString(canonicalPath);
                    _data.writeString(key);
                    _data.writeStrongBinder((token != null ? token.asBinder() : null));
                    _data.writeInt(nonce);
                    mRemote.transact(Stub.TRANSACTION_mountObb, _data, _reply, 0);
                    _reply.readException();
                } finally {
                    _reply.recycle();
                    _data.recycle();
                }
            }

            /**
             * Unmounts an Opaque Binary Blob (OBB). When the force flag is
             * specified, any program using it will be forcibly killed to
             * unmount the image. MountService will call back to the supplied
             * IObbActionListener to inform it of the terminal state of the
             * call.
             */
            public void unmountObb(
                    String rawPath, boolean force, IObbActionListener token, int nonce)
                    throws RemoteException {
                Parcel _data = Parcel.obtain();
                Parcel _reply = Parcel.obtain();
                try {
                    _data.writeInterfaceToken(DESCRIPTOR);
                    _data.writeString(rawPath);
                    _data.writeInt((force ? 1 : 0));
                    _data.writeStrongBinder((token != null ? token.asBinder() : null));
                    _data.writeInt(nonce);
                    mRemote.transact(Stub.TRANSACTION_unmountObb, _data, _reply, 0);
                    _reply.readException();
                } finally {
                    _reply.recycle();
                    _data.recycle();
                }
            }

            /**
             * Checks whether the specified Opaque Binary Blob (OBB) is mounted
             * somewhere.
             */
            public boolean isObbMounted(String rawPath) throws RemoteException {
                Parcel _data = Parcel.obtain();
                Parcel _reply = Parcel.obtain();
                boolean _result;
                try {
                    _data.writeInterfaceToken(DESCRIPTOR);
                    _data.writeString(rawPath);
                    mRemote.transact(Stub.TRANSACTION_isObbMounted, _data, _reply, 0);
                    _reply.readException();
                    _result = 0 != _reply.readInt();
                } finally {
                    _reply.recycle();
                    _data.recycle();
                }
                return _result;
            }

            /**
             * Gets the path to the mounted Opaque Binary Blob (OBB).
             */
            public String getMountedObbPath(String rawPath) throws RemoteException {
                Parcel _data = Parcel.obtain();
                Parcel _reply = Parcel.obtain();
                String _result;
                try {
                    _data.writeInterfaceToken(DESCRIPTOR);
                    _data.writeString(rawPath);
                    mRemote.transact(Stub.TRANSACTION_getMountedObbPath, _data, _reply, 0);
                    _reply.readException();
                    _result = _reply.readString();
                } finally {
                    _reply.recycle();
                    _data.recycle();
                }
                return _result;
            }

            /**
             * Returns whether the external storage is emulated.
             */
            public boolean isExternalStorageEmulated() throws RemoteException {
                Parcel _data = Parcel.obtain();
                Parcel _reply = Parcel.obtain();
                boolean _result;
                try {
                    _data.writeInterfaceToken(DESCRIPTOR);
                    mRemote.transact(Stub.TRANSACTION_isExternalStorageEmulated, _data, _reply, 0);
                    _reply.readException();
                    _result = 0 != _reply.readInt();
                } finally {
                    _reply.recycle();
                    _data.recycle();
                }
                return _result;
            }

            public int getEncryptionState() throws RemoteException {
                Parcel _data = Parcel.obtain();
                Parcel _reply = Parcel.obtain();
                int _result;
                try {
                    _data.writeInterfaceToken(DESCRIPTOR);
                    mRemote.transact(Stub.TRANSACTION_getEncryptionState, _data, _reply, 0);
                    _reply.readException();
                    _result = _reply.readInt();
                } finally {
                    _reply.recycle();
                    _data.recycle();
                }
                return _result;
            }

            public int decryptStorage(String password) throws RemoteException {
                Parcel _data = Parcel.obtain();
                Parcel _reply = Parcel.obtain();
                int _result;
                try {
                    _data.writeInterfaceToken(DESCRIPTOR);
                    _data.writeString(password);
                    mRemote.transact(Stub.TRANSACTION_decryptStorage, _data, _reply, 0);
                    _reply.readException();
                    _result = _reply.readInt();
                } finally {
                    _reply.recycle();
                    _data.recycle();
                }
                return _result;
            }

            public int encryptStorage(int type, String password) throws RemoteException {
                Parcel _data = Parcel.obtain();
                Parcel _reply = Parcel.obtain();
                int _result;
                try {
                    _data.writeInterfaceToken(DESCRIPTOR);
                    _data.writeInt(type);
                    _data.writeString(password);
                    mRemote.transact(Stub.TRANSACTION_encryptStorage, _data, _reply, 0);
                    _reply.readException();
                    _result = _reply.readInt();
                } finally {
                    _reply.recycle();
                    _data.recycle();
                }
                return _result;
            }

            public int changeEncryptionPassword(int type, String password) throws RemoteException {
                Parcel _data = Parcel.obtain();
                Parcel _reply = Parcel.obtain();
                int _result;
                try {
                    _data.writeInterfaceToken(DESCRIPTOR);
                    _data.writeInt(type);
                    _data.writeString(password);
                    mRemote.transact(Stub.TRANSACTION_changeEncryptionPassword, _data, _reply, 0);
                    _reply.readException();
                    _result = _reply.readInt();
                } finally {
                    _reply.recycle();
                    _data.recycle();
                }
                return _result;
            }

            @Override
            public int verifyEncryptionPassword(String password) throws RemoteException {
                Parcel _data = Parcel.obtain();
                Parcel _reply = Parcel.obtain();
                int _result;
                try {
                    _data.writeInterfaceToken(DESCRIPTOR);
                    _data.writeString(password);
                    mRemote.transact(Stub.TRANSACTION_verifyEncryptionPassword, _data, _reply, 0);
                    _reply.readException();
                    _result = _reply.readInt();
                } finally {
                    _reply.recycle();
                    _data.recycle();
                }
                return _result;
            }

            public int getPasswordType() throws RemoteException {
                Parcel _data = Parcel.obtain();
                Parcel _reply = Parcel.obtain();
                int _result;
                try {
                    _data.writeInterfaceToken(DESCRIPTOR);
                    mRemote.transact(Stub.TRANSACTION_getPasswordType, _data, _reply, 0);
                    _reply.readException();
                    _result = _reply.readInt();
                } finally {
                    _reply.recycle();
                    _data.recycle();
                }
                return _result;
            }

            public String getPassword() throws RemoteException {
                Parcel _data = Parcel.obtain();
                Parcel _reply = Parcel.obtain();
                String _result;
                try {
                    _data.writeInterfaceToken(DESCRIPTOR);
                    mRemote.transact(Stub.TRANSACTION_getPassword, _data, _reply, 0);
                    _reply.readException();
                    _result = _reply.readString();
                } finally {
                    _reply.recycle();
                    _data.recycle();
                }
                return _result;
            }

            public void clearPassword() throws RemoteException {
                Parcel _data = Parcel.obtain();
                Parcel _reply = Parcel.obtain();
                try {
                    _data.writeInterfaceToken(DESCRIPTOR);
                    mRemote.transact(Stub.TRANSACTION_clearPassword, _data, _reply, IBinder.FLAG_ONEWAY);
                    _reply.readException();
                } finally {
                    _reply.recycle();
                    _data.recycle();
                }
            }

            public void setField(String field, String data) throws RemoteException {
                Parcel _data = Parcel.obtain();
                Parcel _reply = Parcel.obtain();
                try {
                    _data.writeInterfaceToken(DESCRIPTOR);
                    _data.writeString(field);
                    _data.writeString(data);
                    mRemote.transact(Stub.TRANSACTION_setField, _data, _reply, IBinder.FLAG_ONEWAY);
                    _reply.readException();
                } finally {
                    _reply.recycle();
                    _data.recycle();
                }
            }

            public String getField(String field) throws RemoteException {
                Parcel _data = Parcel.obtain();
                Parcel _reply = Parcel.obtain();
                String _result;
                try {
                    _data.writeInterfaceToken(DESCRIPTOR);
                    _data.writeString(field);
                    mRemote.transact(Stub.TRANSACTION_getField, _data, _reply, 0);
                    _reply.readException();
                    _result = _reply.readString();
                } finally {
                    _reply.recycle();
                    _data.recycle();
                }
                return _result;
            }

            public StorageVolume[] getVolumeList(int uid, String packageName)
                    throws RemoteException {
                Parcel _data = Parcel.obtain();
                Parcel _reply = Parcel.obtain();
                StorageVolume[] _result;
                try {
                    _data.writeInterfaceToken(DESCRIPTOR);
                    _data.writeInt(uid);
                    _data.writeString(packageName);
                    mRemote.transact(Stub.TRANSACTION_getVolumeList, _data, _reply, 0);
                    _reply.readException();
                    _result = _reply.createTypedArray(StorageVolume.CREATOR);
                } finally {
                    _reply.recycle();
                    _data.recycle();
                }
                return _result;
            }

            /*
             * Returns the filesystem path of a mounted secure container.
             */
            public String getSecureContainerFilesystemPath(String id) throws RemoteException {
                Parcel _data = Parcel.obtain();
                Parcel _reply = Parcel.obtain();
                String _result;
                try {
                    _data.writeInterfaceToken(DESCRIPTOR);
                    _data.writeString(id);
                    mRemote.transact(Stub.TRANSACTION_getSecureContainerFilesystemPath, _data, _reply, 0);
                    _reply.readException();
                    _result = _reply.readString();
                } finally {
                    _reply.recycle();
                    _data.recycle();
                }
                return _result;
            }

            /**
             * Fix permissions in a container which has just been created and
             * populated. Returns an int consistent with MountServiceResultCode
             */
            public int fixPermissionsSecureContainer(String id, int gid, String filename)
                    throws RemoteException {
                Parcel _data = Parcel.obtain();
                Parcel _reply = Parcel.obtain();
                int _result;
                try {
                    _data.writeInterfaceToken(DESCRIPTOR);
                    _data.writeString(id);
                    _data.writeInt(gid);
                    _data.writeString(filename);
                    mRemote.transact(Stub.TRANSACTION_fixPermissionsSecureContainer, _data, _reply, 0);
                    _reply.readException();
                    _result = _reply.readInt();
                } finally {
                    _reply.recycle();
                    _data.recycle();
                }
                return _result;
            }

            @Override
            public int mkdirs(String callingPkg, String path) throws RemoteException {
                Parcel _data = Parcel.obtain();
                Parcel _reply = Parcel.obtain();
                int _result;
                try {
                    _data.writeInterfaceToken(DESCRIPTOR);
                    _data.writeString(callingPkg);
                    _data.writeString(path);
                    mRemote.transact(Stub.TRANSACTION_mkdirs, _data, _reply, 0);
                    _reply.readException();
                    _result = _reply.readInt();
                } finally {
                    _reply.recycle();
                    _data.recycle();
                }
                return _result;
            }

            @Override
            public int resizeSecureContainer(String id, int sizeMb, String key)
                    throws RemoteException {
                Parcel _data = Parcel.obtain();
                Parcel _reply = Parcel.obtain();
                int _result;
                try {
                    _data.writeInterfaceToken(DESCRIPTOR);
                    _data.writeString(id);
                    _data.writeInt(sizeMb);
                    _data.writeString(key);
                    mRemote.transact(Stub.TRANSACTION_resizeSecureContainer, _data, _reply, 0);
                    _reply.readException();
                    _result = _reply.readInt();
                } finally {
                    _reply.recycle();
                    _data.recycle();
                }
                return _result;
            }

            @Override
            public long lastMaintenance() throws RemoteException {
                Parcel _data = Parcel.obtain();
                Parcel _reply = Parcel.obtain();
                long _result;
                try {
                    _data.writeInterfaceToken(DESCRIPTOR);
                    mRemote.transact(Stub.TRANSACTION_lastMaintenance, _data, _reply, 0);
                    _reply.readException();
                    _result = _reply.readLong();
                } finally {
                    _reply.recycle();
                    _data.recycle();
                }
                return _result;
            }

            @Override
            public void runMaintenance() throws RemoteException {
                Parcel _data = Parcel.obtain();
                Parcel _reply = Parcel.obtain();
                try {
                    _data.writeInterfaceToken(DESCRIPTOR);
                    mRemote.transact(Stub.TRANSACTION_runMaintenance, _data, _reply, 0);
                    _reply.readException();
                } finally {
                    _reply.recycle();
                    _data.recycle();
                }
                return;
            }

            @Override
            public void waitForAsecScan() throws RemoteException {
                Parcel _data = Parcel.obtain();
                Parcel _reply = Parcel.obtain();
                try {
                    _data.writeInterfaceToken(DESCRIPTOR);
                    mRemote.transact(Stub.TRANSACTION_waitForAsecScan, _data, _reply, 0);
                    _reply.readException();
                } finally {
                    _reply.recycle();
                    _data.recycle();
                }
                return;
            }

            @Override
            public DiskInfo[] getDisks() throws RemoteException {
                Parcel _data = Parcel.obtain();
                Parcel _reply = Parcel.obtain();
                DiskInfo[] _result;
                try {
                    _data.writeInterfaceToken(DESCRIPTOR);
                    mRemote.transact(Stub.TRANSACTION_getDisks, _data, _reply, 0);
                    _reply.readException();
                    _result = _reply.createTypedArray(DiskInfo.CREATOR);
                } finally {
                    _reply.recycle();
                    _data.recycle();
                }
                return _result;
            }

            @Override
            public VolumeInfo[] getVolumes(int _flags) throws RemoteException {
                Parcel _data = Parcel.obtain();
                Parcel _reply = Parcel.obtain();
                VolumeInfo[] _result;
                try {
                    _data.writeInterfaceToken(DESCRIPTOR);
                    _data.writeInt(_flags);
                    mRemote.transact(Stub.TRANSACTION_getVolumes, _data, _reply, 0);
                    _reply.readException();
                    _result = _reply.createTypedArray(VolumeInfo.CREATOR);
                } finally {
                    _reply.recycle();
                    _data.recycle();
                }
                return _result;
            }

            @Override
            public VolumeRecord[] getVolumeRecords(int _flags) throws RemoteException {
                Parcel _data = Parcel.obtain();
                Parcel _reply = Parcel.obtain();
                VolumeRecord[] _result;
                try {
                    _data.writeInterfaceToken(DESCRIPTOR);
                    _data.writeInt(_flags);
                    mRemote.transact(Stub.TRANSACTION_getVolumeRecords, _data, _reply, 0);
                    _reply.readException();
                    _result = _reply.createTypedArray(VolumeRecord.CREATOR);
                } finally {
                    _reply.recycle();
                    _data.recycle();
                }
                return _result;
            }

            @Override
            public void mount(String volId) throws RemoteException {
                Parcel _data = Parcel.obtain();
                Parcel _reply = Parcel.obtain();
                try {
                    _data.writeInterfaceToken(DESCRIPTOR);
                    _data.writeString(volId);
                    mRemote.transact(Stub.TRANSACTION_mount, _data, _reply, 0);
                    _reply.readException();
                } finally {
                    _reply.recycle();
                    _data.recycle();
                }
            }

            @Override
            public void unmount(String volId) throws RemoteException {
                Parcel _data = Parcel.obtain();
                Parcel _reply = Parcel.obtain();
                try {
                    _data.writeInterfaceToken(DESCRIPTOR);
                    _data.writeString(volId);
                    mRemote.transact(Stub.TRANSACTION_unmount, _data, _reply, 0);
                    _reply.readException();
                } finally {
                    _reply.recycle();
                    _data.recycle();
                }
            }

            @Override
            public void format(String volId) throws RemoteException {
                Parcel _data = Parcel.obtain();
                Parcel _reply = Parcel.obtain();
                try {
                    _data.writeInterfaceToken(DESCRIPTOR);
                    _data.writeString(volId);
                    mRemote.transact(Stub.TRANSACTION_format, _data, _reply, 0);
                    _reply.readException();
                } finally {
                    _reply.recycle();
                    _data.recycle();
                }
            }

            @Override
            public long benchmark(String volId) throws RemoteException {
                Parcel _data = Parcel.obtain();
                Parcel _reply = Parcel.obtain();
                try {
                    _data.writeInterfaceToken(DESCRIPTOR);
                    _data.writeString(volId);
                    mRemote.transact(Stub.TRANSACTION_benchmark, _data, _reply, 0);
                    _reply.readException();
                    return _reply.readLong();
                } finally {
                    _reply.recycle();
                    _data.recycle();
                }
            }

            @Override
            public void partitionPublic(String diskId) throws RemoteException {
                Parcel _data = Parcel.obtain();
                Parcel _reply = Parcel.obtain();
                try {
                    _data.writeInterfaceToken(DESCRIPTOR);
                    _data.writeString(diskId);
                    mRemote.transact(Stub.TRANSACTION_partitionPublic, _data, _reply, 0);
                    _reply.readException();
                } finally {
                    _reply.recycle();
                    _data.recycle();
                }
            }

            @Override
            public void partitionPrivate(String diskId) throws RemoteException {
                Parcel _data = Parcel.obtain();
                Parcel _reply = Parcel.obtain();
                try {
                    _data.writeInterfaceToken(DESCRIPTOR);
                    _data.writeString(diskId);
                    mRemote.transact(Stub.TRANSACTION_partitionPrivate, _data, _reply, 0);
                    _reply.readException();
                } finally {
                    _reply.recycle();
                    _data.recycle();
                }
            }

            @Override
            public void partitionMixed(String diskId, int ratio) throws RemoteException {
                Parcel _data = Parcel.obtain();
                Parcel _reply = Parcel.obtain();
                try {
                    _data.writeInterfaceToken(DESCRIPTOR);
                    _data.writeString(diskId);
                    _data.writeInt(ratio);
                    mRemote.transact(Stub.TRANSACTION_partitionMixed, _data, _reply, 0);
                    _reply.readException();
                } finally {
                    _reply.recycle();
                    _data.recycle();
                }
            }

            @Override
            public void setVolumeNickname(String fsUuid, String nickname) throws RemoteException {
                Parcel _data = Parcel.obtain();
                Parcel _reply = Parcel.obtain();
                try {
                    _data.writeInterfaceToken(DESCRIPTOR);
                    _data.writeString(fsUuid);
                    _data.writeString(nickname);
                    mRemote.transact(Stub.TRANSACTION_setVolumeNickname, _data, _reply, 0);
                    _reply.readException();
                } finally {
                    _reply.recycle();
                    _data.recycle();
                }
            }

            @Override
            public void setVolumeUserFlags(String fsUuid, int flags, int mask) throws RemoteException {
                Parcel _data = Parcel.obtain();
                Parcel _reply = Parcel.obtain();
                try {
                    _data.writeInterfaceToken(DESCRIPTOR);
                    _data.writeString(fsUuid);
                    _data.writeInt(flags);
                    _data.writeInt(mask);
                    mRemote.transact(Stub.TRANSACTION_setVolumeUserFlags, _data, _reply, 0);
                    _reply.readException();
                } finally {
                    _reply.recycle();
                    _data.recycle();
                }
            }

            @Override
            public void forgetVolume(String fsUuid) throws RemoteException {
                Parcel _data = Parcel.obtain();
                Parcel _reply = Parcel.obtain();
                try {
                    _data.writeInterfaceToken(DESCRIPTOR);
                    _data.writeString(fsUuid);
                    mRemote.transact(Stub.TRANSACTION_forgetVolume, _data, _reply, 0);
                    _reply.readException();
                } finally {
                    _reply.recycle();
                    _data.recycle();
                }
            }

            @Override
            public void forgetAllVolumes() throws RemoteException {
                Parcel _data = Parcel.obtain();
                Parcel _reply = Parcel.obtain();
                try {
                    _data.writeInterfaceToken(DESCRIPTOR);
                    mRemote.transact(Stub.TRANSACTION_forgetAllVolumes, _data, _reply, 0);
                    _reply.readException();
                } finally {
                    _reply.recycle();
                    _data.recycle();
                }
            }

            @Override
            public void setDebugFlags(int _flags, int _mask) throws RemoteException {
                Parcel _data = Parcel.obtain();
                Parcel _reply = Parcel.obtain();
                try {
                    _data.writeInterfaceToken(DESCRIPTOR);
                    _data.writeInt(_flags);
                    _data.writeInt(_mask);
                    mRemote.transact(Stub.TRANSACTION_setDebugFlags, _data, _reply, 0);
                    _reply.readException();
                } finally {
                    _reply.recycle();
                    _data.recycle();
                }
            }

            @Override
            public String getPrimaryStorageUuid() throws RemoteException {
                Parcel _data = Parcel.obtain();
                Parcel _reply = Parcel.obtain();
                String _result;
                try {
                    _data.writeInterfaceToken(DESCRIPTOR);
                    mRemote.transact(Stub.TRANSACTION_getPrimaryStorageUuid, _data, _reply, 0);
                    _reply.readException();
                    _result = _reply.readString();
                } finally {
                    _reply.recycle();
                    _data.recycle();
                }
                return _result;
            }

            @Override
            public void setPrimaryStorageUuid(String volumeUuid, IPackageMoveObserver callback)
                    throws RemoteException {
                Parcel _data = Parcel.obtain();
                Parcel _reply = Parcel.obtain();
                try {
                    _data.writeInterfaceToken(DESCRIPTOR);
                    _data.writeString(volumeUuid);
                    _data.writeStrongBinder((callback != null ? callback.asBinder() : null));
                    mRemote.transact(Stub.TRANSACTION_setPrimaryStorageUuid, _data, _reply, 0);
                    _reply.readException();
                } finally {
                    _reply.recycle();
                    _data.recycle();
                }
            }
<<<<<<< HEAD

            @Override
            public void remountUid(int uid) throws RemoteException {
                Parcel _data = Parcel.obtain();
                Parcel _reply = Parcel.obtain();
                try {
                    _data.writeInterfaceToken(DESCRIPTOR);
                    _data.writeInt(uid);
                    mRemote.transact(Stub.TRANSACTION_remountUid, _data, _reply, 0);
                    _reply.readException();
                } finally {
                    _reply.recycle();
                    _data.recycle();
                }
            }

            @Override
            public void createNewUserDir(int userHandle, String path) throws RemoteException {
                Parcel _data = Parcel.obtain();
                Parcel _reply = Parcel.obtain();
                try {
                    _data.writeInterfaceToken(DESCRIPTOR);
                    _data.writeInt(userHandle);
                    _data.writeString(path);
                    mRemote.transact(Stub.TRANSACTION_createNewUserDir, _data, _reply, 0);
                    _reply.readException();
                } finally {
                    _reply.recycle();
                    _data.recycle();
                }
            }

            @Override
            public void deleteUserKey(int userHandle) throws RemoteException {
                Parcel _data = Parcel.obtain();
                Parcel _reply = Parcel.obtain();
                try {
                    _data.writeInterfaceToken(DESCRIPTOR);
                    _data.writeInt(userHandle);
                    mRemote.transact(Stub.TRANSACTION_deleteUserKey, _data, _reply, 0);
                    _reply.readException();
                } finally {
                    _reply.recycle();
                    _data.recycle();
                }
            }
=======
>>>>>>> 8cee6587
        }

        private static final String DESCRIPTOR = "IMountService";

        static final int TRANSACTION_registerListener = IBinder.FIRST_CALL_TRANSACTION + 0;

        static final int TRANSACTION_unregisterListener = IBinder.FIRST_CALL_TRANSACTION + 1;

        static final int TRANSACTION_isUsbMassStorageConnected = IBinder.FIRST_CALL_TRANSACTION + 2;

        static final int TRANSACTION_setUsbMassStorageEnabled = IBinder.FIRST_CALL_TRANSACTION + 3;

        static final int TRANSACTION_isUsbMassStorageEnabled = IBinder.FIRST_CALL_TRANSACTION + 4;

        static final int TRANSACTION_mountVolume = IBinder.FIRST_CALL_TRANSACTION + 5;

        static final int TRANSACTION_unmountVolume = IBinder.FIRST_CALL_TRANSACTION + 6;

        static final int TRANSACTION_formatVolume = IBinder.FIRST_CALL_TRANSACTION + 7;

        static final int TRANSACTION_getStorageUsers = IBinder.FIRST_CALL_TRANSACTION + 8;

        static final int TRANSACTION_getVolumeState = IBinder.FIRST_CALL_TRANSACTION + 9;

        static final int TRANSACTION_createSecureContainer = IBinder.FIRST_CALL_TRANSACTION + 10;

        static final int TRANSACTION_finalizeSecureContainer = IBinder.FIRST_CALL_TRANSACTION + 11;

        static final int TRANSACTION_destroySecureContainer = IBinder.FIRST_CALL_TRANSACTION + 12;

        static final int TRANSACTION_mountSecureContainer = IBinder.FIRST_CALL_TRANSACTION + 13;

        static final int TRANSACTION_unmountSecureContainer = IBinder.FIRST_CALL_TRANSACTION + 14;

        static final int TRANSACTION_isSecureContainerMounted = IBinder.FIRST_CALL_TRANSACTION + 15;

        static final int TRANSACTION_renameSecureContainer = IBinder.FIRST_CALL_TRANSACTION + 16;

        static final int TRANSACTION_getSecureContainerPath = IBinder.FIRST_CALL_TRANSACTION + 17;

        static final int TRANSACTION_getSecureContainerList = IBinder.FIRST_CALL_TRANSACTION + 18;

        static final int TRANSACTION_shutdown = IBinder.FIRST_CALL_TRANSACTION + 19;

        static final int TRANSACTION_finishMediaUpdate = IBinder.FIRST_CALL_TRANSACTION + 20;

        static final int TRANSACTION_mountObb = IBinder.FIRST_CALL_TRANSACTION + 21;

        static final int TRANSACTION_unmountObb = IBinder.FIRST_CALL_TRANSACTION + 22;

        static final int TRANSACTION_isObbMounted = IBinder.FIRST_CALL_TRANSACTION + 23;

        static final int TRANSACTION_getMountedObbPath = IBinder.FIRST_CALL_TRANSACTION + 24;

        static final int TRANSACTION_isExternalStorageEmulated = IBinder.FIRST_CALL_TRANSACTION + 25;

        static final int TRANSACTION_decryptStorage = IBinder.FIRST_CALL_TRANSACTION + 26;

        static final int TRANSACTION_encryptStorage = IBinder.FIRST_CALL_TRANSACTION + 27;

        static final int TRANSACTION_changeEncryptionPassword = IBinder.FIRST_CALL_TRANSACTION + 28;

        static final int TRANSACTION_getVolumeList = IBinder.FIRST_CALL_TRANSACTION + 29;

        static final int TRANSACTION_getSecureContainerFilesystemPath = IBinder.FIRST_CALL_TRANSACTION + 30;

        static final int TRANSACTION_getEncryptionState = IBinder.FIRST_CALL_TRANSACTION + 31;

        static final int TRANSACTION_verifyEncryptionPassword = IBinder.FIRST_CALL_TRANSACTION + 32;

        static final int TRANSACTION_fixPermissionsSecureContainer = IBinder.FIRST_CALL_TRANSACTION + 33;

        static final int TRANSACTION_mkdirs = IBinder.FIRST_CALL_TRANSACTION + 34;

        static final int TRANSACTION_getPasswordType = IBinder.FIRST_CALL_TRANSACTION + 35;

        static final int TRANSACTION_getPassword = IBinder.FIRST_CALL_TRANSACTION + 36;

        static final int TRANSACTION_clearPassword = IBinder.FIRST_CALL_TRANSACTION + 37;

        static final int TRANSACTION_setField = IBinder.FIRST_CALL_TRANSACTION + 38;

        static final int TRANSACTION_getField = IBinder.FIRST_CALL_TRANSACTION + 39;

        static final int TRANSACTION_resizeSecureContainer = IBinder.FIRST_CALL_TRANSACTION + 40;

        static final int TRANSACTION_lastMaintenance = IBinder.FIRST_CALL_TRANSACTION + 41;

        static final int TRANSACTION_runMaintenance = IBinder.FIRST_CALL_TRANSACTION + 42;

        static final int TRANSACTION_waitForAsecScan = IBinder.FIRST_CALL_TRANSACTION + 43;

        static final int TRANSACTION_getDisks = IBinder.FIRST_CALL_TRANSACTION + 44;
        static final int TRANSACTION_getVolumes = IBinder.FIRST_CALL_TRANSACTION + 45;
        static final int TRANSACTION_getVolumeRecords = IBinder.FIRST_CALL_TRANSACTION + 46;

        static final int TRANSACTION_mount = IBinder.FIRST_CALL_TRANSACTION + 47;
        static final int TRANSACTION_unmount = IBinder.FIRST_CALL_TRANSACTION + 48;
        static final int TRANSACTION_format = IBinder.FIRST_CALL_TRANSACTION + 49;

        static final int TRANSACTION_partitionPublic = IBinder.FIRST_CALL_TRANSACTION + 50;
        static final int TRANSACTION_partitionPrivate = IBinder.FIRST_CALL_TRANSACTION + 51;
        static final int TRANSACTION_partitionMixed = IBinder.FIRST_CALL_TRANSACTION + 52;

        static final int TRANSACTION_setVolumeNickname = IBinder.FIRST_CALL_TRANSACTION + 53;
        static final int TRANSACTION_setVolumeUserFlags = IBinder.FIRST_CALL_TRANSACTION + 54;
        static final int TRANSACTION_forgetVolume = IBinder.FIRST_CALL_TRANSACTION + 55;
        static final int TRANSACTION_forgetAllVolumes = IBinder.FIRST_CALL_TRANSACTION + 56;

        static final int TRANSACTION_getPrimaryStorageUuid = IBinder.FIRST_CALL_TRANSACTION + 57;
        static final int TRANSACTION_setPrimaryStorageUuid = IBinder.FIRST_CALL_TRANSACTION + 58;

        static final int TRANSACTION_benchmark = IBinder.FIRST_CALL_TRANSACTION + 59;
        static final int TRANSACTION_setDebugFlags = IBinder.FIRST_CALL_TRANSACTION + 60;

<<<<<<< HEAD
        static final int TRANSACTION_remountUid = IBinder.FIRST_CALL_TRANSACTION + 61;

        static final int TRANSACTION_createNewUserDir = IBinder.FIRST_CALL_TRANSACTION + 62;
        static final int TRANSACTION_deleteUserKey = IBinder.FIRST_CALL_TRANSACTION + 63;

=======
>>>>>>> 8cee6587
        /**
         * Cast an IBinder object into an IMountService interface, generating a
         * proxy if needed.
         */
        public static IMountService asInterface(IBinder obj) {
            if (obj == null) {
                return null;
            }
            IInterface iin = obj.queryLocalInterface(DESCRIPTOR);
            if (iin != null && iin instanceof IMountService) {
                return (IMountService) iin;
            }
            return new IMountService.Stub.Proxy(obj);
        }

        /** Construct the stub at attach it to the interface. */
        public Stub() {
            attachInterface(this, DESCRIPTOR);
        }

        public IBinder asBinder() {
            return this;
        }

        @Override
        public boolean onTransact(int code, Parcel data, Parcel reply,
                int flags) throws RemoteException {
            switch (code) {
                case INTERFACE_TRANSACTION: {
                    reply.writeString(DESCRIPTOR);
                    return true;
                }
                case TRANSACTION_registerListener: {
                    data.enforceInterface(DESCRIPTOR);
                    IMountServiceListener listener;
                    listener = IMountServiceListener.Stub.asInterface(data.readStrongBinder());
                    registerListener(listener);
                    reply.writeNoException();
                    return true;
                }
                case TRANSACTION_unregisterListener: {
                    data.enforceInterface(DESCRIPTOR);
                    IMountServiceListener listener;
                    listener = IMountServiceListener.Stub.asInterface(data.readStrongBinder());
                    unregisterListener(listener);
                    reply.writeNoException();
                    return true;
                }
                case TRANSACTION_isUsbMassStorageConnected: {
                    data.enforceInterface(DESCRIPTOR);
                    boolean result = isUsbMassStorageConnected();
                    reply.writeNoException();
                    reply.writeInt((result ? 1 : 0));
                    return true;
                }
                case TRANSACTION_setUsbMassStorageEnabled: {
                    data.enforceInterface(DESCRIPTOR);
                    boolean enable;
                    enable = 0 != data.readInt();
                    setUsbMassStorageEnabled(enable);
                    reply.writeNoException();
                    return true;
                }
                case TRANSACTION_isUsbMassStorageEnabled: {
                    data.enforceInterface(DESCRIPTOR);
                    boolean result = isUsbMassStorageEnabled();
                    reply.writeNoException();
                    reply.writeInt((result ? 1 : 0));
                    return true;
                }
                case TRANSACTION_mountVolume: {
                    data.enforceInterface(DESCRIPTOR);
                    String mountPoint;
                    mountPoint = data.readString();
                    int resultCode = mountVolume(mountPoint);
                    reply.writeNoException();
                    reply.writeInt(resultCode);
                    return true;
                }
                case TRANSACTION_unmountVolume: {
                    data.enforceInterface(DESCRIPTOR);
                    String mountPoint;
                    mountPoint = data.readString();
                    boolean force = 0 != data.readInt();
                    boolean removeEncrypt = 0 != data.readInt();
                    unmountVolume(mountPoint, force, removeEncrypt);
                    reply.writeNoException();
                    return true;
                }
                case TRANSACTION_formatVolume: {
                    data.enforceInterface(DESCRIPTOR);
                    String mountPoint;
                    mountPoint = data.readString();
                    int result = formatVolume(mountPoint);
                    reply.writeNoException();
                    reply.writeInt(result);
                    return true;
                }
                case TRANSACTION_getStorageUsers: {
                    data.enforceInterface(DESCRIPTOR);
                    String path;
                    path = data.readString();
                    int[] pids = getStorageUsers(path);
                    reply.writeNoException();
                    reply.writeIntArray(pids);
                    return true;
                }
                case TRANSACTION_getVolumeState: {
                    data.enforceInterface(DESCRIPTOR);
                    String mountPoint;
                    mountPoint = data.readString();
                    String state = getVolumeState(mountPoint);
                    reply.writeNoException();
                    reply.writeString(state);
                    return true;
                }
                case TRANSACTION_createSecureContainer: {
                    data.enforceInterface(DESCRIPTOR);
                    String id;
                    id = data.readString();
                    int sizeMb;
                    sizeMb = data.readInt();
                    String fstype;
                    fstype = data.readString();
                    String key;
                    key = data.readString();
                    int ownerUid;
                    ownerUid = data.readInt();
                    boolean external;
                    external = 0 != data.readInt();
                    int resultCode = createSecureContainer(id, sizeMb, fstype, key, ownerUid,
                            external);
                    reply.writeNoException();
                    reply.writeInt(resultCode);
                    return true;
                }
                case TRANSACTION_finalizeSecureContainer: {
                    data.enforceInterface(DESCRIPTOR);
                    String id;
                    id = data.readString();
                    int resultCode = finalizeSecureContainer(id);
                    reply.writeNoException();
                    reply.writeInt(resultCode);
                    return true;
                }
                case TRANSACTION_destroySecureContainer: {
                    data.enforceInterface(DESCRIPTOR);
                    String id;
                    id = data.readString();
                    boolean force;
                    force = 0 != data.readInt();
                    int resultCode = destroySecureContainer(id, force);
                    reply.writeNoException();
                    reply.writeInt(resultCode);
                    return true;
                }
                case TRANSACTION_mountSecureContainer: {
                    data.enforceInterface(DESCRIPTOR);
                    String id;
                    id = data.readString();
                    String key;
                    key = data.readString();
                    int ownerUid;
                    ownerUid = data.readInt();
                    boolean readOnly;
                    readOnly = data.readInt() != 0;
                    int resultCode = mountSecureContainer(id, key, ownerUid, readOnly);
                    reply.writeNoException();
                    reply.writeInt(resultCode);
                    return true;
                }
                case TRANSACTION_unmountSecureContainer: {
                    data.enforceInterface(DESCRIPTOR);
                    String id;
                    id = data.readString();
                    boolean force;
                    force = 0 != data.readInt();
                    int resultCode = unmountSecureContainer(id, force);
                    reply.writeNoException();
                    reply.writeInt(resultCode);
                    return true;
                }
                case TRANSACTION_isSecureContainerMounted: {
                    data.enforceInterface(DESCRIPTOR);
                    String id;
                    id = data.readString();
                    boolean status = isSecureContainerMounted(id);
                    reply.writeNoException();
                    reply.writeInt((status ? 1 : 0));
                    return true;
                }
                case TRANSACTION_renameSecureContainer: {
                    data.enforceInterface(DESCRIPTOR);
                    String oldId;
                    oldId = data.readString();
                    String newId;
                    newId = data.readString();
                    int resultCode = renameSecureContainer(oldId, newId);
                    reply.writeNoException();
                    reply.writeInt(resultCode);
                    return true;
                }
                case TRANSACTION_getSecureContainerPath: {
                    data.enforceInterface(DESCRIPTOR);
                    String id;
                    id = data.readString();
                    String path = getSecureContainerPath(id);
                    reply.writeNoException();
                    reply.writeString(path);
                    return true;
                }
                case TRANSACTION_getSecureContainerList: {
                    data.enforceInterface(DESCRIPTOR);
                    String[] ids = getSecureContainerList();
                    reply.writeNoException();
                    reply.writeStringArray(ids);
                    return true;
                }
                case TRANSACTION_shutdown: {
                    data.enforceInterface(DESCRIPTOR);
                    IMountShutdownObserver observer;
                    observer = IMountShutdownObserver.Stub.asInterface(data
                            .readStrongBinder());
                    shutdown(observer);
                    reply.writeNoException();
                    return true;
                }
                case TRANSACTION_finishMediaUpdate: {
                    data.enforceInterface(DESCRIPTOR);
                    finishMediaUpdate();
                    reply.writeNoException();
                    return true;
                }
                case TRANSACTION_mountObb: {
                    data.enforceInterface(DESCRIPTOR);
                    final String rawPath = data.readString();
                    final String canonicalPath = data.readString();
                    final String key = data.readString();
                    IObbActionListener observer;
                    observer = IObbActionListener.Stub.asInterface(data.readStrongBinder());
                    int nonce;
                    nonce = data.readInt();
                    mountObb(rawPath, canonicalPath, key, observer, nonce);
                    reply.writeNoException();
                    return true;
                }
                case TRANSACTION_unmountObb: {
                    data.enforceInterface(DESCRIPTOR);
                    String filename;
                    filename = data.readString();
                    boolean force;
                    force = 0 != data.readInt();
                    IObbActionListener observer;
                    observer = IObbActionListener.Stub.asInterface(data.readStrongBinder());
                    int nonce;
                    nonce = data.readInt();
                    unmountObb(filename, force, observer, nonce);
                    reply.writeNoException();
                    return true;
                }
                case TRANSACTION_isObbMounted: {
                    data.enforceInterface(DESCRIPTOR);
                    String filename;
                    filename = data.readString();
                    boolean status = isObbMounted(filename);
                    reply.writeNoException();
                    reply.writeInt((status ? 1 : 0));
                    return true;
                }
                case TRANSACTION_getMountedObbPath: {
                    data.enforceInterface(DESCRIPTOR);
                    String filename;
                    filename = data.readString();
                    String mountedPath = getMountedObbPath(filename);
                    reply.writeNoException();
                    reply.writeString(mountedPath);
                    return true;
                }
                case TRANSACTION_isExternalStorageEmulated: {
                    data.enforceInterface(DESCRIPTOR);
                    boolean emulated = isExternalStorageEmulated();
                    reply.writeNoException();
                    reply.writeInt(emulated ? 1 : 0);
                    return true;
                }
                case TRANSACTION_decryptStorage: {
                    data.enforceInterface(DESCRIPTOR);
                    String password = data.readString();
                    int result = decryptStorage(password);
                    reply.writeNoException();
                    reply.writeInt(result);
                    return true;
                }
                case TRANSACTION_encryptStorage: {
                    data.enforceInterface(DESCRIPTOR);
                    int type = data.readInt();
                    String password = data.readString();
                    int result = encryptStorage(type, password);
                    reply.writeNoException();
                    reply.writeInt(result);
                    return true;
                }
                case TRANSACTION_changeEncryptionPassword: {
                    data.enforceInterface(DESCRIPTOR);
                    int type = data.readInt();
                    String password = data.readString();
                    int result = changeEncryptionPassword(type, password);
                    reply.writeNoException();
                    reply.writeInt(result);
                    return true;
                }
                case TRANSACTION_getVolumeList: {
                    data.enforceInterface(DESCRIPTOR);
                    int uid = data.readInt();
                    String packageName = data.readString();
                    StorageVolume[] result = getVolumeList(uid, packageName);
                    reply.writeNoException();
                    reply.writeTypedArray(result, android.os.Parcelable.PARCELABLE_WRITE_RETURN_VALUE);
                    return true;
                }
                case TRANSACTION_getSecureContainerFilesystemPath: {
                    data.enforceInterface(DESCRIPTOR);
                    String id;
                    id = data.readString();
                    String path = getSecureContainerFilesystemPath(id);
                    reply.writeNoException();
                    reply.writeString(path);
                    return true;
                }
                case TRANSACTION_getEncryptionState: {
                    data.enforceInterface(DESCRIPTOR);
                    int result = getEncryptionState();
                    reply.writeNoException();
                    reply.writeInt(result);
                    return true;
                }
                case TRANSACTION_fixPermissionsSecureContainer: {
                    data.enforceInterface(DESCRIPTOR);
                    String id;
                    id = data.readString();
                    int gid;
                    gid = data.readInt();
                    String filename;
                    filename = data.readString();
                    int resultCode = fixPermissionsSecureContainer(id, gid, filename);
                    reply.writeNoException();
                    reply.writeInt(resultCode);
                    return true;
                }
                case TRANSACTION_mkdirs: {
                    data.enforceInterface(DESCRIPTOR);
                    String callingPkg = data.readString();
                    String path = data.readString();
                    int result = mkdirs(callingPkg, path);
                    reply.writeNoException();
                    reply.writeInt(result);
                    return true;
                }
                case TRANSACTION_getPasswordType: {
                    data.enforceInterface(DESCRIPTOR);
                    int result = getPasswordType();
                    reply.writeNoException();
                    reply.writeInt(result);
                    return true;
                }
                case TRANSACTION_getPassword: {
                    data.enforceInterface(DESCRIPTOR);
                    String result = getPassword();
                    reply.writeNoException();
                    reply.writeString(result);
                    return true;
                }
                case TRANSACTION_clearPassword: {
                    data.enforceInterface(DESCRIPTOR);
                    clearPassword();
                    reply.writeNoException();
                    return true;
                }
                case TRANSACTION_setField: {
                    data.enforceInterface(DESCRIPTOR);
                    String field = data.readString();
                    String contents = data.readString();
                    setField(field, contents);
                    reply.writeNoException();
                    return true;
                }
                case TRANSACTION_getField: {
                    data.enforceInterface(DESCRIPTOR);
                    String field = data.readString();
                    String contents = getField(field);
                    reply.writeNoException();
                    reply.writeString(contents);
                    return true;
                }
                case TRANSACTION_resizeSecureContainer: {
                    data.enforceInterface(DESCRIPTOR);
                    String id;
                    id = data.readString();
                    int sizeMb;
                    sizeMb = data.readInt();
                    String key;
                    key = data.readString();
                    int resultCode = resizeSecureContainer(id, sizeMb, key);
                    reply.writeNoException();
                    reply.writeInt(resultCode);
                    return true;
                }
                case TRANSACTION_lastMaintenance: {
                    data.enforceInterface(DESCRIPTOR);
                    long lastMaintenance = lastMaintenance();
                    reply.writeNoException();
                    reply.writeLong(lastMaintenance);
                    return true;
                }
                case TRANSACTION_runMaintenance: {
                    data.enforceInterface(DESCRIPTOR);
                    runMaintenance();
                    reply.writeNoException();
                    return true;
                }
                case TRANSACTION_waitForAsecScan: {
                    data.enforceInterface(DESCRIPTOR);
                    waitForAsecScan();
                    reply.writeNoException();
                    return true;
                }
                case TRANSACTION_getDisks: {
                    data.enforceInterface(DESCRIPTOR);
                    DiskInfo[] disks = getDisks();
                    reply.writeNoException();
                    reply.writeTypedArray(disks, android.os.Parcelable.PARCELABLE_WRITE_RETURN_VALUE);
                    return true;
                }
                case TRANSACTION_getVolumes: {
                    data.enforceInterface(DESCRIPTOR);
                    int _flags = data.readInt();
                    VolumeInfo[] volumes = getVolumes(_flags);
                    reply.writeNoException();
                    reply.writeTypedArray(volumes, android.os.Parcelable.PARCELABLE_WRITE_RETURN_VALUE);
                    return true;
                }
                case TRANSACTION_getVolumeRecords: {
                    data.enforceInterface(DESCRIPTOR);
                    int _flags = data.readInt();
                    VolumeRecord[] volumes = getVolumeRecords(_flags);
                    reply.writeNoException();
                    reply.writeTypedArray(volumes, android.os.Parcelable.PARCELABLE_WRITE_RETURN_VALUE);
                    return true;
                }
                case TRANSACTION_mount: {
                    data.enforceInterface(DESCRIPTOR);
                    String volId = data.readString();
                    mount(volId);
                    reply.writeNoException();
                    return true;
                }
                case TRANSACTION_unmount: {
                    data.enforceInterface(DESCRIPTOR);
                    String volId = data.readString();
                    unmount(volId);
                    reply.writeNoException();
                    return true;
                }
                case TRANSACTION_format: {
                    data.enforceInterface(DESCRIPTOR);
                    String volId = data.readString();
                    format(volId);
                    reply.writeNoException();
                    return true;
                }
                case TRANSACTION_benchmark: {
                    data.enforceInterface(DESCRIPTOR);
                    String volId = data.readString();
                    long res = benchmark(volId);
                    reply.writeNoException();
                    reply.writeLong(res);
                    return true;
                }
                case TRANSACTION_partitionPublic: {
                    data.enforceInterface(DESCRIPTOR);
                    String diskId = data.readString();
                    partitionPublic(diskId);
                    reply.writeNoException();
                    return true;
                }
                case TRANSACTION_partitionPrivate: {
                    data.enforceInterface(DESCRIPTOR);
                    String diskId = data.readString();
                    partitionPrivate(diskId);
                    reply.writeNoException();
                    return true;
                }
                case TRANSACTION_partitionMixed: {
                    data.enforceInterface(DESCRIPTOR);
                    String diskId = data.readString();
                    int ratio = data.readInt();
                    partitionMixed(diskId, ratio);
                    reply.writeNoException();
                    return true;
                }
                case TRANSACTION_setVolumeNickname: {
                    data.enforceInterface(DESCRIPTOR);
                    String volId = data.readString();
                    String nickname = data.readString();
                    setVolumeNickname(volId, nickname);
                    reply.writeNoException();
                    return true;
                }
                case TRANSACTION_setVolumeUserFlags: {
                    data.enforceInterface(DESCRIPTOR);
                    String volId = data.readString();
                    int _flags = data.readInt();
                    int _mask = data.readInt();
                    setVolumeUserFlags(volId, _flags, _mask);
                    reply.writeNoException();
                    return true;
                }
                case TRANSACTION_forgetVolume: {
                    data.enforceInterface(DESCRIPTOR);
                    String fsUuid = data.readString();
                    forgetVolume(fsUuid);
                    reply.writeNoException();
                    return true;
                }
                case TRANSACTION_forgetAllVolumes: {
                    data.enforceInterface(DESCRIPTOR);
                    forgetAllVolumes();
                    reply.writeNoException();
                    return true;
                }
                case TRANSACTION_setDebugFlags: {
                    data.enforceInterface(DESCRIPTOR);
                    int _flags = data.readInt();
                    int _mask = data.readInt();
                    setDebugFlags(_flags, _mask);
                    reply.writeNoException();
                    return true;
                }
                case TRANSACTION_getPrimaryStorageUuid: {
                    data.enforceInterface(DESCRIPTOR);
                    String volumeUuid = getPrimaryStorageUuid();
                    reply.writeNoException();
                    reply.writeString(volumeUuid);
                    return true;
                }
                case TRANSACTION_setPrimaryStorageUuid: {
                    data.enforceInterface(DESCRIPTOR);
                    String volumeUuid = data.readString();
                    IPackageMoveObserver listener = IPackageMoveObserver.Stub.asInterface(
                            data.readStrongBinder());
                    setPrimaryStorageUuid(volumeUuid, listener);
                    reply.writeNoException();
                    return true;
                }
<<<<<<< HEAD
                case TRANSACTION_remountUid: {
                    data.enforceInterface(DESCRIPTOR);
                    int uid = data.readInt();
                    remountUid(uid);
                    reply.writeNoException();
                    return true;
                }
                case TRANSACTION_createNewUserDir: {
                    data.enforceInterface(DESCRIPTOR);
                    int userHandle = data.readInt();
                    String path = data.readString();
                    createNewUserDir(userHandle, path);
                    reply.writeNoException();
                    return true;
                }
                case TRANSACTION_deleteUserKey: {
                    data.enforceInterface(DESCRIPTOR);
                    int userHandle = data.readInt();
                    deleteUserKey(userHandle);
                    reply.writeNoException();
                    return true;
                }
=======
>>>>>>> 8cee6587
            }
            return super.onTransact(code, data, reply, flags);
        }
    }

    /*
     * Creates a secure container with the specified parameters. Returns an int
     * consistent with MountServiceResultCode
     */
    public int createSecureContainer(String id, int sizeMb, String fstype, String key,
            int ownerUid, boolean external) throws RemoteException;

    /*
     * Destroy a secure container, and free up all resources associated with it.
     * NOTE: Ensure all references are released prior to deleting. Returns an
     * int consistent with MountServiceResultCode
     */
    public int destroySecureContainer(String id, boolean force) throws RemoteException;

    /*
     * Finalize a container which has just been created and populated. After
     * finalization, the container is immutable. Returns an int consistent with
     * MountServiceResultCode
     */
    public int finalizeSecureContainer(String id) throws RemoteException;

    /**
     * Call into MountService by PackageManager to notify that its done
     * processing the media status update request.
     */
    public void finishMediaUpdate() throws RemoteException;

    /**
     * Format external storage given a mount point. Returns an int consistent
     * with MountServiceResultCode
     */
    public int formatVolume(String mountPoint) throws RemoteException;

    /**
     * Gets the path to the mounted Opaque Binary Blob (OBB).
     */
    public String getMountedObbPath(String rawPath) throws RemoteException;

    /**
     * Gets an Array of currently known secure container IDs
     */
    public String[] getSecureContainerList() throws RemoteException;

    /*
     * Returns the filesystem path of a mounted secure container.
     */
    public String getSecureContainerPath(String id) throws RemoteException;

    /**
     * Returns an array of pids with open files on the specified path.
     */
    public int[] getStorageUsers(String path) throws RemoteException;

    /**
     * Gets the state of a volume via its mountpoint.
     */
    public String getVolumeState(String mountPoint) throws RemoteException;

    /**
     * Checks whether the specified Opaque Binary Blob (OBB) is mounted
     * somewhere.
     */
    public boolean isObbMounted(String rawPath) throws RemoteException;

    /*
     * Returns true if the specified container is mounted
     */
    public boolean isSecureContainerMounted(String id) throws RemoteException;

    /**
     * Returns true if a USB mass storage host is connected
     */
    public boolean isUsbMassStorageConnected() throws RemoteException;

    /**
     * Returns true if a USB mass storage host is enabled (media is shared)
     */
    public boolean isUsbMassStorageEnabled() throws RemoteException;

    /**
     * Mounts an Opaque Binary Blob (OBB) with the specified decryption key and
     * only allows the calling process's UID access to the contents.
     * MountService will call back to the supplied IObbActionListener to inform
     * it of the terminal state of the call.
     */
    public void mountObb(String rawPath, String canonicalPath, String key,
            IObbActionListener token, int nonce) throws RemoteException;

    /*
     * Mount a secure container with the specified key and owner UID. Returns an
     * int consistent with MountServiceResultCode
     */
    public int mountSecureContainer(String id, String key, int ownerUid, boolean readOnly)
            throws RemoteException;

    /**
     * Mount external storage at given mount point. Returns an int consistent
     * with MountServiceResultCode
     */
    public int mountVolume(String mountPoint) throws RemoteException;

    /**
     * Registers an IMountServiceListener for receiving async notifications.
     */
    public void registerListener(IMountServiceListener listener) throws RemoteException;

    /*
     * Rename an unmounted secure container. Returns an int consistent with
     * MountServiceResultCode
     */
    public int renameSecureContainer(String oldId, String newId) throws RemoteException;

    /**
     * Enables / disables USB mass storage. The caller should check actual
     * status of enabling/disabling USB mass storage via StorageEventListener.
     */
    public void setUsbMassStorageEnabled(boolean enable) throws RemoteException;

    /**
     * Shuts down the MountService and gracefully unmounts all external media.
     * Invokes call back once the shutdown is complete.
     */
    public void shutdown(IMountShutdownObserver observer) throws RemoteException;

    /**
     * Unmounts an Opaque Binary Blob (OBB). When the force flag is specified,
     * any program using it will be forcibly killed to unmount the image.
     * MountService will call back to the supplied IObbActionListener to inform
     * it of the terminal state of the call.
     */
    public void unmountObb(String rawPath, boolean force, IObbActionListener token, int nonce)
            throws RemoteException;

    /*
     * Unount a secure container. Returns an int consistent with
     * MountServiceResultCode
     */
    public int unmountSecureContainer(String id, boolean force) throws RemoteException;

    /**
     * Safely unmount external storage at given mount point. The unmount is an
     * asynchronous operation. Applications should register StorageEventListener
     * for storage related status changes.
     * @param mountPoint the mount point
     * @param force whether or not to forcefully unmount it (e.g. even if programs are using this
     *     data currently)
     * @param removeEncryption whether or not encryption mapping should be removed from the volume.
     *     This value implies {@code force}.
     */
    public void unmountVolume(String mountPoint, boolean force, boolean removeEncryption)
            throws RemoteException;

    /**
     * Unregisters an IMountServiceListener
     */
    public void unregisterListener(IMountServiceListener listener) throws RemoteException;

    /**
     * Returns whether or not the external storage is emulated.
     */
    public boolean isExternalStorageEmulated() throws RemoteException;

    /** The volume is not encrypted. */
    static final int ENCRYPTION_STATE_NONE = 1;
    /** The volume has been encrypted succesfully. */
    static final int ENCRYPTION_STATE_OK = 0;
    /** The volume is in a bad state.*/
    static final int ENCRYPTION_STATE_ERROR_UNKNOWN = -1;
    /** Encryption is incomplete */
    static final int ENCRYPTION_STATE_ERROR_INCOMPLETE = -2;
    /** Encryption is incomplete and irrecoverable */
    static final int ENCRYPTION_STATE_ERROR_INCONSISTENT = -3;
    /** Underlying data is corrupt */
    static final int ENCRYPTION_STATE_ERROR_CORRUPT = -4;

    /**
     * Determines the encryption state of the volume.
     * @return a numerical value. See {@code ENCRYPTION_STATE_*} for possible values.
     */
    public int getEncryptionState() throws RemoteException;

    /**
     * Decrypts any encrypted volumes.
     */
    public int decryptStorage(String password) throws RemoteException;

    /**
     * Encrypts storage.
     */
    public int encryptStorage(int type, String password) throws RemoteException;

    /**
     * Changes the encryption password.
     */
    public int changeEncryptionPassword(int type, String password)
        throws RemoteException;

    /**
     * Verify the encryption password against the stored volume.  This method
     * may only be called by the system process.
     */
    public int verifyEncryptionPassword(String password) throws RemoteException;

    /**
     * Returns list of all mountable volumes.
     */
    public StorageVolume[] getVolumeList(int uid, String packageName) throws RemoteException;

    /**
     * Gets the path on the filesystem for the ASEC container itself.
     *
     * @param cid ASEC container ID
     * @return path to filesystem or {@code null} if it's not found
     * @throws RemoteException
     */
    public String getSecureContainerFilesystemPath(String cid) throws RemoteException;

    /*
     * Fix permissions in a container which has just been created and populated.
     * Returns an int consistent with MountServiceResultCode
     */
    public int fixPermissionsSecureContainer(String id, int gid, String filename)
            throws RemoteException;

    /**
     * Ensure that all directories along given path exist, creating parent
     * directories as needed. Validates that given path is absolute and that it
     * contains no relative "." or ".." paths or symlinks. Also ensures that
     * path belongs to a volume managed by vold, and that path is either
     * external storage data or OBB directory belonging to calling app.
     */
    public int mkdirs(String callingPkg, String path) throws RemoteException;

    /**
     * Determines the type of the encryption password
     * @return PasswordType
     */
    public int getPasswordType() throws RemoteException;

    /**
     * Get password from vold
     * @return password or empty string
     */
    public String getPassword() throws RemoteException;

    /**
     * Securely clear password from vold
     */
    public void clearPassword() throws RemoteException;

    /**
     * Set a field in the crypto header.
     * @param field field to set
     * @param contents contents to set in field
     */
    public void setField(String field, String contents) throws RemoteException;

    /**
     * Gets a field from the crypto header.
     * @param field field to get
     * @return contents of field
     */
    public String getField(String field) throws RemoteException;

    public int resizeSecureContainer(String id, int sizeMb, String key) throws RemoteException;

    /**
     * Report the time of the last maintenance operation such as fstrim.
     * @return Timestamp of the last maintenance operation, in the
     *     System.currentTimeMillis() time base
     * @throws RemoteException
     */
    public long lastMaintenance() throws RemoteException;

    /**
     * Kick off an immediate maintenance operation
     * @throws RemoteException
     */
    public void runMaintenance() throws RemoteException;

    public void waitForAsecScan() throws RemoteException;

    public DiskInfo[] getDisks() throws RemoteException;
    public VolumeInfo[] getVolumes(int flags) throws RemoteException;
    public VolumeRecord[] getVolumeRecords(int flags) throws RemoteException;

    public void mount(String volId) throws RemoteException;
    public void unmount(String volId) throws RemoteException;
    public void format(String volId) throws RemoteException;
    public long benchmark(String volId) throws RemoteException;

    public void partitionPublic(String diskId) throws RemoteException;
    public void partitionPrivate(String diskId) throws RemoteException;
    public void partitionMixed(String diskId, int ratio) throws RemoteException;

    public void setVolumeNickname(String fsUuid, String nickname) throws RemoteException;
    public void setVolumeUserFlags(String fsUuid, int flags, int mask) throws RemoteException;
    public void forgetVolume(String fsUuid) throws RemoteException;
    public void forgetAllVolumes() throws RemoteException;
    public void setDebugFlags(int flags, int mask) throws RemoteException;

    public String getPrimaryStorageUuid() throws RemoteException;
    public void setPrimaryStorageUuid(String volumeUuid, IPackageMoveObserver callback)
            throws RemoteException;
<<<<<<< HEAD

    public void remountUid(int uid) throws RemoteException;

    /**
     * Creates the user data directory, possibly encrypted
     * @param userHandle Handle of the user whose directory we are creating
     * @param path Path at which to create the directory.
     */
    public void createNewUserDir(int userHandle, String path)
        throws RemoteException;

    /**
     * Securely delete the user's encryption key
     * @param userHandle Handle of the user whose key we are deleting
     */
    public void deleteUserKey(int userHandle)
        throws RemoteException;
=======
>>>>>>> 8cee6587
}<|MERGE_RESOLUTION|>--- conflicted
+++ resolved
@@ -1179,22 +1179,6 @@
                     _data.recycle();
                 }
             }
-<<<<<<< HEAD
-
-            @Override
-            public void remountUid(int uid) throws RemoteException {
-                Parcel _data = Parcel.obtain();
-                Parcel _reply = Parcel.obtain();
-                try {
-                    _data.writeInterfaceToken(DESCRIPTOR);
-                    _data.writeInt(uid);
-                    mRemote.transact(Stub.TRANSACTION_remountUid, _data, _reply, 0);
-                    _reply.readException();
-                } finally {
-                    _reply.recycle();
-                    _data.recycle();
-                }
-            }
 
             @Override
             public void createNewUserDir(int userHandle, String path) throws RemoteException {
@@ -1226,8 +1210,6 @@
                     _data.recycle();
                 }
             }
-=======
->>>>>>> 8cee6587
         }
 
         private static final String DESCRIPTOR = "IMountService";
@@ -1343,14 +1325,9 @@
         static final int TRANSACTION_benchmark = IBinder.FIRST_CALL_TRANSACTION + 59;
         static final int TRANSACTION_setDebugFlags = IBinder.FIRST_CALL_TRANSACTION + 60;
 
-<<<<<<< HEAD
-        static final int TRANSACTION_remountUid = IBinder.FIRST_CALL_TRANSACTION + 61;
-
         static final int TRANSACTION_createNewUserDir = IBinder.FIRST_CALL_TRANSACTION + 62;
         static final int TRANSACTION_deleteUserKey = IBinder.FIRST_CALL_TRANSACTION + 63;
 
-=======
->>>>>>> 8cee6587
         /**
          * Cast an IBinder object into an IMountService interface, generating a
          * proxy if needed.
@@ -1905,14 +1882,6 @@
                     reply.writeNoException();
                     return true;
                 }
-<<<<<<< HEAD
-                case TRANSACTION_remountUid: {
-                    data.enforceInterface(DESCRIPTOR);
-                    int uid = data.readInt();
-                    remountUid(uid);
-                    reply.writeNoException();
-                    return true;
-                }
                 case TRANSACTION_createNewUserDir: {
                     data.enforceInterface(DESCRIPTOR);
                     int userHandle = data.readInt();
@@ -1928,8 +1897,6 @@
                     reply.writeNoException();
                     return true;
                 }
-=======
->>>>>>> 8cee6587
             }
             return super.onTransact(code, data, reply, flags);
         }
@@ -2239,9 +2206,6 @@
     public String getPrimaryStorageUuid() throws RemoteException;
     public void setPrimaryStorageUuid(String volumeUuid, IPackageMoveObserver callback)
             throws RemoteException;
-<<<<<<< HEAD
-
-    public void remountUid(int uid) throws RemoteException;
 
     /**
      * Creates the user data directory, possibly encrypted
@@ -2257,6 +2221,4 @@
      */
     public void deleteUserKey(int userHandle)
         throws RemoteException;
-=======
->>>>>>> 8cee6587
 }