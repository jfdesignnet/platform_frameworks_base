--- conflicted
+++ resolved
@@ -98,7 +98,6 @@
 import java.util.Map;
 import java.util.Random;
 import java.util.Set;
-import java.util.concurrent.CountDownLatch;
 
 /**
  * @hide
@@ -1889,17 +1888,11 @@
         public final SyncNotificationInfo mSyncNotificationInfo = new SyncNotificationInfo();
         private Long mAlarmScheduleTime = null;
         public final SyncTimeTracker mSyncTimeTracker = new SyncTimeTracker();
-<<<<<<< HEAD
         private final HashMap<String, PowerManager.WakeLock> mWakeLocks = Maps.newHashMap();
 
-        private volatile CountDownLatch mReadyToRunLatch = new CountDownLatch(1);
-=======
-        private final HashMap<Pair<Account, String>, PowerManager.WakeLock> mWakeLocks =
-                Maps.newHashMap();
         private List<Message> mBootQueue = new ArrayList<Message>();
->>>>>>> 0e0f6003
-
-        public void onBootCompleted() {
+
+      public void onBootCompleted() {
             if (Log.isLoggable(TAG, Log.VERBOSE)) {
                 Log.v(TAG, "Boot completed, clearing boot queue.");
             }
