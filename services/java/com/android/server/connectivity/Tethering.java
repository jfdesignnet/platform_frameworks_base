/*
 * Copyright (C) 2010 The Android Open Source Project
 *
 * Licensed under the Apache License, Version 2.0 (the "License");
 * you may not use this file except in compliance with the License.
 * You may obtain a copy of the License at
 *
 *      http://www.apache.org/licenses/LICENSE-2.0
 *
 * Unless required by applicable law or agreed to in writing, software
 * distributed under the License is distributed on an "AS IS" BASIS,
 * WITHOUT WARRANTIES OR CONDITIONS OF ANY KIND, either express or implied.
 * See the License for the specific language governing permissions and
 * limitations under the License.
 */

package com.android.server.connectivity;

import android.app.Notification;
import android.app.NotificationManager;
import android.app.PendingIntent;
import android.bluetooth.BluetoothPan;
import android.content.BroadcastReceiver;
import android.content.Context;
import android.content.Intent;
import android.content.IntentFilter;
import android.content.pm.PackageManager;
import android.content.res.Resources;
import android.hardware.Usb;
import android.net.ConnectivityManager;
import android.net.InterfaceConfiguration;
import android.net.IConnectivityManager;
import android.net.INetworkManagementEventObserver;
import android.net.NetworkInfo;
import android.os.Binder;
import android.os.Environment;
import android.os.Handler;
import android.os.HandlerThread;
import android.os.IBinder;
import android.os.INetworkManagementService;
import android.os.Looper;
import android.os.Message;
import android.os.RemoteException;
import android.os.ServiceManager;
import android.provider.Settings;
import android.util.Log;

import com.android.internal.telephony.Phone;
import com.android.internal.util.HierarchicalState;
import com.android.internal.util.HierarchicalStateMachine;

import java.io.FileDescriptor;
import java.io.PrintWriter;
import java.util.ArrayList;
import java.util.HashMap;
import java.util.LinkedList;
import java.util.Set;
/**
 * @hide
 *
 * Timeout
 *
 * TODO - look for parent classes and code sharing
 */

public class Tethering extends INetworkManagementEventObserver.Stub {

    private Context mContext;
    private final static String TAG = "Tethering";
    private final static boolean DEBUG = false;

    private boolean mBooted = false;
    //used to remember if we got connected before boot finished
    private boolean mDeferedUsbConnection = false;

    // TODO - remove both of these - should be part of interface inspection/selection stuff
    private String[] mTetherableUsbRegexs;
    private String[] mTetherableWifiRegexs;
    private String[] mTetherableBluetoothRegexs;
    private String[] mUpstreamIfaceRegexs;

    private Looper mLooper;
    private HandlerThread mThread;

    private HashMap<String, TetherInterfaceSM> mIfaces; // all tethered/tetherable ifaces

    private BroadcastReceiver mStateReceiver;

    private static final String USB_NEAR_IFACE_ADDR      = "192.168.42.129";
    private static final String USB_NETMASK              = "255.255.255.0";

    // USB is  192.168.42.1 and 255.255.255.0
    // Wifi is 192.168.43.1 and 255.255.255.0
    // BT is limited to max default of 5 connections. 192.168.44.1 to 192.168.48.1
    // with 255.255.255.0

    private String[] mDhcpRange;
    private static final String DHCP_DEFAULT_RANGE1_START = "192.168.42.2";
    private static final String DHCP_DEFAULT_RANGE1_STOP  = "192.168.42.254";
    private static final String DHCP_DEFAULT_RANGE2_START = "192.168.43.2";
    private static final String DHCP_DEFAULT_RANGE2_STOP  = "192.168.43.254";
    private static final String DHCP_DEFAULT_RANGE3_START = "192.168.44.2";
    private static final String DHCP_DEFAULT_RANGE3_STOP  = "192.168.44.254";
    private static final String DHCP_DEFAULT_RANGE4_START = "192.168.45.2";
    private static final String DHCP_DEFAULT_RANGE4_STOP  = "192.168.45.254";
    private static final String DHCP_DEFAULT_RANGE5_START = "192.168.46.2";
    private static final String DHCP_DEFAULT_RANGE5_STOP  = "192.168.46.254";
    private static final String DHCP_DEFAULT_RANGE6_START = "192.168.47.2";
    private static final String DHCP_DEFAULT_RANGE6_STOP  = "192.168.47.254";
    private static final String DHCP_DEFAULT_RANGE7_START = "192.168.48.2";
    private static final String DHCP_DEFAULT_RANGE7_STOP  = "192.168.48.254";


    private String[] mDnsServers;
    private static final String DNS_DEFAULT_SERVER1 = "8.8.8.8";
    private static final String DNS_DEFAULT_SERVER2 = "8.8.4.4";

    // resampled each time we turn on tethering - used as cache for settings/config-val
    private boolean mDunRequired;  // configuration info - must use DUN apn on 3g

    private HierarchicalStateMachine mTetherMasterSM;

    private Notification mTetheredNotification;

    // whether we can tether is the && of these two - they come in as separate
    // broadcasts so track them so we can decide what to do when either changes
    private boolean mUsbMassStorageOff;  // track the status of USB Mass Storage
    private boolean mUsbConnected;       // track the status of USB connection

    // mUsbHandler message
    static final int USB_STATE_CHANGE = 1;
    static final int USB_DISCONNECTED = 0;
    static final int USB_CONNECTED = 1;

    // Time to delay before processing USB disconnect events
    static final long USB_DISCONNECT_DELAY = 1000;

    public Tethering(Context context, Looper looper) {
        mContext = context;
        mLooper = looper;

        // register for notifications from NetworkManagement Service
        IBinder b = ServiceManager.getService(Context.NETWORKMANAGEMENT_SERVICE);
        INetworkManagementService service = INetworkManagementService.Stub.asInterface(b);
        try {
            service.registerObserver(this);
        } catch (RemoteException e) {
            Log.e(TAG, "Error registering observer :" + e);
        }

        mIfaces = new HashMap<String, TetherInterfaceSM>();

        // make our own thread so we don't anr the system
        mThread = new HandlerThread("Tethering");
        mThread.start();
        mLooper = mThread.getLooper();
        mTetherMasterSM = new TetherMasterSM("TetherMaster", mLooper);
        mTetherMasterSM.start();

        mStateReceiver = new StateReceiver();
        IntentFilter filter = new IntentFilter();
        filter.addAction(Usb.ACTION_USB_STATE);
        filter.addAction(ConnectivityManager.CONNECTIVITY_ACTION);
        filter.addAction(Intent.ACTION_BOOT_COMPLETED);
        mContext.registerReceiver(mStateReceiver, filter);

        filter = new IntentFilter();
        filter.addAction(Intent.ACTION_MEDIA_SHARED);
        filter.addAction(Intent.ACTION_MEDIA_UNSHARED);
        filter.addDataScheme("file");
        mContext.registerReceiver(mStateReceiver, filter);

        mUsbMassStorageOff = !Environment.MEDIA_SHARED.equals(
                Environment.getExternalStorageState());

        mDhcpRange = context.getResources().getStringArray(
                com.android.internal.R.array.config_tether_dhcp_range);
        if ((mDhcpRange.length == 0) || (mDhcpRange.length % 2 ==1)) {
            mDhcpRange = new String[14];
            mDhcpRange[0] = DHCP_DEFAULT_RANGE1_START;
            mDhcpRange[1] = DHCP_DEFAULT_RANGE1_STOP;
            mDhcpRange[2] = DHCP_DEFAULT_RANGE2_START;
            mDhcpRange[3] = DHCP_DEFAULT_RANGE2_STOP;
            mDhcpRange[4] = DHCP_DEFAULT_RANGE3_START;
            mDhcpRange[5] = DHCP_DEFAULT_RANGE3_STOP;
            mDhcpRange[6] = DHCP_DEFAULT_RANGE4_START;
            mDhcpRange[7] = DHCP_DEFAULT_RANGE4_STOP;
            mDhcpRange[8] = DHCP_DEFAULT_RANGE5_START;
            mDhcpRange[9] = DHCP_DEFAULT_RANGE5_STOP;
            mDhcpRange[10] = DHCP_DEFAULT_RANGE6_START;
            mDhcpRange[11] = DHCP_DEFAULT_RANGE6_STOP;
            mDhcpRange[12] = DHCP_DEFAULT_RANGE7_START;
            mDhcpRange[13] = DHCP_DEFAULT_RANGE7_STOP;
        }
        mDunRequired = false; // resample when we turn on

        mTetherableUsbRegexs = context.getResources().getStringArray(
                com.android.internal.R.array.config_tether_usb_regexs);
        mTetherableWifiRegexs = context.getResources().getStringArray(
                com.android.internal.R.array.config_tether_wifi_regexs);
        mTetherableBluetoothRegexs = context.getResources().getStringArray(
                com.android.internal.R.array.config_tether_bluetooth_regexs);
        mUpstreamIfaceRegexs = context.getResources().getStringArray(
                com.android.internal.R.array.config_tether_upstream_regexs);

        // TODO - remove and rely on real notifications of the current iface
        mDnsServers = new String[2];
        mDnsServers[0] = DNS_DEFAULT_SERVER1;
        mDnsServers[1] = DNS_DEFAULT_SERVER2;
    }

    public void interfaceLinkStatusChanged(String iface, boolean link) {
        if (DEBUG) Log.d(TAG, "interfaceLinkStatusChanged " + iface + ", " + link);
        boolean found = false;
        boolean usb = false;
        if (isWifi(iface)) {
            found = true;
        } else if (isUsb(iface)) {
            found = true;
            usb = true;
        } else if (isBluetooth(iface)) {
            found = true;
        }
        if (found == false) return;

        synchronized (mIfaces) {
            TetherInterfaceSM sm = mIfaces.get(iface);
            if (link) {
                if (sm == null) {
                    sm = new TetherInterfaceSM(iface, mLooper, usb);
                    mIfaces.put(iface, sm);
                    sm.start();
                }
            } else {
                if (sm != null) {
                    sm.sendMessage(TetherInterfaceSM.CMD_INTERFACE_DOWN);
                    mIfaces.remove(iface);
                }
            }
        }
    }

    private boolean isUsb(String iface) {
        for (String regex : mTetherableUsbRegexs) {
            if (iface.matches(regex)) return true;
        }
        return false;
    }

    public boolean isWifi(String iface) {
        for (String regex : mTetherableWifiRegexs) {
            if (iface.matches(regex)) return true;
        }
        return false;
    }

    public boolean isBluetooth(String iface) {
        for (String regex : mTetherableBluetoothRegexs) {
            if (iface.matches(regex)) return true;
        }
        return false;
    }
    public void interfaceAdded(String iface) {
        IBinder b = ServiceManager.getService(Context.NETWORKMANAGEMENT_SERVICE);
        INetworkManagementService service = INetworkManagementService.Stub.asInterface(b);
        boolean found = false;
        boolean usb = false;
        if (isWifi(iface)) {
            found = true;
        }
        if (isUsb(iface)) {
            found = true;
            usb = true;
        }
        if (isBluetooth(iface)) {
            found = true;
        }
        if (found == false) {
            if (DEBUG) Log.d(TAG, iface + " is not a tetherable iface, ignoring");
            return;
        }

        synchronized (mIfaces) {
            TetherInterfaceSM sm = mIfaces.get(iface);
            if (sm != null) {
                if (DEBUG) Log.d(TAG, "active iface (" + iface + ") reported as added, ignoring");
                return;
            }
            sm = new TetherInterfaceSM(iface, mLooper, usb);
            mIfaces.put(iface, sm);
            sm.start();
        }
        if (DEBUG) Log.d(TAG, "interfaceAdded :" + iface);
    }

    public void interfaceRemoved(String iface) {
        synchronized (mIfaces) {
            TetherInterfaceSM sm = mIfaces.get(iface);
            if (sm == null) {
                if (DEBUG) {
                    Log.e(TAG, "attempting to remove unknown iface (" + iface + "), ignoring");
                }
                return;
            }
            sm.sendMessage(TetherInterfaceSM.CMD_INTERFACE_DOWN);
            mIfaces.remove(iface);
        }
    }

    public int tether(String iface) {
        Log.d(TAG, "Tethering " + iface);
        TetherInterfaceSM sm = null;
        synchronized (mIfaces) {
            sm = mIfaces.get(iface);
        }
        if (sm == null) {
            Log.e(TAG, "Tried to Tether an unknown iface :" + iface + ", ignoring");
            return ConnectivityManager.TETHER_ERROR_UNKNOWN_IFACE;
        }
        if (!sm.isAvailable() && !sm.isErrored()) {
            Log.e(TAG, "Tried to Tether an unavailable iface :" + iface + ", ignoring");
            return ConnectivityManager.TETHER_ERROR_UNAVAIL_IFACE;
        }
        sm.sendMessage(TetherInterfaceSM.CMD_TETHER_REQUESTED);
        return ConnectivityManager.TETHER_ERROR_NO_ERROR;
    }

    public int untether(String iface) {
        Log.d(TAG, "Untethering " + iface);
        TetherInterfaceSM sm = null;
        synchronized (mIfaces) {
            sm = mIfaces.get(iface);
        }
        if (sm == null) {
            Log.e(TAG, "Tried to Untether an unknown iface :" + iface + ", ignoring");
            return ConnectivityManager.TETHER_ERROR_UNKNOWN_IFACE;
        }
        if (sm.isErrored()) {
            Log.e(TAG, "Tried to Untethered an errored iface :" + iface + ", ignoring");
            return ConnectivityManager.TETHER_ERROR_UNAVAIL_IFACE;
        }
        sm.sendMessage(TetherInterfaceSM.CMD_TETHER_UNREQUESTED);
        return ConnectivityManager.TETHER_ERROR_NO_ERROR;
    }

    public int getLastTetherError(String iface) {
        TetherInterfaceSM sm = null;
        synchronized (mIfaces) {
            sm = mIfaces.get(iface);
        }
        if (sm == null) {
            Log.e(TAG, "Tried to getLastTetherError on an unknown iface :" + iface + ", ignoring");
            return ConnectivityManager.TETHER_ERROR_UNKNOWN_IFACE;
        }
        return sm.getLastError();
    }

    private void sendTetherStateChangedBroadcast() {
        IBinder b = ServiceManager.getService(Context.CONNECTIVITY_SERVICE);
        IConnectivityManager service = IConnectivityManager.Stub.asInterface(b);
        try {
            if (!service.isTetheringSupported()) return;
        } catch (RemoteException e) {
            return;
        }

        ArrayList<String> availableList = new ArrayList<String>();
        ArrayList<String> activeList = new ArrayList<String>();
        ArrayList<String> erroredList = new ArrayList<String>();

        boolean wifiTethered = false;
        boolean usbTethered = false;
        boolean bluetoothTethered = false;

        synchronized (mIfaces) {
            Set ifaces = mIfaces.keySet();
            for (Object iface : ifaces) {
                TetherInterfaceSM sm = mIfaces.get(iface);
                if (sm != null) {
                    if (sm.isErrored()) {
                        erroredList.add((String)iface);
                    } else if (sm.isAvailable()) {
                        availableList.add((String)iface);
                    } else if (sm.isTethered()) {
                        if (isUsb((String)iface)) {
                            usbTethered = true;
                        } else if (isWifi((String)iface)) {
                            wifiTethered = true;
                      } else if (isBluetooth((String)iface)) {
                            bluetoothTethered = true;
                        }
                        activeList.add((String)iface);
                    }
                }
            }
        }
        Intent broadcast = new Intent(ConnectivityManager.ACTION_TETHER_STATE_CHANGED);
        broadcast.addFlags(Intent.FLAG_RECEIVER_REPLACE_PENDING);
        broadcast.putStringArrayListExtra(ConnectivityManager.EXTRA_AVAILABLE_TETHER,
                availableList);
        broadcast.putStringArrayListExtra(ConnectivityManager.EXTRA_ACTIVE_TETHER, activeList);
        broadcast.putStringArrayListExtra(ConnectivityManager.EXTRA_ERRORED_TETHER,
                erroredList);
        mContext.sendStickyBroadcast(broadcast);
        if (DEBUG) {
            Log.d(TAG, "sendTetherStateChangedBroadcast " + availableList.size() + ", " +
                    activeList.size() + ", " + erroredList.size());
        }

        if (usbTethered) {
            if (wifiTethered || bluetoothTethered) {
                showTetheredNotification(com.android.internal.R.drawable.stat_sys_tether_general);
            } else {
                showTetheredNotification(com.android.internal.R.drawable.stat_sys_tether_usb);
            }
        } else if (wifiTethered) {
            if (bluetoothTethered) {
                showTetheredNotification(com.android.internal.R.drawable.stat_sys_tether_general);
            } else {
                showTetheredNotification(com.android.internal.R.drawable.stat_sys_tether_wifi);
            }
        } else if (bluetoothTethered) {
            showTetheredNotification(com.android.internal.R.drawable.stat_sys_tether_bluetooth);
        } else {
            clearTetheredNotification();
        }
    }

    private void showTetheredNotification(int icon) {
        NotificationManager notificationManager =
                (NotificationManager)mContext.getSystemService(Context.NOTIFICATION_SERVICE);
        if (notificationManager == null) {
            return;
        }

        if (mTetheredNotification != null) {
            if (mTetheredNotification.icon == icon) {
                return;
            }
            notificationManager.cancel(mTetheredNotification.icon);
        }

        Intent intent = new Intent();
        intent.setClassName("com.android.settings", "com.android.settings.TetherSettings");
        intent.setFlags(Intent.FLAG_ACTIVITY_NO_HISTORY);

        PendingIntent pi = PendingIntent.getActivity(mContext, 0, intent, 0);

        Resources r = Resources.getSystem();
        CharSequence title = r.getText(com.android.internal.R.string.tethered_notification_title);
        CharSequence message = r.getText(com.android.internal.R.string.
                tethered_notification_message);

        if (mTetheredNotification == null) {
            mTetheredNotification = new Notification();
            mTetheredNotification.when = 0;
        }
        mTetheredNotification.icon = icon;
        mTetheredNotification.defaults &= ~Notification.DEFAULT_SOUND;
        mTetheredNotification.flags = Notification.FLAG_ONGOING_EVENT;
        mTetheredNotification.tickerText = title;
        mTetheredNotification.setLatestEventInfo(mContext, title, message, pi);

        notificationManager.notify(mTetheredNotification.icon, mTetheredNotification);
    }

    private void clearTetheredNotification() {
        NotificationManager notificationManager =
            (NotificationManager)mContext.getSystemService(Context.NOTIFICATION_SERVICE);
        if (notificationManager != null && mTetheredNotification != null) {
            notificationManager.cancel(mTetheredNotification.icon);
            mTetheredNotification = null;
        }
    }

    private void updateUsbStatus() {
        boolean enable = mUsbConnected && mUsbMassStorageOff;

        if (mBooted) {
            enableUsbIfaces(enable);
        }
    }

    private Handler mUsbHandler = new Handler() {
        @Override
        public void handleMessage(Message msg) {
            mUsbConnected = (msg.arg1 == USB_CONNECTED);
            updateUsbStatus();
        }
    };

    private class StateReceiver extends BroadcastReceiver {
        public void onReceive(Context content, Intent intent) {
            String action = intent.getAction();
            if (action.equals(Usb.ACTION_USB_STATE)) {
                // process connect events immediately, but delay handling disconnects
                // to debounce USB configuration changes
                boolean connected = intent.getExtras().getBoolean(Usb.USB_CONNECTED);
                Message msg = Message.obtain(mUsbHandler, USB_STATE_CHANGE,
                        (connected ? USB_CONNECTED : USB_DISCONNECTED), 0);
                mUsbHandler.removeMessages(USB_STATE_CHANGE);
                mUsbHandler.sendMessageDelayed(msg, connected ? 0 : USB_DISCONNECT_DELAY);
            } else if (action.equals(Intent.ACTION_MEDIA_SHARED)) {
                mUsbMassStorageOff = false;
                updateUsbStatus();
            }
            else if (action.equals(Intent.ACTION_MEDIA_UNSHARED)) {
                mUsbMassStorageOff = true;
                updateUsbStatus();
            } else if (action.equals(ConnectivityManager.CONNECTIVITY_ACTION)) {
<<<<<<< HEAD
                if (DEBUG) Log.d(TAG, "Tethering got CONNECTIVITY_ACTION");
=======
>>>>>>> 368fdba4
                mTetherMasterSM.sendMessage(TetherMasterSM.CMD_UPSTREAM_CHANGED);
            } else if (action.equals(Intent.ACTION_BOOT_COMPLETED)) {
                mBooted = true;
                updateUsbStatus();
            }
        }
    }

    // used on cable insert/remove
    private void enableUsbIfaces(boolean enable) {
        IBinder b = ServiceManager.getService(Context.NETWORKMANAGEMENT_SERVICE);
        INetworkManagementService service = INetworkManagementService.Stub.asInterface(b);
        String[] ifaces = new String[0];
        try {
            ifaces = service.listInterfaces();
        } catch (Exception e) {
            Log.e(TAG, "Error listing Interfaces :" + e);
            return;
        }
        for (String iface : ifaces) {
            if (isUsb(iface)) {
                if (enable) {
                    interfaceAdded(iface);
                } else {
                    interfaceRemoved(iface);
                }
            }
        }
    }

    // toggled when we enter/leave the fully tethered state
    private boolean enableUsbRndis(boolean enabled) {
        if (DEBUG) Log.d(TAG, "enableUsbRndis(" + enabled + ")");
        IBinder b = ServiceManager.getService(Context.NETWORKMANAGEMENT_SERVICE);
                INetworkManagementService service = INetworkManagementService.Stub.asInterface(b);

        try {
            if (enabled) {
                synchronized (this) {
                    if (!service.isUsbRNDISStarted()) {
                        service.startUsbRNDIS();
                    }
                }
            } else {
                if (service.isUsbRNDISStarted()) {
                    service.stopUsbRNDIS();
                }
            }
        } catch (Exception e) {
            Log.e(TAG, "Error toggling usb RNDIS :" + e);
            return false;
        }
        return true;
    }

    // configured when we start tethering and unconfig'd on error or conclusion
    private boolean configureUsbIface(boolean enabled) {
        if (DEBUG) Log.d(TAG, "configureUsbIface(" + enabled + ")");

        IBinder b = ServiceManager.getService(Context.NETWORKMANAGEMENT_SERVICE);
        INetworkManagementService service = INetworkManagementService.Stub.asInterface(b);

        // bring toggle the interfaces
        String[] ifaces = new String[0];
        try {
            ifaces = service.listInterfaces();
        } catch (Exception e) {
            Log.e(TAG, "Error listing Interfaces :" + e);
            return false;
        }
        for (String iface : ifaces) {
            if (isUsb(iface)) {
                InterfaceConfiguration ifcg = null;
                try {
                    ifcg = service.getInterfaceConfig(iface);
                    if (ifcg != null) {
                        String[] addr = USB_NEAR_IFACE_ADDR.split("\\.");
                        ifcg.ipAddr = (Integer.parseInt(addr[0]) << 24) +
                                (Integer.parseInt(addr[1]) << 16) +
                                (Integer.parseInt(addr[2]) << 8) +
                                (Integer.parseInt(addr[3]));
                        addr = USB_NETMASK.split("\\.");
                        ifcg.netmask = (Integer.parseInt(addr[0]) << 24) +
                                (Integer.parseInt(addr[1]) << 16) +
                                (Integer.parseInt(addr[2]) << 8) +
                                (Integer.parseInt(addr[3]));
                        if (enabled) {
                            ifcg.interfaceFlags = ifcg.interfaceFlags.replace("down", "up");
                        } else {
                            ifcg.interfaceFlags = ifcg.interfaceFlags.replace("up", "down");
                        }
                        ifcg.interfaceFlags = ifcg.interfaceFlags.replace("running", "");
                        ifcg.interfaceFlags = ifcg.interfaceFlags.replace("  "," ");
                        service.setInterfaceConfig(iface, ifcg);
                    }
                } catch (Exception e) {
                    Log.e(TAG, "Error configuring interface " + iface + ", :" + e);
                    return false;
                }
            }
        }

        return true;
    }

    public String[] getTetherableUsbRegexs() {
        return mTetherableUsbRegexs;
    }

    public String[] getTetherableWifiRegexs() {
        return mTetherableWifiRegexs;
    }

    public String[] getTetherableBluetoothRegexs() {
        return mTetherableBluetoothRegexs;
    }

    public String[] getUpstreamIfaceRegexs() {
        return mUpstreamIfaceRegexs;
    }

    public boolean isDunRequired() {
        boolean defaultVal = mContext.getResources().getBoolean(
                com.android.internal.R.bool.config_tether_dun_required);
        boolean result = (Settings.Secure.getInt(mContext.getContentResolver(),
                Settings.Secure.TETHER_DUN_REQUIRED, (defaultVal ? 1 : 0)) == 1);
        return result;
    }

    public String[] getTetheredIfaces() {
        ArrayList<String> list = new ArrayList<String>();
        synchronized (mIfaces) {
            Set keys = mIfaces.keySet();
            for (Object key : keys) {
                TetherInterfaceSM sm = mIfaces.get(key);
                if (sm.isTethered()) {
                    list.add((String)key);
                }
            }
        }
        String[] retVal = new String[list.size()];
        for (int i=0; i < list.size(); i++) {
            retVal[i] = list.get(i);
        }
        return retVal;
    }

    public String[] getTetherableIfaces() {
        ArrayList<String> list = new ArrayList<String>();
        synchronized (mIfaces) {
            Set keys = mIfaces.keySet();
            for (Object key : keys) {
                TetherInterfaceSM sm = mIfaces.get(key);
                if (sm.isAvailable()) {
                    list.add((String)key);
                }
            }
        }
        String[] retVal = new String[list.size()];
        for (int i=0; i < list.size(); i++) {
            retVal[i] = list.get(i);
        }
        return retVal;
    }

    public String[] getErroredIfaces() {
        ArrayList<String> list = new ArrayList<String>();
        synchronized (mIfaces) {
            Set keys = mIfaces.keySet();
            for (Object key : keys) {
                TetherInterfaceSM sm = mIfaces.get(key);
                if (sm.isErrored()) {
                    list.add((String)key);
                }
            }
        }
        String[] retVal = new String[list.size()];
        for (int i= 0; i< list.size(); i++) {
            retVal[i] = list.get(i);
        }
        return retVal;
    }


    class TetherInterfaceSM extends HierarchicalStateMachine {
        // notification from the master SM that it's not in tether mode
        static final int CMD_TETHER_MODE_DEAD            =  1;
        // request from the user that it wants to tether
        static final int CMD_TETHER_REQUESTED            =  2;
        // request from the user that it wants to untether
        static final int CMD_TETHER_UNREQUESTED          =  3;
        // notification that this interface is down
        static final int CMD_INTERFACE_DOWN              =  4;
        // notification that this interface is up
        static final int CMD_INTERFACE_UP                =  5;
        // notification from the master SM that it had an error turning on cellular dun
        static final int CMD_CELL_DUN_ERROR              =  6;
        // notification from the master SM that it had trouble enabling IP Forwarding
        static final int CMD_IP_FORWARDING_ENABLE_ERROR  =  7;
        // notification from the master SM that it had trouble disabling IP Forwarding
        static final int CMD_IP_FORWARDING_DISABLE_ERROR =  8;
        // notification from the master SM that it had trouble staring tethering
        static final int CMD_START_TETHERING_ERROR       =  9;
        // notification from the master SM that it had trouble stopping tethering
        static final int CMD_STOP_TETHERING_ERROR        = 10;
        // notification from the master SM that it had trouble setting the DNS forwarders
        static final int CMD_SET_DNS_FORWARDERS_ERROR    = 11;
        // the upstream connection has changed
        static final int CMD_TETHER_CONNECTION_CHANGED   = 12;

        private HierarchicalState mDefaultState;

        private HierarchicalState mInitialState;
        private HierarchicalState mStartingState;
        private HierarchicalState mTetheredState;

        private HierarchicalState mUnavailableState;

        private boolean mAvailable;
        private boolean mTethered;
        int mLastError;

        String mIfaceName;
        String mMyUpstreamIfaceName;  // may change over time

        boolean mUsb;

        TetherInterfaceSM(String name, Looper looper, boolean usb) {
            super(name, looper);
            mIfaceName = name;
            mUsb = usb;
            setLastError(ConnectivityManager.TETHER_ERROR_NO_ERROR);

            mInitialState = new InitialState();
            addState(mInitialState);
            mStartingState = new StartingState();
            addState(mStartingState);
            mTetheredState = new TetheredState();
            addState(mTetheredState);
            mUnavailableState = new UnavailableState();
            addState(mUnavailableState);

            setInitialState(mInitialState);
        }

        public String toString() {
            String res = new String();
            res += mIfaceName + " - ";
            HierarchicalState current = getCurrentState();
            if (current == mInitialState) res += "InitialState";
            if (current == mStartingState) res += "StartingState";
            if (current == mTetheredState) res += "TetheredState";
            if (current == mUnavailableState) res += "UnavailableState";
            if (mAvailable) res += " - Available";
            if (mTethered) res += " - Tethered";
            res += " - lastError =" + mLastError;
            return res;
        }

        public synchronized int getLastError() {
            return mLastError;
        }

        private synchronized void setLastError(int error) {
            mLastError = error;

            if (isErrored()) {
                if (mUsb) {
                    // note everything's been unwound by this point so nothing to do on
                    // further error..
                    Tethering.this.configureUsbIface(false);
                }
            }
        }

        // synchronized between this getter and the following setter
        public synchronized boolean isAvailable() {
            return mAvailable;
        }

        private synchronized void setAvailable(boolean available) {
            mAvailable = available;
        }

        // synchronized between this getter and the following setter
        public synchronized boolean isTethered() {
            return mTethered;
        }

        private synchronized void setTethered(boolean tethered) {
            mTethered = tethered;
        }

        // synchronized between this getter and the following setter
        public synchronized boolean isErrored() {
            return (mLastError != ConnectivityManager.TETHER_ERROR_NO_ERROR);
        }

        class InitialState extends HierarchicalState {
            @Override
            public void enter() {
                setAvailable(true);
                setTethered(false);
                sendTetherStateChangedBroadcast();
            }

            @Override
            public boolean processMessage(Message message) {
                if (DEBUG) Log.d(TAG, "InitialState.processMessage what=" + message.what);
                boolean retValue = true;
                switch (message.what) {
                    case CMD_TETHER_REQUESTED:
                        setLastError(ConnectivityManager.TETHER_ERROR_NO_ERROR);
                        mTetherMasterSM.sendMessage(TetherMasterSM.CMD_TETHER_MODE_REQUESTED,
                                TetherInterfaceSM.this);
                        transitionTo(mStartingState);
                        break;
                    case CMD_INTERFACE_DOWN:
                        transitionTo(mUnavailableState);
                        break;
                    default:
                        retValue = false;
                        break;
                }
                return retValue;
            }
        }

        class StartingState extends HierarchicalState {
            @Override
            public void enter() {
                setAvailable(false);
                if (mUsb) {
                    if (!Tethering.this.configureUsbIface(true)) {
                        mTetherMasterSM.sendMessage(TetherMasterSM.CMD_TETHER_MODE_UNREQUESTED,
                                TetherInterfaceSM.this);
                        setLastError(ConnectivityManager.TETHER_ERROR_IFACE_CFG_ERROR);

                        transitionTo(mInitialState);
                        return;
                    }
                }
                sendTetherStateChangedBroadcast();

                // Skipping StartingState
                transitionTo(mTetheredState);
            }
            @Override
            public boolean processMessage(Message message) {
                if (DEBUG) Log.d(TAG, "StartingState.processMessage what=" + message.what);
                boolean retValue = true;
                switch (message.what) {
                    // maybe a parent class?
                    case CMD_TETHER_UNREQUESTED:
                        mTetherMasterSM.sendMessage(TetherMasterSM.CMD_TETHER_MODE_UNREQUESTED,
                                TetherInterfaceSM.this);
                        if (mUsb) {
                            if (!Tethering.this.configureUsbIface(false)) {
                                setLastErrorAndTransitionToInitialState(
                                    ConnectivityManager.TETHER_ERROR_IFACE_CFG_ERROR);
                                break;
                            }
                        }
                        transitionTo(mInitialState);
                        break;
                    case CMD_CELL_DUN_ERROR:
                    case CMD_IP_FORWARDING_ENABLE_ERROR:
                    case CMD_IP_FORWARDING_DISABLE_ERROR:
                    case CMD_START_TETHERING_ERROR:
                    case CMD_STOP_TETHERING_ERROR:
                    case CMD_SET_DNS_FORWARDERS_ERROR:
                        setLastErrorAndTransitionToInitialState(
                                ConnectivityManager.TETHER_ERROR_MASTER_ERROR);
                        break;
                    case CMD_INTERFACE_DOWN:
                        mTetherMasterSM.sendMessage(TetherMasterSM.CMD_TETHER_MODE_UNREQUESTED,
                                TetherInterfaceSM.this);
                        transitionTo(mUnavailableState);
                        break;
                    default:
                        retValue = false;
                }
                return retValue;
            }
        }

        class TetheredState extends HierarchicalState {
            @Override
            public void enter() {
                IBinder b = ServiceManager.getService(Context.NETWORKMANAGEMENT_SERVICE);
                INetworkManagementService service =
                        INetworkManagementService.Stub.asInterface(b);
                try {
                    service.tetherInterface(mIfaceName);
                } catch (Exception e) {
                    setLastError(ConnectivityManager.TETHER_ERROR_TETHER_IFACE_ERROR);

                    transitionTo(mInitialState);
                    return;
                }
                if (mUsb) Tethering.this.enableUsbRndis(true);
                if (DEBUG) Log.d(TAG, "Tethered " + mIfaceName);
                setAvailable(false);
                setTethered(true);
                sendTetherStateChangedBroadcast();
            }
            @Override
            public void exit() {
                if (mUsb) Tethering.this.enableUsbRndis(false);
            }
            @Override
            public boolean processMessage(Message message) {
                if (DEBUG) Log.d(TAG, "TetheredState.processMessage what=" + message.what);
                boolean retValue = true;
                boolean error = false;
                switch (message.what) {
                    case CMD_TETHER_UNREQUESTED:
                    case CMD_INTERFACE_DOWN:
                        IBinder b = ServiceManager.getService(Context.NETWORKMANAGEMENT_SERVICE);
                        INetworkManagementService service =
                                INetworkManagementService.Stub.asInterface(b);
                        if (mMyUpstreamIfaceName != null) {
                            try {
                                service.disableNat(mIfaceName, mMyUpstreamIfaceName);
                                mMyUpstreamIfaceName = null;
                            } catch (Exception e) {
                                try {
                                    service.untetherInterface(mIfaceName);
                                } catch (Exception ee) {}

                                setLastErrorAndTransitionToInitialState(
                                        ConnectivityManager.TETHER_ERROR_DISABLE_NAT_ERROR);
                                break;
                            }
                        }
                        try {
                            service.untetherInterface(mIfaceName);
                        } catch (Exception e) {
                            setLastErrorAndTransitionToInitialState(
                                    ConnectivityManager.TETHER_ERROR_UNTETHER_IFACE_ERROR);
                            break;
                        }
                        mTetherMasterSM.sendMessage(TetherMasterSM.CMD_TETHER_MODE_UNREQUESTED,
                                TetherInterfaceSM.this);
                        if (message.what == CMD_TETHER_UNREQUESTED) {
                            if (mUsb) {
                                if (!Tethering.this.configureUsbIface(false)) {
                                    setLastError(
                                            ConnectivityManager.TETHER_ERROR_IFACE_CFG_ERROR);
                                }
                            }
                            transitionTo(mInitialState);
                        } else if (message.what == CMD_INTERFACE_DOWN) {
                            transitionTo(mUnavailableState);
                        }
                        if (DEBUG) Log.d(TAG, "Untethered " + mIfaceName);
                        break;
                    case CMD_TETHER_CONNECTION_CHANGED:
                        String newUpstreamIfaceName = (String)(message.obj);
                        b = ServiceManager.getService(Context.NETWORKMANAGEMENT_SERVICE);
                        service = INetworkManagementService.Stub.asInterface(b);

                        if (mMyUpstreamIfaceName != null) {
                            try {
                                service.disableNat(mIfaceName, mMyUpstreamIfaceName);
                                mMyUpstreamIfaceName = null;
                            } catch (Exception e) {
                                try {
                                    service.untetherInterface(mIfaceName);
                                } catch (Exception ee) {}

                                setLastErrorAndTransitionToInitialState(
                                        ConnectivityManager.TETHER_ERROR_DISABLE_NAT_ERROR);
                                break;
                            }
                        }
                        if (newUpstreamIfaceName != null) {
                            try {
                                service.enableNat(mIfaceName, newUpstreamIfaceName);
                            } catch (Exception e) {
                                try {
                                    service.untetherInterface(mIfaceName);
                                } catch (Exception ee) {}

                                setLastError(ConnectivityManager.TETHER_ERROR_ENABLE_NAT_ERROR);
                                transitionTo(mInitialState);
                                return true;
                            }
                        }
                        mMyUpstreamIfaceName = newUpstreamIfaceName;
                        break;
                    case CMD_CELL_DUN_ERROR:
                    case CMD_IP_FORWARDING_ENABLE_ERROR:
                    case CMD_IP_FORWARDING_DISABLE_ERROR:
                    case CMD_START_TETHERING_ERROR:
                    case CMD_STOP_TETHERING_ERROR:
                    case CMD_SET_DNS_FORWARDERS_ERROR:
                        error = true;
                        // fall through
                    case CMD_TETHER_MODE_DEAD:
                        b = ServiceManager.getService(Context.NETWORKMANAGEMENT_SERVICE);
                        service = INetworkManagementService.Stub.asInterface(b);
                        if (mMyUpstreamIfaceName != null) {
                            try {
                                service.disableNat(mIfaceName, mMyUpstreamIfaceName);
                                mMyUpstreamIfaceName = null;
                            } catch (Exception e) {
                                try {
                                    service.untetherInterface(mIfaceName);
                                } catch (Exception ee) {}

                                setLastErrorAndTransitionToInitialState(
                                        ConnectivityManager.TETHER_ERROR_DISABLE_NAT_ERROR);
                                break;
                            }
                        }
                        try {
                            service.untetherInterface(mIfaceName);
                        } catch (Exception e) {
                            setLastErrorAndTransitionToInitialState(
                                    ConnectivityManager.TETHER_ERROR_UNTETHER_IFACE_ERROR);
                            break;
                        }
                        if (error) {
                            setLastErrorAndTransitionToInitialState(
                                    ConnectivityManager.TETHER_ERROR_MASTER_ERROR);
                            break;
                        }
                        if (DEBUG) Log.d(TAG, "Tether lost upstream connection " + mIfaceName);
                        sendTetherStateChangedBroadcast();
                        if (mUsb) {
                            if (!Tethering.this.configureUsbIface(false)) {
                                setLastError(ConnectivityManager.TETHER_ERROR_IFACE_CFG_ERROR);
                            }
                        }
                        transitionTo(mInitialState);
                        break;
                    default:
                        retValue = false;
                        break;
                }
                return retValue;
            }
        }

        class UnavailableState extends HierarchicalState {
            @Override
            public void enter() {
                setAvailable(false);
                setLastError(ConnectivityManager.TETHER_ERROR_NO_ERROR);
                setTethered(false);
                sendTetherStateChangedBroadcast();
            }
            @Override
            public boolean processMessage(Message message) {
                boolean retValue = true;
                switch (message.what) {
                    case CMD_INTERFACE_UP:
                        transitionTo(mInitialState);
                        break;
                    default:
                        retValue = false;
                        break;
                }
                return retValue;
            }
        }

        void setLastErrorAndTransitionToInitialState(int error) {
            setLastError(error);
            transitionTo(mInitialState);
        }

    }

    class TetherMasterSM extends HierarchicalStateMachine {
        // an interface SM has requested Tethering
        static final int CMD_TETHER_MODE_REQUESTED   = 1;
        // an interface SM has unrequested Tethering
        static final int CMD_TETHER_MODE_UNREQUESTED = 2;
        // upstream connection change - do the right thing
        static final int CMD_UPSTREAM_CHANGED        = 3;
        // we received notice that the cellular DUN connection is up
        static final int CMD_CELL_CONNECTION_RENEW   = 4;
        // we don't have a valid upstream conn, check again after a delay
        static final int CMD_RETRY_UPSTREAM          = 5;

        // This indicates what a timeout event relates to.  A state that
        // sends itself a delayed timeout event and handles incoming timeout events
        // should inc this when it is entered and whenever it sends a new timeout event.
        // We do not flush the old ones.
        private int mSequenceNumber;

        private HierarchicalState mInitialState;
        private HierarchicalState mTetherModeAliveState;

        private HierarchicalState mSetIpForwardingEnabledErrorState;
        private HierarchicalState mSetIpForwardingDisabledErrorState;
        private HierarchicalState mStartTetheringErrorState;
        private HierarchicalState mStopTetheringErrorState;
        private HierarchicalState mSetDnsForwardersErrorState;

        private ArrayList mNotifyList;

        private boolean mConnectionRequested = false;

        private String mUpstreamIfaceName = null;

        private static final int UPSTREAM_SETTLE_TIME_MS     = 10000;
        private static final int CELL_CONNECTION_RENEW_MS    = 40000;

        TetherMasterSM(String name, Looper looper) {
            super(name, looper);

            //Add states
            mInitialState = new InitialState();
            addState(mInitialState);
            mTetherModeAliveState = new TetherModeAliveState();
            addState(mTetherModeAliveState);

            mSetIpForwardingEnabledErrorState = new SetIpForwardingEnabledErrorState();
            addState(mSetIpForwardingEnabledErrorState);
            mSetIpForwardingDisabledErrorState = new SetIpForwardingDisabledErrorState();
            addState(mSetIpForwardingDisabledErrorState);
            mStartTetheringErrorState = new StartTetheringErrorState();
            addState(mStartTetheringErrorState);
            mStopTetheringErrorState = new StopTetheringErrorState();
            addState(mStopTetheringErrorState);
            mSetDnsForwardersErrorState = new SetDnsForwardersErrorState();
            addState(mSetDnsForwardersErrorState);

            mNotifyList = new ArrayList();
            setInitialState(mInitialState);
        }

        class TetherMasterUtilState extends HierarchicalState {
            protected final static boolean TRY_TO_SETUP_MOBILE_CONNECTION = true;
            protected final static boolean WAIT_FOR_NETWORK_TO_SETTLE     = false;

            @Override
            public boolean processMessage(Message m) {
                return false;
            }
            protected int turnOnMobileConnection() {
                IBinder b = ServiceManager.getService(Context.CONNECTIVITY_SERVICE);
                IConnectivityManager service = IConnectivityManager.Stub.asInterface(b);
                int retValue = Phone.APN_REQUEST_FAILED;
                try {
                    retValue = service.startUsingNetworkFeature(ConnectivityManager.TYPE_MOBILE,
                            (mDunRequired ? Phone.FEATURE_ENABLE_DUN : Phone.FEATURE_ENABLE_HIPRI),
                            new Binder());
                } catch (Exception e) {
                }
                switch (retValue) {
                case Phone.APN_ALREADY_ACTIVE:
                case Phone.APN_REQUEST_STARTED:
                    sendMessageDelayed(CMD_CELL_CONNECTION_RENEW, CELL_CONNECTION_RENEW_MS);
                    mConnectionRequested = true;
                    break;
                case Phone.APN_REQUEST_FAILED:
                default:
                    mConnectionRequested = false;
                    break;
                }

                return retValue;
            }
            protected boolean turnOffMobileConnection() {
                if (mConnectionRequested) {
                    IBinder b = ServiceManager.getService(Context.CONNECTIVITY_SERVICE);
                    IConnectivityManager service =
                            IConnectivityManager.Stub.asInterface(b);
                    try {
                        service.stopUsingNetworkFeature(ConnectivityManager.TYPE_MOBILE,
                                (mDunRequired? Phone.FEATURE_ENABLE_DUN :
                                             Phone.FEATURE_ENABLE_HIPRI));
                    } catch (Exception e) {
                        return false;
                    }
                    mConnectionRequested = false;
                }
                return true;
            }
            protected boolean turnOnMasterTetherSettings() {
                IBinder b = ServiceManager.getService(Context.NETWORKMANAGEMENT_SERVICE);
                INetworkManagementService service =
                        INetworkManagementService.Stub.asInterface(b);
                try {
                    service.setIpForwardingEnabled(true);
                } catch (Exception e) {
                    transitionTo(mSetIpForwardingEnabledErrorState);
                    return false;
                }
                try {
                    service.startTethering(mDhcpRange);
                } catch (Exception e) {
                    transitionTo(mStartTetheringErrorState);
                    return false;
                }
                try {
                    service.setDnsForwarders(mDnsServers);
                } catch (Exception e) {
                    transitionTo(mSetDnsForwardersErrorState);
                    return false;
                }
                return true;
            }
            protected boolean turnOffMasterTetherSettings() {
                IBinder b = ServiceManager.getService(Context.NETWORKMANAGEMENT_SERVICE);
                INetworkManagementService service =
                        INetworkManagementService.Stub.asInterface(b);
                try {
                    service.stopTethering();
                } catch (Exception e) {
                    transitionTo(mStopTetheringErrorState);
                    return false;
                }
                try {
                    service.setIpForwardingEnabled(false);
                } catch (Exception e) {
                    transitionTo(mSetIpForwardingDisabledErrorState);
                    return false;
                }
                transitionTo(mInitialState);
                return true;
            }
            protected String findActiveUpstreamIface() {
                // check for what iface we can use - if none found switch to error.
                IBinder b = ServiceManager.getService(Context.NETWORKMANAGEMENT_SERVICE);
                INetworkManagementService service = INetworkManagementService.Stub.asInterface(b);

                String[] ifaces = new String[0];
                try {
                    ifaces = service.listInterfaces();
                } catch (Exception e) {
                    Log.e(TAG, "Error listing Interfaces :" + e);
                    return null;
                }

                for (String iface : ifaces) {
                    for (String regex : mUpstreamIfaceRegexs) {
                        if (iface.matches(regex)) {
                            // verify it is up!
                            InterfaceConfiguration ifcg = null;
                            try {
                                ifcg = service.getInterfaceConfig(iface);
                            } catch (Exception e) {
                                Log.e(TAG, "Error getting iface config :" + e);
                                // ignore - try next
                                continue;
                            }
                            if (ifcg.interfaceFlags.contains("up")) {
                                return iface;
                            }
                        }
                    }
                }
                return null;
            }
            protected void chooseUpstreamType(boolean tryCell) {
                // decide if the current upstream is good or not and if not
                // do something about it (start up DUN if required or HiPri if not)
                String iface = findActiveUpstreamIface();
                IBinder b = ServiceManager.getService(Context.CONNECTIVITY_SERVICE);
                IConnectivityManager cm = IConnectivityManager.Stub.asInterface(b);
                mConnectionRequested = false;
                if (DEBUG) {
                    Log.d(TAG, "chooseUpstreamType(" + tryCell + "),  dunRequired ="
                            + mDunRequired + ", iface=" + iface);
                }
                if (iface != null) {
                    try {
                        if (mDunRequired) {
                            // check if Dun is on - we can use that
                            NetworkInfo info = cm.getNetworkInfo(
                                    ConnectivityManager.TYPE_MOBILE_DUN);
                            if (info.isConnected()) {
                                if (DEBUG) Log.d(TAG, "setting dun ifacename =" + iface);
                                // even if we're already connected - it may be somebody else's
                                // refcount, so add our own
                                turnOnMobileConnection();
                            } else {
                                // verify the iface is not the default mobile - can't use that!
                                info = cm.getNetworkInfo(ConnectivityManager.TYPE_MOBILE);
                                if (info.isConnected()) {
                                    iface = null; // can't accept this one
                                }
                            }
                        } else {
                            if (DEBUG) Log.d(TAG, "checking if hipri brought us this connection");
                            NetworkInfo info = cm.getNetworkInfo(
                                    ConnectivityManager.TYPE_MOBILE_HIPRI);
                            if (info.isConnected()) {
                                if (DEBUG) Log.d(TAG, "yes - hipri in use");
                                // even if we're already connected - it may be sombody else's
                                // refcount, so add our own
                                turnOnMobileConnection();
                            }
                        }
                    } catch (RemoteException e) {
                        Log.e(TAG, "RemoteException calling ConnectivityManager " + e);
                        iface = null;
                    }
                }
                // may have been set to null in the if above
                if (iface == null ) {
                    if (tryCell == TRY_TO_SETUP_MOBILE_CONNECTION) {
                        turnOnMobileConnection();
                    }
                    // wait for things to settle and retry
                    sendMessageDelayed(CMD_RETRY_UPSTREAM, UPSTREAM_SETTLE_TIME_MS);
                }
                notifyTetheredOfNewUpstreamIface(iface);
            }
            protected void notifyTetheredOfNewUpstreamIface(String ifaceName) {
                if (DEBUG) Log.d(TAG, "notifying tethered with iface =" + ifaceName);
                mUpstreamIfaceName = ifaceName;
                for (Object o : mNotifyList) {
                    TetherInterfaceSM sm = (TetherInterfaceSM)o;
                    sm.sendMessage(TetherInterfaceSM.CMD_TETHER_CONNECTION_CHANGED,
                            ifaceName);
                }
            }
        }

        class InitialState extends TetherMasterUtilState {
            @Override
            public void enter() {
                mConnectionRequested = false;
            }
            @Override
            public boolean processMessage(Message message) {
                if (DEBUG) Log.d(TAG, "MasterInitialState.processMessage what=" + message.what);
                boolean retValue = true;
                switch (message.what) {
                    case CMD_TETHER_MODE_REQUESTED:
                        mDunRequired = isDunRequired();
                        TetherInterfaceSM who = (TetherInterfaceSM)message.obj;
                        if (DEBUG) Log.d(TAG, "Tether Mode requested by " + who.toString());
                        mNotifyList.add(who);
                        transitionTo(mTetherModeAliveState);
                        break;
                    case CMD_TETHER_MODE_UNREQUESTED:
                        who = (TetherInterfaceSM)message.obj;
                        if (DEBUG) Log.d(TAG, "Tether Mode unrequested by " + who.toString());
                        int index = mNotifyList.indexOf(who);
                        if (index != -1) {
                            mNotifyList.remove(who);
                        }
                        break;
                    default:
                        retValue = false;
                        break;
                }
                return retValue;
            }
        }

        class TetherModeAliveState extends TetherMasterUtilState {
            boolean mTryCell = WAIT_FOR_NETWORK_TO_SETTLE;
            @Override
            public void enter() {
                mTryCell = WAIT_FOR_NETWORK_TO_SETTLE;  // first pass lets just see what we have.
                chooseUpstreamType(mTryCell);
                mTryCell = !mTryCell;
                turnOnMasterTetherSettings(); // may transition us out
            }
            @Override
            public void exit() {
                turnOffMobileConnection();
                notifyTetheredOfNewUpstreamIface(null);
            }
            @Override
            public boolean processMessage(Message message) {
                if (DEBUG) Log.d(TAG, "TetherModeAliveState.processMessage what=" + message.what);
                boolean retValue = true;
                switch (message.what) {
                    case CMD_TETHER_MODE_REQUESTED:
                        TetherInterfaceSM who = (TetherInterfaceSM)message.obj;
                        mNotifyList.add(who);
                        who.sendMessage(TetherInterfaceSM.CMD_TETHER_CONNECTION_CHANGED,
                                mUpstreamIfaceName);
                        break;
                    case CMD_TETHER_MODE_UNREQUESTED:
                        who = (TetherInterfaceSM)message.obj;
                        int index = mNotifyList.indexOf(who);
                        if (index != -1) {
                            mNotifyList.remove(index);
                            if (mNotifyList.isEmpty()) {
                                turnOffMasterTetherSettings(); // transitions appropriately
                            }
                        }
                        break;
                    case CMD_UPSTREAM_CHANGED:
                        mTryCell = WAIT_FOR_NETWORK_TO_SETTLE;
                        chooseUpstreamType(mTryCell);
                        mTryCell = !mTryCell;
                        break;
                    case CMD_CELL_CONNECTION_RENEW:
                        // make sure we're still using a requested connection - may have found
                        // wifi or something since then.
                        if (mConnectionRequested) {
                            if (DEBUG) {
                                Log.d(TAG, "renewing mobile connection - requeuing for another " +
                                        CELL_CONNECTION_RENEW_MS + "ms");
                            }
                            turnOnMobileConnection();
                        }
                        break;
                   case CMD_RETRY_UPSTREAM:
                       chooseUpstreamType(mTryCell);
                       mTryCell = !mTryCell;
                       break;
                   default:
                       retValue = false;
                       break;
                }
                return retValue;
            }
        }

        class ErrorState extends HierarchicalState {
            int mErrorNotification;
            @Override
            public boolean processMessage(Message message) {
                boolean retValue = true;
                switch (message.what) {
                    case CMD_TETHER_MODE_REQUESTED:
                        TetherInterfaceSM who = (TetherInterfaceSM)message.obj;
                        who.sendMessage(mErrorNotification);
                        break;
                    default:
                       retValue = false;
                }
                return retValue;
            }
            void notify(int msgType) {
                mErrorNotification = msgType;
                for (Object o : mNotifyList) {
                    TetherInterfaceSM sm = (TetherInterfaceSM)o;
                    sm.sendMessage(msgType);
                }
            }

        }
        class SetIpForwardingEnabledErrorState extends ErrorState {
            @Override
            public void enter() {
                Log.e(TAG, "Error in setIpForwardingEnabled");
                notify(TetherInterfaceSM.CMD_IP_FORWARDING_ENABLE_ERROR);
            }
        }

        class SetIpForwardingDisabledErrorState extends ErrorState {
            @Override
            public void enter() {
                Log.e(TAG, "Error in setIpForwardingDisabled");
                notify(TetherInterfaceSM.CMD_IP_FORWARDING_DISABLE_ERROR);
            }
        }

        class StartTetheringErrorState extends ErrorState {
            @Override
            public void enter() {
                Log.e(TAG, "Error in startTethering");
                notify(TetherInterfaceSM.CMD_START_TETHERING_ERROR);
                IBinder b = ServiceManager.getService(Context.NETWORKMANAGEMENT_SERVICE);
                INetworkManagementService service =
                        INetworkManagementService.Stub.asInterface(b);
                try {
                    service.setIpForwardingEnabled(false);
                } catch (Exception e) {}
            }
        }

        class StopTetheringErrorState extends ErrorState {
            @Override
            public void enter() {
                Log.e(TAG, "Error in stopTethering");
                notify(TetherInterfaceSM.CMD_STOP_TETHERING_ERROR);
                IBinder b = ServiceManager.getService(Context.NETWORKMANAGEMENT_SERVICE);
                INetworkManagementService service =
                         INetworkManagementService.Stub.asInterface(b);
                try {
                    service.setIpForwardingEnabled(false);
                } catch (Exception e) {}
            }
        }

        class SetDnsForwardersErrorState extends ErrorState {
            @Override
            public void enter() {
                Log.e(TAG, "Error in setDnsForwarders");
                notify(TetherInterfaceSM.CMD_SET_DNS_FORWARDERS_ERROR);
                IBinder b = ServiceManager.getService(Context.NETWORKMANAGEMENT_SERVICE);
                INetworkManagementService service =
                        INetworkManagementService.Stub.asInterface(b);
                try {
                    service.stopTethering();
                } catch (Exception e) {}
                try {
                    service.setIpForwardingEnabled(false);
                } catch (Exception e) {}
            }
        }
    }

    public void dump(FileDescriptor fd, PrintWriter pw, String[] args) {
        if (mContext.checkCallingOrSelfPermission(
                android.Manifest.permission.DUMP) != PackageManager.PERMISSION_GRANTED) {
            pw.println("Permission Denial: can't dump ConnectivityService.Tether " +
                    "from from pid=" + Binder.getCallingPid() + ", uid=" +
                    Binder.getCallingUid());
                    return;
        }

        pw.println();
        pw.println("Tether state:");
        synchronized (mIfaces) {
            for (Object o : mIfaces.values()) {
                pw.println(" "+o.toString());
            }
        }
        pw.println();
        return;
    }
}<|MERGE_RESOLUTION|>--- conflicted
+++ resolved
@@ -508,10 +508,7 @@
                 mUsbMassStorageOff = true;
                 updateUsbStatus();
             } else if (action.equals(ConnectivityManager.CONNECTIVITY_ACTION)) {
-<<<<<<< HEAD
                 if (DEBUG) Log.d(TAG, "Tethering got CONNECTIVITY_ACTION");
-=======
->>>>>>> 368fdba4
                 mTetherMasterSM.sendMessage(TetherMasterSM.CMD_UPSTREAM_CHANGED);
             } else if (action.equals(Intent.ACTION_BOOT_COMPLETED)) {
                 mBooted = true;
