/*
 * Copyright (C) 2010 The Android Open Source Project
 *
 * Licensed under the Apache License, Version 2.0 (the "License");
 * you may not use this file except in compliance with the License.
 * You may obtain a copy of the License at
 *
 *      http://www.apache.org/licenses/LICENSE-2.0
 *
 * Unless required by applicable law or agreed to in writing, software
 * distributed under the License is distributed on an "AS IS" BASIS,
 * WITHOUT WARRANTIES OR CONDITIONS OF ANY KIND, either express or implied.
 * See the License for the specific language governing permissions and
 * limitations under the License.
 */

package com.android.systemui.statusbar;

import android.app.ActivityManager;
import android.app.ActivityManagerNative;
import android.app.Notification;
import android.app.PendingIntent;
import android.app.TaskStackBuilder;
import android.content.BroadcastReceiver;
import android.content.Context;
import android.content.Intent;
import android.content.IntentFilter;
import android.content.pm.ApplicationInfo;
import android.content.pm.PackageManager.NameNotFoundException;
import android.content.res.Configuration;
import android.database.ContentObserver;
import android.graphics.PixelFormat;
import android.graphics.Rect;
import android.net.Uri;
import android.os.Build;
import android.os.Handler;
import android.os.IBinder;
import android.os.Message;
import android.os.PowerManager;
import android.os.RemoteException;
import android.os.ServiceManager;
import android.os.UserHandle;
import android.provider.Settings;
import android.service.dreams.DreamService;
import android.service.dreams.IDreamManager;
import android.service.notification.StatusBarNotification;
import android.text.TextUtils;
import android.util.Log;
import android.view.Display;
import android.view.Gravity;
import android.view.IWindowManager;
import android.view.LayoutInflater;
import android.view.MenuItem;
import android.view.MotionEvent;
import android.view.View;
import android.view.ViewGroup;
import android.view.ViewGroup.LayoutParams;
import android.view.WindowManager;
import android.view.WindowManagerGlobal;
import android.widget.ImageView;
import android.widget.LinearLayout;
import android.widget.PopupMenu;
import android.widget.RemoteViews;
import android.widget.TextView;

import com.android.internal.statusbar.IStatusBarService;
import com.android.internal.statusbar.StatusBarIcon;
import com.android.internal.statusbar.StatusBarIconList;
import com.android.internal.widget.SizeAdaptiveLayout;
import com.android.systemui.R;
import com.android.systemui.RecentsComponent;
import com.android.systemui.SearchPanelView;
import com.android.systemui.SystemUI;
<<<<<<< HEAD
import com.android.systemui.statusbar.policy.activedisplay.ActiveDisplayView;
=======
import com.android.systemui.statusbar.phone.KeyguardTouchDelegate;
>>>>>>> feef9887
import com.android.systemui.statusbar.policy.NotificationRowLayout;

import java.util.ArrayList;
import java.util.Locale;

public abstract class BaseStatusBar extends SystemUI implements
        CommandQueue.Callbacks {
    public static final String TAG = "StatusBar";
    public static final boolean DEBUG = false;
    public static final boolean MULTIUSER_DEBUG = false;

    protected static final int MSG_TOGGLE_RECENTS_PANEL = 1020;
    protected static final int MSG_CLOSE_RECENTS_PANEL = 1021;
    protected static final int MSG_PRELOAD_RECENT_APPS = 1022;
    protected static final int MSG_CANCEL_PRELOAD_RECENT_APPS = 1023;
    protected static final int MSG_OPEN_SEARCH_PANEL = 1024;
    protected static final int MSG_CLOSE_SEARCH_PANEL = 1025;
    protected static final int MSG_SHOW_HEADS_UP = 1026;
    protected static final int MSG_HIDE_HEADS_UP = 1027;
    protected static final int MSG_ESCALATE_HEADS_UP = 1028;

    protected static final boolean ENABLE_HEADS_UP = true;
    // scores above this threshold should be displayed in heads up mode.
    protected static final int INTERRUPTION_THRESHOLD = 11;
    protected static final String SETTING_HEADS_UP = "heads_up_enabled";

    // Should match the value in PhoneWindowManager
    public static final String SYSTEM_DIALOG_REASON_RECENT_APPS = "recentapps";

    public static final int EXPANDED_LEAVE_ALONE = -10000;
    public static final int EXPANDED_FULL_OPEN = -10001;

    protected CommandQueue mCommandQueue;
    protected IStatusBarService mBarService;
    protected H mHandler = createHandler();

    // all notifications
    protected NotificationData mNotificationData = new NotificationData();
    protected NotificationRowLayout mPile;

    protected NotificationData.Entry mInterruptingNotificationEntry;
    protected long mInterruptingNotificationTime;

    // used to notify status bar for suppressing notification LED
    protected boolean mPanelSlightlyVisible;

    // Search panel
    protected SearchPanelView mSearchPanelView;

    protected PopupMenu mNotificationBlamePopup;

    protected int mCurrentUserId = 0;

    protected int mLayoutDirection = -1; // invalid
    private Locale mLocale;
    protected boolean mUseHeadsUp = false;

    protected IDreamManager mDreamManager;
    PowerManager mPowerManager;
    protected int mRowHeight;

    // UI-specific methods

    /**
     * Create all windows necessary for the status bar (including navigation, overlay panels, etc)
     * and add them to the window manager.
     */
    protected abstract void createAndAddWindows();

    protected WindowManager mWindowManager;
    protected IWindowManager mWindowManagerService;
    protected abstract void refreshLayout(int layoutDirection);

    protected Display mDisplay;

    private boolean mDeviceProvisioned = false;

    private RecentsComponent mRecents;

    protected ActiveDisplayView mActiveDisplayView;

    public IStatusBarService getStatusBarService() {
        return mBarService;
    }

    public boolean isDeviceProvisioned() {
        return mDeviceProvisioned;
    }

    private ContentObserver mProvisioningObserver = new ContentObserver(new Handler()) {
        @Override
        public void onChange(boolean selfChange) {
            final boolean provisioned = 0 != Settings.Global.getInt(
                    mContext.getContentResolver(), Settings.Global.DEVICE_PROVISIONED, 0);
            if (provisioned != mDeviceProvisioned) {
                mDeviceProvisioned = provisioned;
                updateNotificationIcons();
            }
        }
    };

    private RemoteViews.OnClickHandler mOnClickHandler = new RemoteViews.OnClickHandler() {
        @Override
        public boolean onClickHandler(View view, PendingIntent pendingIntent, Intent fillInIntent) {
            if (DEBUG) {
                Log.v(TAG, "Notification click handler invoked for intent: " + pendingIntent);
            }
            final boolean isActivity = pendingIntent.isActivity();
            if (isActivity) {
                try {
                    // The intent we are sending is for the application, which
                    // won't have permission to immediately start an activity after
                    // the user switches to home.  We know it is safe to do at this
                    // point, so make sure new activity switches are now allowed.
                    ActivityManagerNative.getDefault().resumeAppSwitches();
                    // Also, notifications can be launched from the lock screen,
                    // so dismiss the lock screen when the activity starts.
                    ActivityManagerNative.getDefault().dismissKeyguardOnNextActivity();
                } catch (RemoteException e) {
                }
            }

            boolean handled = super.onClickHandler(view, pendingIntent, fillInIntent);

            if (isActivity && handled) {
                // close the shade if it was open
                animateCollapsePanels(CommandQueue.FLAG_EXCLUDE_NONE);
                visibilityChanged(false);
            }
            return handled;
        }
    };

    private final BroadcastReceiver mBroadcastReceiver = new BroadcastReceiver() {
        @Override
        public void onReceive(Context context, Intent intent) {
            String action = intent.getAction();
            if (Intent.ACTION_USER_SWITCHED.equals(action)) {
                mCurrentUserId = intent.getIntExtra(Intent.EXTRA_USER_HANDLE, -1);
                if (true) Log.v(TAG, "userId " + mCurrentUserId + " is in the house");
                userSwitched(mCurrentUserId);
            }
        }
    };

    public void start() {
        mWindowManager = (WindowManager)mContext.getSystemService(Context.WINDOW_SERVICE);
        mWindowManagerService = WindowManagerGlobal.getWindowManagerService();
        mDisplay = mWindowManager.getDefaultDisplay();

        mDreamManager = IDreamManager.Stub.asInterface(
                ServiceManager.checkService(DreamService.DREAM_SERVICE));
        mPowerManager = (PowerManager) mContext.getSystemService(Context.POWER_SERVICE);

        mProvisioningObserver.onChange(false); // set up
        mContext.getContentResolver().registerContentObserver(
                Settings.Global.getUriFor(Settings.Global.DEVICE_PROVISIONED), true,
                mProvisioningObserver);

        mBarService = IStatusBarService.Stub.asInterface(
                ServiceManager.getService(Context.STATUS_BAR_SERVICE));

        mRecents = getComponent(RecentsComponent.class);

        mLocale = mContext.getResources().getConfiguration().locale;
        mLayoutDirection = TextUtils.getLayoutDirectionFromLocale(mLocale);

        // Connect in to the status bar manager service
        StatusBarIconList iconList = new StatusBarIconList();
        ArrayList<IBinder> notificationKeys = new ArrayList<IBinder>();
        ArrayList<StatusBarNotification> notifications = new ArrayList<StatusBarNotification>();
        mCommandQueue = new CommandQueue(this, iconList);

        int[] switches = new int[7];
        ArrayList<IBinder> binders = new ArrayList<IBinder>();
        try {
            mBarService.registerStatusBar(mCommandQueue, iconList, notificationKeys, notifications,
                    switches, binders);
        } catch (RemoteException ex) {
            // If the system process isn't there we're doomed anyway.
        }

        createAndAddWindows();

        disable(switches[0]);
        setSystemUiVisibility(switches[1], 0xffffffff);
        topAppWindowChanged(switches[2] != 0);
        // StatusBarManagerService has a back up of IME token and it's restored here.
        setImeWindowStatus(binders.get(0), switches[3], switches[4]);
        setHardKeyboardStatus(switches[5] != 0, switches[6] != 0);

        // Set up the initial icon state
        int N = iconList.size();
        int viewIndex = 0;
        for (int i=0; i<N; i++) {
            StatusBarIcon icon = iconList.getIcon(i);
            if (icon != null) {
                addIcon(iconList.getSlot(i), i, viewIndex, icon);
                viewIndex++;
            }
        }

        // Set up the initial notification state
        N = notificationKeys.size();
        if (N == notifications.size()) {
            for (int i=0; i<N; i++) {
                addNotification(notificationKeys.get(i), notifications.get(i));
            }
        } else {
            Log.wtf(TAG, "Notification list length mismatch: keys=" + N
                    + " notifications=" + notifications.size());
        }

        if (DEBUG) {
            Log.d(TAG, String.format(
                    "init: icons=%d disabled=0x%08x lights=0x%08x menu=0x%08x imeButton=0x%08x",
                   iconList.size(),
                   switches[0],
                   switches[1],
                   switches[2],
                   switches[3]
                   ));
        }

        mCurrentUserId = ActivityManager.getCurrentUser();

        IntentFilter filter = new IntentFilter();
        filter.addAction(Intent.ACTION_USER_SWITCHED);
        mContext.registerReceiver(mBroadcastReceiver, filter);
    }

    public void userSwitched(int newUserId) {
        // should be overridden
    }

    public boolean notificationIsForCurrentUser(StatusBarNotification n) {
        final int thisUserId = mCurrentUserId;
        final int notificationUserId = n.getUserId();
        if (DEBUG && MULTIUSER_DEBUG) {
            Log.v(TAG, String.format("%s: current userid: %d, notification userid: %d",
                    n, thisUserId, notificationUserId));
        }
        return notificationUserId == UserHandle.USER_ALL
                || thisUserId == notificationUserId;
    }

    @Override
    protected void onConfigurationChanged(Configuration newConfig) {
        final Locale locale = mContext.getResources().getConfiguration().locale;
        final int ld = TextUtils.getLayoutDirectionFromLocale(locale);
        if (! locale.equals(mLocale) || ld != mLayoutDirection) {
            if (DEBUG) {
                Log.v(TAG, String.format(
                        "config changed locale/LD: %s (%d) -> %s (%d)", mLocale, mLayoutDirection,
                        locale, ld));
            }
            mLocale = locale;
            mLayoutDirection = ld;
            refreshLayout(ld);
        }
    }

    protected View updateNotificationVetoButton(View row, StatusBarNotification n) {
        View vetoButton = row.findViewById(R.id.veto);
        if (n.isClearable() || (mInterruptingNotificationEntry != null
                && mInterruptingNotificationEntry.row == row)) {
            final String _pkg = n.getPackageName();
            final String _tag = n.getTag();
            final int _id = n.getId();
            vetoButton.setOnClickListener(new View.OnClickListener() {
                    public void onClick(View v) {
                        // Accessibility feedback
                        v.announceForAccessibility(
                                mContext.getString(R.string.accessibility_notification_dismissed));
                        try {
                            mBarService.onNotificationClear(_pkg, _tag, _id);

                        } catch (RemoteException ex) {
                            // system process is dead if we're here.
                        }
                    }
                });
            vetoButton.setVisibility(View.VISIBLE);
        } else {
            vetoButton.setVisibility(View.GONE);
        }
        vetoButton.setImportantForAccessibility(View.IMPORTANT_FOR_ACCESSIBILITY_NO);
        return vetoButton;
    }


    protected void applyLegacyRowBackground(StatusBarNotification sbn, View content) {
        if (sbn.getNotification().contentView.getLayoutId() !=
                com.android.internal.R.layout.notification_template_base) {
            int version = 0;
            try {
                ApplicationInfo info = mContext.getPackageManager().getApplicationInfo(sbn.getPackageName(), 0);
                version = info.targetSdkVersion;
            } catch (NameNotFoundException ex) {
                Log.e(TAG, "Failed looking up ApplicationInfo for " + sbn.getPackageName(), ex);
            }
            if (version > 0 && version < Build.VERSION_CODES.GINGERBREAD) {
                content.setBackgroundResource(R.drawable.notification_row_legacy_bg);
            } else {
                content.setBackgroundResource(com.android.internal.R.drawable.notification_bg);
            }
        }
    }

    private void startApplicationDetailsActivity(String packageName) {
        Intent intent = new Intent(Settings.ACTION_APPLICATION_DETAILS_SETTINGS,
                Uri.fromParts("package", packageName, null));
        intent.setComponent(intent.resolveActivity(mContext.getPackageManager()));
        TaskStackBuilder.create(mContext).addNextIntentWithParentStack(intent).startActivities(
                null, UserHandle.CURRENT);
    }

    protected View.OnLongClickListener getNotificationLongClicker() {
        return new View.OnLongClickListener() {
            @Override
            public boolean onLongClick(View v) {
                final String packageNameF = (String) v.getTag();
                if (packageNameF == null) return false;
                if (v.getWindowToken() == null) return false;
                mNotificationBlamePopup = new PopupMenu(mContext, v);
                mNotificationBlamePopup.getMenuInflater().inflate(
                        R.menu.notification_popup_menu,
                        mNotificationBlamePopup.getMenu());
                mNotificationBlamePopup.setOnMenuItemClickListener(new PopupMenu.OnMenuItemClickListener() {
                    public boolean onMenuItemClick(MenuItem item) {
                        if (item.getItemId() == R.id.notification_inspect_item) {
                            startApplicationDetailsActivity(packageNameF);
                            animateCollapsePanels(CommandQueue.FLAG_EXCLUDE_NONE);
                        } else {
                            return false;
                        }
                        return true;
                    }
                });
                mNotificationBlamePopup.show();

                return true;
            }
        };
    }

    public void dismissPopups() {
        if (mNotificationBlamePopup != null) {
            mNotificationBlamePopup.dismiss();
            mNotificationBlamePopup = null;
        }
    }

    public void onHeadsUpDismissed() {
    }

    @Override
    public void toggleRecentApps() {
        int msg = MSG_TOGGLE_RECENTS_PANEL;
        mHandler.removeMessages(msg);
        mHandler.sendEmptyMessage(msg);
    }

    @Override
    public void preloadRecentApps() {
        int msg = MSG_PRELOAD_RECENT_APPS;
        mHandler.removeMessages(msg);
        mHandler.sendEmptyMessage(msg);
    }

    @Override
    public void cancelPreloadRecentApps() {
        int msg = MSG_CANCEL_PRELOAD_RECENT_APPS;
        mHandler.removeMessages(msg);
        mHandler.sendEmptyMessage(msg);
    }

    @Override
    public void showSearchPanel() {
        int msg = MSG_OPEN_SEARCH_PANEL;
        mHandler.removeMessages(msg);
        mHandler.sendEmptyMessage(msg);
    }

    @Override
    public void hideSearchPanel() {
        int msg = MSG_CLOSE_SEARCH_PANEL;
        mHandler.removeMessages(msg);
        mHandler.sendEmptyMessage(msg);
    }

    protected abstract WindowManager.LayoutParams getSearchLayoutParams(
            LayoutParams layoutParams);

    protected void updateSearchPanel() {
        // Search Panel
        boolean visible = false;
        if (mSearchPanelView != null) {
            visible = mSearchPanelView.isShowing();
            mWindowManager.removeView(mSearchPanelView);
        }

        // Provide SearchPanel with a temporary parent to allow layout params to work.
        LinearLayout tmpRoot = new LinearLayout(mContext);
        mSearchPanelView = (SearchPanelView) LayoutInflater.from(mContext).inflate(
                 R.layout.status_bar_search_panel, tmpRoot, false);
        mSearchPanelView.setOnTouchListener(
                 new TouchOutsideListener(MSG_CLOSE_SEARCH_PANEL, mSearchPanelView));
        mSearchPanelView.setVisibility(View.GONE);

        WindowManager.LayoutParams lp = getSearchLayoutParams(mSearchPanelView.getLayoutParams());

        mWindowManager.addView(mSearchPanelView, lp);
        mSearchPanelView.setBar(this);
        if (visible) {
            mSearchPanelView.show(true, false);
        }
    }

    protected H createHandler() {
         return new H();
    }

    static void sendCloseSystemWindows(Context context, String reason) {
        if (ActivityManagerNative.isSystemReady()) {
            try {
                ActivityManagerNative.getDefault().closeSystemDialogs(reason);
            } catch (RemoteException e) {
            }
        }
    }

    protected abstract View getStatusBarView();

    protected View.OnTouchListener mRecentsPreloadOnTouchListener = new View.OnTouchListener() {
        // additional optimization when we have software system buttons - start loading the recent
        // tasks on touch down
        @Override
        public boolean onTouch(View v, MotionEvent event) {
            int action = event.getAction() & MotionEvent.ACTION_MASK;
            if (action == MotionEvent.ACTION_DOWN) {
                preloadRecentTasksList();
            } else if (action == MotionEvent.ACTION_CANCEL) {
                cancelPreloadingRecentTasksList();
            } else if (action == MotionEvent.ACTION_UP) {
                if (!v.isPressed()) {
                    cancelPreloadingRecentTasksList();
                }

            }
            return false;
        }
    };

    protected void toggleRecentsActivity() {
        if (mRecents != null) {
            mRecents.toggleRecents(mDisplay, mLayoutDirection, getStatusBarView());
        }
    }

    protected void preloadRecentTasksList() {
        if (mRecents != null) {
            mRecents.preloadRecentTasksList();
        }
    }

    protected void cancelPreloadingRecentTasksList() {
        if (mRecents != null) {
            mRecents.cancelPreloadingRecentTasksList();
        }
    }

    protected void closeRecents() {
        if (mRecents != null) {
            mRecents.closeRecents();
        }
    }

    public abstract void resetHeadsUpDecayTimer();

    protected class H extends Handler {
        public void handleMessage(Message m) {
            Intent intent;
            switch (m.what) {
             case MSG_TOGGLE_RECENTS_PANEL:
                 toggleRecentsActivity();
                 break;
             case MSG_CLOSE_RECENTS_PANEL:
                 closeRecents();
                 break;
             case MSG_PRELOAD_RECENT_APPS:
                  preloadRecentTasksList();
                  break;
             case MSG_CANCEL_PRELOAD_RECENT_APPS:
                  cancelPreloadingRecentTasksList();
                  break;
             case MSG_OPEN_SEARCH_PANEL:
                 if (DEBUG) Log.d(TAG, "opening search panel");
                 if (mSearchPanelView != null && mSearchPanelView.isAssistantAvailable()) {
                     mSearchPanelView.show(true, true);
                     onShowSearchPanel();
                 }
                 break;
             case MSG_CLOSE_SEARCH_PANEL:
                 if (DEBUG) Log.d(TAG, "closing search panel");
                 if (mSearchPanelView != null && mSearchPanelView.isShowing()) {
                     mSearchPanelView.show(false, true);
                     onHideSearchPanel();
                 }
                 break;
            }
        }
    }

    public class TouchOutsideListener implements View.OnTouchListener {
        private int mMsg;
        private StatusBarPanel mPanel;

        public TouchOutsideListener(int msg, StatusBarPanel panel) {
            mMsg = msg;
            mPanel = panel;
        }

        public boolean onTouch(View v, MotionEvent ev) {
            final int action = ev.getAction();
            if (action == MotionEvent.ACTION_OUTSIDE
                || (action == MotionEvent.ACTION_DOWN
                    && !mPanel.isInContentArea((int)ev.getX(), (int)ev.getY()))) {
                mHandler.removeMessages(mMsg);
                mHandler.sendEmptyMessage(mMsg);
                return true;
            }
            return false;
        }
    }

    protected void workAroundBadLayerDrawableOpacity(View v) {
    }

    protected void onHideSearchPanel() {
    }

    protected void onShowSearchPanel() {
    }

    public boolean inflateViews(NotificationData.Entry entry, ViewGroup parent) {
        int minHeight =
                mContext.getResources().getDimensionPixelSize(R.dimen.notification_min_height);
        int maxHeight =
                mContext.getResources().getDimensionPixelSize(R.dimen.notification_max_height);
        StatusBarNotification sbn = entry.notification;
        RemoteViews contentView = sbn.getNotification().contentView;
        RemoteViews bigContentView = sbn.getNotification().bigContentView;
        if (contentView == null) {
            return false;
        }

        // create the row view
        LayoutInflater inflater = (LayoutInflater)mContext.getSystemService(
                Context.LAYOUT_INFLATER_SERVICE);
        ExpandableNotificationRow row = (ExpandableNotificationRow) inflater.inflate(
                R.layout.status_bar_notification_row, parent, false);

        // for blaming (see SwipeHelper.setLongPressListener)
        row.setTag(sbn.getPackageName());

        workAroundBadLayerDrawableOpacity(row);
        View vetoButton = updateNotificationVetoButton(row, sbn);
        vetoButton.setContentDescription(mContext.getString(
                R.string.accessibility_remove_notification));

        // NB: the large icon is now handled entirely by the template

        // bind the click event to the content area
        ViewGroup content = (ViewGroup)row.findViewById(R.id.content);
        ViewGroup adaptive = (ViewGroup)row.findViewById(R.id.adaptive);

        content.setDescendantFocusability(ViewGroup.FOCUS_BLOCK_DESCENDANTS);

        PendingIntent contentIntent = sbn.getNotification().contentIntent;
        if (contentIntent != null) {
            final View.OnClickListener listener = new NotificationClicker(contentIntent,
                    sbn.getPackageName(), sbn.getTag(), sbn.getId());
            content.setOnClickListener(listener);
        } else {
            content.setOnClickListener(null);
        }

        View contentViewLocal = null;
        View bigContentViewLocal = null;
        try {
            contentViewLocal = contentView.apply(mContext, adaptive, mOnClickHandler);
            if (bigContentView != null) {
                bigContentViewLocal = bigContentView.apply(mContext, adaptive, mOnClickHandler);
            }
        }
        catch (RuntimeException e) {
            final String ident = sbn.getPackageName() + "/0x" + Integer.toHexString(sbn.getId());
            Log.e(TAG, "couldn't inflate view for notification " + ident, e);
            return false;
        }

        if (contentViewLocal != null) {
            SizeAdaptiveLayout.LayoutParams params =
                    new SizeAdaptiveLayout.LayoutParams(contentViewLocal.getLayoutParams());
            params.minHeight = minHeight;
            params.maxHeight = minHeight;
            adaptive.addView(contentViewLocal, params);
        }
        if (bigContentViewLocal != null) {
            SizeAdaptiveLayout.LayoutParams params =
                    new SizeAdaptiveLayout.LayoutParams(bigContentViewLocal.getLayoutParams());
            params.minHeight = minHeight+1;
            params.maxHeight = maxHeight;
            adaptive.addView(bigContentViewLocal, params);
        }
        row.setDrawingCacheEnabled(true);

        applyLegacyRowBackground(sbn, content);

        if (MULTIUSER_DEBUG) {
            TextView debug = (TextView) row.findViewById(R.id.debug_info);
            if (debug != null) {
                debug.setVisibility(View.VISIBLE);
                debug.setText("U " + entry.notification.getUserId());
            }
        }
        entry.row = row;
        entry.row.setRowHeight(mRowHeight);
        entry.content = content;
        entry.expanded = contentViewLocal;
        entry.setBigContentView(bigContentViewLocal);

        return true;
    }

    public NotificationClicker makeClicker(PendingIntent intent, String pkg, String tag, int id) {
        return new NotificationClicker(intent, pkg, tag, id);
    }

    protected class NotificationClicker implements View.OnClickListener {
        private PendingIntent mIntent;
        private String mPkg;
        private String mTag;
        private int mId;

        public NotificationClicker(PendingIntent intent, String pkg, String tag, int id) {
            mIntent = intent;
            mPkg = pkg;
            mTag = tag;
            mId = id;
        }

        public void onClick(View v) {
            try {
                // The intent we are sending is for the application, which
                // won't have permission to immediately start an activity after
                // the user switches to home.  We know it is safe to do at this
                // point, so make sure new activity switches are now allowed.
                ActivityManagerNative.getDefault().resumeAppSwitches();
                // Also, notifications can be launched from the lock screen,
                // so dismiss the lock screen when the activity starts.
                ActivityManagerNative.getDefault().dismissKeyguardOnNextActivity();
            } catch (RemoteException e) {
            }

            if (mIntent != null) {
                int[] pos = new int[2];
                v.getLocationOnScreen(pos);
                Intent overlay = new Intent();
                overlay.setSourceBounds(
                        new Rect(pos[0], pos[1], pos[0]+v.getWidth(), pos[1]+v.getHeight()));
                try {
                    mIntent.send(mContext, 0, overlay);
                } catch (PendingIntent.CanceledException e) {
                    // the stack trace isn't very helpful here.  Just log the exception message.
                    Log.w(TAG, "Sending contentIntent failed: " + e);
                }
<<<<<<< HEAD
=======

                KeyguardTouchDelegate.getInstance(mContext).dismiss();
>>>>>>> feef9887
            }

            try {
                mBarService.onNotificationClick(mPkg, mTag, mId);
            } catch (RemoteException ex) {
                // system process is dead if we're here.
            }

            // close the shade if it was open
            animateCollapsePanels(CommandQueue.FLAG_EXCLUDE_NONE);
            visibilityChanged(false);
        }
    }
    /**
     * The LEDs are turned o)ff when the notification panel is shown, even just a little bit.
     * This was added last-minute and is inconsistent with the way the rest of the notifications
     * are handled, because the notification isn't really cancelled.  The lights are just
     * turned off.  If any other notifications happen, the lights will turn back on.  Steve says
     * this is what he wants. (see bug 1131461)
     */
    protected void visibilityChanged(boolean visible) {
        if (mPanelSlightlyVisible != visible) {
            mPanelSlightlyVisible = visible;
            try {
                mBarService.onPanelRevealed();
            } catch (RemoteException ex) {
                // Won't fail unless the world has ended.
            }
        }
    }

    /**
     * Cancel this notification and tell the StatusBarManagerService / NotificationManagerService
     * about the failure.
     *
     * WARNING: this will call back into us.  Don't hold any locks.
     */
    void handleNotificationError(IBinder key, StatusBarNotification n, String message) {
        removeNotification(key);
        try {
            mBarService.onNotificationError(n.getPackageName(), n.getTag(), n.getId(), n.getUid(), n.getInitialPid(), message);
        } catch (RemoteException ex) {
            // The end is nigh.
        }
    }

    protected StatusBarNotification removeNotificationViews(IBinder key) {
        NotificationData.Entry entry = mNotificationData.remove(key);
        if (entry == null) {
            Log.w(TAG, "removeNotification for unknown key: " + key);
            return null;
        }
        // Remove the expanded view.
        ViewGroup rowParent = (ViewGroup)entry.row.getParent();
        if (rowParent != null) rowParent.removeView(entry.row);
        updateExpansionStates();
        updateNotificationIcons();

        return entry.notification;
    }

    protected NotificationData.Entry createNotificationViews(IBinder key,
            StatusBarNotification notification) {
        if (DEBUG) {
            Log.d(TAG, "createNotificationViews(key=" + key + ", notification=" + notification);
        }
        // Construct the icon.
        final StatusBarIconView iconView = new StatusBarIconView(mContext,
                notification.getPackageName() + "/0x" + Integer.toHexString(notification.getId()),
                notification.getNotification());
        iconView.setScaleType(ImageView.ScaleType.CENTER_INSIDE);

        final StatusBarIcon ic = new StatusBarIcon(notification.getPackageName(),
                notification.getUser(),
                    notification.getNotification().icon,
                    notification.getNotification().iconLevel,
                    notification.getNotification().number,
                    notification.getNotification().tickerText);
        if (!iconView.set(ic)) {
            handleNotificationError(key, notification, "Couldn't create icon: " + ic);
            return null;
        }
        // Construct the expanded view.
        NotificationData.Entry entry = new NotificationData.Entry(key, notification, iconView);
        if (!inflateViews(entry, mPile)) {
            handleNotificationError(key, notification, "Couldn't expand RemoteViews for: "
                    + notification);
            return null;
        }
        return entry;
    }

    protected void addNotificationViews(NotificationData.Entry entry) {
        // Add the expanded view and icon.
        int pos = mNotificationData.add(entry);
        if (DEBUG) {
            Log.d(TAG, "addNotificationViews: added at " + pos);
        }
        updateExpansionStates();
        updateNotificationIcons();
    }

    private void addNotificationViews(IBinder key, StatusBarNotification notification) {
        addNotificationViews(createNotificationViews(key, notification));
    }

    protected void updateExpansionStates() {
        int N = mNotificationData.size();
        for (int i = 0; i < N; i++) {
            NotificationData.Entry entry = mNotificationData.get(i);
            if (!entry.row.isUserLocked()) {
                if (i == (N-1)) {
                    if (DEBUG) Log.d(TAG, "expanding top notification at " + i);
                    entry.row.setExpanded(true);
                } else {
                    if (!entry.row.isUserExpanded()) {
                        if (DEBUG) Log.d(TAG, "collapsing notification at " + i);
                        entry.row.setExpanded(false);
                    } else {
                        if (DEBUG) Log.d(TAG, "ignoring user-modified notification at " + i);
                    }
                }
            } else {
                if (DEBUG) Log.d(TAG, "ignoring notification being held by user at " + i);
            }
        }
    }

    protected abstract void haltTicker();
    protected abstract void setAreThereNotifications();
    protected abstract void updateNotificationIcons();
    protected abstract void tick(IBinder key, StatusBarNotification n, boolean firstTime);
    protected abstract void updateExpandedViewPos(int expandedPosition);
    protected abstract int getExpandedViewMaxHeight();
    protected abstract boolean shouldDisableNavbarGestures();

    protected boolean isTopNotification(ViewGroup parent, NotificationData.Entry entry) {
        return parent != null && parent.indexOfChild(entry.row) == 0;
    }

    public void updateNotification(IBinder key, StatusBarNotification notification) {
        if (DEBUG) Log.d(TAG, "updateNotification(" + key + " -> " + notification + ")");

        final NotificationData.Entry oldEntry = mNotificationData.findByKey(key);
        if (oldEntry == null) {
            Log.w(TAG, "updateNotification for unknown key: " + key);
            return;
        }

        final StatusBarNotification oldNotification = oldEntry.notification;

        // XXX: modify when we do something more intelligent with the two content views
        final RemoteViews oldContentView = oldNotification.getNotification().contentView;
        final RemoteViews contentView = notification.getNotification().contentView;
        final RemoteViews oldBigContentView = oldNotification.getNotification().bigContentView;
        final RemoteViews bigContentView = notification.getNotification().bigContentView;

        if (DEBUG) {
            Log.d(TAG, "old notification: when=" + oldNotification.getNotification().when
                    + " ongoing=" + oldNotification.isOngoing()
                    + " expanded=" + oldEntry.expanded
                    + " contentView=" + oldContentView
                    + " bigContentView=" + oldBigContentView
                    + " rowParent=" + oldEntry.row.getParent());
            Log.d(TAG, "new notification: when=" + notification.getNotification().when
                    + " ongoing=" + oldNotification.isOngoing()
                    + " contentView=" + contentView
                    + " bigContentView=" + bigContentView);
        }

        // Can we just reapply the RemoteViews in place?  If when didn't change, the order
        // didn't change.

        // 1U is never null
        boolean contentsUnchanged = oldEntry.expanded != null
                && contentView.getPackage() != null
                && oldContentView.getPackage() != null
                && oldContentView.getPackage().equals(contentView.getPackage())
                && oldContentView.getLayoutId() == contentView.getLayoutId();
        // large view may be null
        boolean bigContentsUnchanged =
                (oldEntry.getBigContentView() == null && bigContentView == null)
                || ((oldEntry.getBigContentView() != null && bigContentView != null)
                    && bigContentView.getPackage() != null
                    && oldBigContentView.getPackage() != null
                    && oldBigContentView.getPackage().equals(bigContentView.getPackage())
                    && oldBigContentView.getLayoutId() == bigContentView.getLayoutId());
        ViewGroup rowParent = (ViewGroup) oldEntry.row.getParent();
        boolean orderUnchanged = notification.getNotification().when== oldNotification.getNotification().when
                && notification.getScore() == oldNotification.getScore();
                // score now encompasses/supersedes isOngoing()

        boolean updateTicker = notification.getNotification().tickerText != null
                && !TextUtils.equals(notification.getNotification().tickerText,
                        oldEntry.notification.getNotification().tickerText);
        boolean isTopAnyway = isTopNotification(rowParent, oldEntry);
        if (contentsUnchanged && bigContentsUnchanged && (orderUnchanged || isTopAnyway)) {
            if (DEBUG) Log.d(TAG, "reusing notification for key: " + key);
            oldEntry.notification = notification;
            try {
                updateNotificationViews(oldEntry, notification);

                if (ENABLE_HEADS_UP && mInterruptingNotificationEntry != null
                        && oldNotification == mInterruptingNotificationEntry.notification) {
                    if (!shouldInterrupt(notification)) {
                        if (DEBUG) Log.d(TAG, "no longer interrupts!");
                        mHandler.sendEmptyMessage(MSG_HIDE_HEADS_UP);
                    } else {
                        if (DEBUG) Log.d(TAG, "updating the current heads up:" + notification);
                        mInterruptingNotificationEntry.notification = notification;
                        updateNotificationViews(mInterruptingNotificationEntry, notification);
                    }
                }

                // Update the icon.
                final StatusBarIcon ic = new StatusBarIcon(notification.getPackageName(),
                        notification.getUser(),
                        notification.getNotification().icon, notification.getNotification().iconLevel,
                        notification.getNotification().number,
                        notification.getNotification().tickerText);
                if (!oldEntry.icon.set(ic)) {
                    handleNotificationError(key, notification, "Couldn't update icon: " + ic);
                    return;
                }
                updateExpansionStates();
            }
            catch (RuntimeException e) {
                // It failed to add cleanly.  Log, and remove the view from the panel.
                Log.w(TAG, "Couldn't reapply views for package " + contentView.getPackage(), e);
                removeNotificationViews(key);
                addNotificationViews(key, notification);
            }
        } else {
            if (DEBUG) Log.d(TAG, "not reusing notification for key: " + key);
            if (DEBUG) Log.d(TAG, "contents was " + (contentsUnchanged ? "unchanged" : "changed"));
            if (DEBUG) Log.d(TAG, "order was " + (orderUnchanged ? "unchanged" : "changed"));
            if (DEBUG) Log.d(TAG, "notification is " + (isTopAnyway ? "top" : "not top"));
            final boolean wasExpanded = oldEntry.row.isUserExpanded();
            removeNotificationViews(key);
            addNotificationViews(key, notification);  // will also replace the heads up
            if (wasExpanded) {
                final NotificationData.Entry newEntry = mNotificationData.findByKey(key);
                newEntry.row.setExpanded(true);
                newEntry.row.setUserExpanded(true);
            }
        }

        // Update the veto button accordingly (and as a result, whether this row is
        // swipe-dismissable)
        updateNotificationVetoButton(oldEntry.row, notification);

        // Is this for you?
        boolean isForCurrentUser = notificationIsForCurrentUser(notification);
        if (DEBUG) Log.d(TAG, "notification is " + (isForCurrentUser ? "" : "not ") + "for you");

        // Restart the ticker if it's still running
        if (updateTicker && isForCurrentUser) {
            haltTicker();
            tick(key, notification, false);
        }

        // Recalculate the position of the sliding windows and the titles.
        setAreThereNotifications();
        updateExpandedViewPos(EXPANDED_LEAVE_ALONE);
    }

    private void updateNotificationViews(NotificationData.Entry entry,
            StatusBarNotification notification) {
        final RemoteViews contentView = notification.getNotification().contentView;
        final RemoteViews bigContentView = notification.getNotification().bigContentView;
        // Reapply the RemoteViews
        contentView.reapply(mContext, entry.expanded, mOnClickHandler);
        if (bigContentView != null && entry.getBigContentView() != null) {
            bigContentView.reapply(mContext, entry.getBigContentView(), mOnClickHandler);
        }
        // update the contentIntent
        final PendingIntent contentIntent = notification.getNotification().contentIntent;
        if (contentIntent != null) {
            final View.OnClickListener listener = makeClicker(contentIntent,
                    notification.getPackageName(), notification.getTag(), notification.getId());
            entry.content.setOnClickListener(listener);
        } else {
            entry.content.setOnClickListener(null);
        }
    }

    protected void notifyHeadsUpScreenOn(boolean screenOn) {
        if (!screenOn && mInterruptingNotificationEntry != null) {
            mHandler.sendEmptyMessage(MSG_ESCALATE_HEADS_UP);
        }
    }

    protected boolean shouldInterrupt(StatusBarNotification sbn) {
        Notification notification = sbn.getNotification();
        // some predicates to make the boolean logic legible
        boolean isNoisy = (notification.defaults & Notification.DEFAULT_SOUND) != 0
                || (notification.defaults & Notification.DEFAULT_VIBRATE) != 0
                || notification.sound != null
                || notification.vibrate != null;
        boolean isHighPriority = sbn.getScore() >= INTERRUPTION_THRESHOLD;
        boolean isFullscreen = notification.fullScreenIntent != null;
        boolean isAllowed = notification.extras.getInt(Notification.EXTRA_AS_HEADS_UP,
                Notification.HEADS_UP_ALLOWED) != Notification.HEADS_UP_NEVER;

        final KeyguardTouchDelegate keyguard = KeyguardTouchDelegate.getInstance(mContext);
        boolean interrupt = (isFullscreen || (isHighPriority && isNoisy))
                && isAllowed
                && mPowerManager.isScreenOn()
                && !keyguard.isShowingAndNotHidden()
                && !keyguard.isInputRestricted();
        try {
            interrupt = interrupt && !mDreamManager.isDreaming();
        } catch (RemoteException e) {
            Log.d(TAG, "failed to query dream manager", e);
        }
        if (DEBUG) Log.d(TAG, "interrupt: " + interrupt);
        return interrupt;
    }

    // Q: What kinds of notifications should show during setup?
    // A: Almost none! Only things coming from the system (package is "android") that also
    // have special "kind" tags marking them as relevant for setup (see below).
    protected boolean showNotificationEvenIfUnprovisioned(StatusBarNotification sbn) {
        if ("android".equals(sbn.getPackageName())) {
            if (sbn.getNotification().kind != null) {
                for (String aKind : sbn.getNotification().kind) {
                    // IME switcher, created by InputMethodManagerService
                    if ("android.system.imeswitcher".equals(aKind)) return true;
                    // OTA availability & errors, created by SystemUpdateService
                    if ("android.system.update".equals(aKind)) return true;
                }
            }
        }
        return false;
    }

    public boolean inKeyguardRestrictedInputMode() {
        return KeyguardTouchDelegate.getInstance(mContext).isInputRestricted();
    }

    public void setInteracting(int barWindow, boolean interacting) {
        // hook for subclasses
    }

    public void destroy() {
        if (mSearchPanelView != null) {
            mWindowManager.removeViewImmediate(mSearchPanelView);
        }
        mContext.unregisterReceiver(mBroadcastReceiver);
    }

    protected static void setSystemUIVisibility(View v, int visibility) {
        v.setSystemUiVisibility(visibility);
    }

    protected void addActiveDisplayView() {
        mActiveDisplayView = (ActiveDisplayView)View.inflate(mContext, R.layout.active_display, null);
        int activeDisplayVis = View.SYSTEM_UI_FLAG_LOW_PROFILE
                             | View.SYSTEM_UI_FLAG_FULLSCREEN
                             | View.SYSTEM_UI_FLAG_HIDE_NAVIGATION
                             | View.SYSTEM_UI_FLAG_LAYOUT_HIDE_NAVIGATION;
        setSystemUIVisibility(mActiveDisplayView, activeDisplayVis);
        mActiveDisplayView.setStatusBar(this);
        mWindowManager.addView(mActiveDisplayView, getActiveDisplayViewLayoutParams());
    }

    protected void removeActiveDisplayView() {
        if (mActiveDisplayView != null)
            mWindowManager.removeView(mActiveDisplayView);
    }

    protected WindowManager.LayoutParams getActiveDisplayViewLayoutParams() {
        WindowManager.LayoutParams lp = new WindowManager.LayoutParams(
                LayoutParams.MATCH_PARENT,
                LayoutParams.MATCH_PARENT,
                WindowManager.LayoutParams.TYPE_STATUS_BAR_PANEL,
                0
                | WindowManager.LayoutParams.FLAG_TOUCHABLE_WHEN_WAKING
                | WindowManager.LayoutParams.FLAG_NOT_FOCUSABLE
                | WindowManager.LayoutParams.FLAG_NOT_TOUCH_MODAL
                | WindowManager.LayoutParams.FLAG_WATCH_OUTSIDE_TOUCH
                | WindowManager.LayoutParams.FLAG_SPLIT_TOUCH,
                PixelFormat.OPAQUE);
        lp.gravity = Gravity.TOP | Gravity.FILL_VERTICAL | Gravity.FILL_HORIZONTAL;
        lp.setTitle("ActiveDisplayView");

        return lp;
    }
}<|MERGE_RESOLUTION|>--- conflicted
+++ resolved
@@ -71,11 +71,8 @@
 import com.android.systemui.RecentsComponent;
 import com.android.systemui.SearchPanelView;
 import com.android.systemui.SystemUI;
-<<<<<<< HEAD
+import com.android.systemui.statusbar.phone.KeyguardTouchDelegate;
 import com.android.systemui.statusbar.policy.activedisplay.ActiveDisplayView;
-=======
-import com.android.systemui.statusbar.phone.KeyguardTouchDelegate;
->>>>>>> feef9887
 import com.android.systemui.statusbar.policy.NotificationRowLayout;
 
 import java.util.ArrayList;
@@ -754,11 +751,7 @@
                     // the stack trace isn't very helpful here.  Just log the exception message.
                     Log.w(TAG, "Sending contentIntent failed: " + e);
                 }
-<<<<<<< HEAD
-=======
-
                 KeyguardTouchDelegate.getInstance(mContext).dismiss();
->>>>>>> feef9887
             }
 
             try {
