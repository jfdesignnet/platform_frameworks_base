--- conflicted
+++ resolved
@@ -290,16 +290,12 @@
     private StatusBarWindowManager mStatusBarWindowManager;
     private UnlockMethodCache mUnlockMethodCache;
     private DozeServiceHost mDozeServiceHost;
-<<<<<<< HEAD
-    private boolean mScreenOnComingFromTouch;
-    private PointF mScreenOnTouchLocation;
-    private BatteryMeterView mBatteryView;
-    private BatteryLevelTextView mBatteryTextView;
-=======
     private boolean mWakeUpComingFromTouch;
     private PointF mWakeUpTouchLocation;
     private boolean mScreenTurningOn;
->>>>>>> 4d70bd7a
+
+    private BatteryMeterView mBatteryView;
+    private BatteryLevelTextView mBatteryTextView;
 
     int mPixelFormat;
     Object mQueueLock = new Object();
@@ -1747,15 +1743,10 @@
         final boolean hasBackdrop = backdropBitmap != null;
         mKeyguardShowingMedia = hasBackdrop;
 
-<<<<<<< HEAD
         if ((hasBackdrop || DEBUG_MEDIA_FAKE_ARTWORK)
-                && (mState == StatusBarState.KEYGUARD || mState == StatusBarState.SHADE_LOCKED)) {
-=======
-        if ((hasArtwork || DEBUG_MEDIA_FAKE_ARTWORK)
                 && (mState == StatusBarState.KEYGUARD || mState == StatusBarState.SHADE_LOCKED)
                 && mFingerprintUnlockController.getMode()
                         != FingerprintUnlockController.MODE_WAKE_AND_UNLOCK_PULSING) {
->>>>>>> 4d70bd7a
             // time to show some art!
             if (mBackdrop.getVisibility() != View.VISIBLE) {
                 mBackdrop.setVisibility(View.VISIBLE);
