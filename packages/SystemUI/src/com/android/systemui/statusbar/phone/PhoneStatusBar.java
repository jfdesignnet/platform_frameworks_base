--- conflicted
+++ resolved
@@ -498,12 +498,6 @@
             resolver.registerContentObserver(Settings.System.getUriFor(
                     Settings.System.ENABLE_TASK_MANAGER), false, this, UserHandle.USER_ALL);
             resolver.registerContentObserver(Settings.System.getUriFor(
-<<<<<<< HEAD
-                    Settings.System.HEADS_UP_SNOOZE_TIME),
-                    false, this, UserHandle.USER_ALL);
-            resolver.registerContentObserver(Settings.System.getUriFor(
-                    Settings.System.ENABLE_TASK_MANAGER), false, this, UserHandle.USER_ALL);
-=======
                     Settings.System.USE_SLIM_RECENTS), false, this,
                     UserHandle.USER_ALL);
             resolver.registerContentObserver(Settings.System.getUriFor(
@@ -528,7 +522,6 @@
 
         @Override
         public void onChange(boolean selfChange) {
->>>>>>> a4593883
             update();
         }
 
@@ -624,21 +617,15 @@
 				mBlissLabel.setText(mGreeting);
                         }
 
-<<<<<<< HEAD
+            mHeadsUpSwype = Settings.System.getInt(
+                    resolver, Settings.System.HEADS_UP_DISMISS_ON_REMOVE, 1) == 1;
+
             mShowTaskManager = Settings.System.getIntForUser(resolver,
                     Settings.System.ENABLE_TASK_MANAGER, 0, UserHandle.USER_CURRENT) == 1;
 
-=======
-            mHeadsUpSwype = Settings.System.getInt(
-                    resolver, Settings.System.HEADS_UP_DISMISS_ON_REMOVE, 1) == 1;
-
-            mShowTaskManager = Settings.System.getIntForUser(resolver,
-                    Settings.System.ENABLE_TASK_MANAGER, 0, UserHandle.USER_CURRENT) == 1;
-
             mHeadsUpTouchOutside = Settings.System.getInt(
                     resolver, Settings.System.HEADS_UP_TOUCH_OUTSIDE, 0) == 1;
 
->>>>>>> a4593883
             mClockLocation = Settings.System.getInt(
                     resolver, Settings.System.STATUS_BAR_CLOCK, Clock.STYLE_CLOCK_RIGHT);
             updateClockView();
