/*
 * Copyright (C) 2008 The Android Open Source Project
 *
 * Licensed under the Apache License, Version 2.0 (the "License");
 * you may not use this file except in compliance with the License.
 * You may obtain a copy of the License at
 *
 *      http://www.apache.org/licenses/LICENSE-2.0
 *
 * Unless required by applicable law or agreed to in writing, software
 * distributed under the License is distributed on an "AS IS" BASIS,
 * WITHOUT WARRANTIES OR CONDITIONS OF ANY KIND, either express or implied.
 * See the License for the specific language governing permissions and
 * limitations under the License.
 */

package com.android.systemui.statusbar.phone;

import android.animation.LayoutTransition;
import android.animation.LayoutTransition.TransitionListener;
import android.animation.ObjectAnimator;
import android.animation.TimeInterpolator;
import android.animation.ValueAnimator;
import android.app.ActivityManagerNative;
import android.app.StatusBarManager;
import android.app.admin.DevicePolicyManager;
import android.content.BroadcastReceiver;
import android.content.Context;
import android.content.Intent;
import android.content.IntentFilter;
import android.content.pm.PackageManager;
import android.content.res.Resources;
import android.graphics.Point;
import android.graphics.Rect;
import android.graphics.drawable.Drawable;
import android.os.Handler;
import android.os.Message;
import android.os.RemoteException;
import android.os.UserHandle;
import android.provider.Settings;
import android.util.AttributeSet;
import android.util.Log;
import android.view.Display;
import android.view.MotionEvent;
import android.view.Surface;
import android.view.View;
import android.view.ViewGroup;
import android.view.WindowManager;
import android.view.accessibility.AccessibilityManager;
import android.view.accessibility.AccessibilityManager.TouchExplorationStateChangeListener;
import android.widget.ImageView;
import android.widget.LinearLayout;

import com.android.systemui.R;
import com.android.systemui.statusbar.BaseStatusBar;
import com.android.systemui.statusbar.DelegateViewHelper;
import com.android.systemui.statusbar.policy.DeadZone;
import com.android.systemui.statusbar.policy.KeyButtonView;

import java.io.FileDescriptor;
import java.io.PrintWriter;

public class NavigationBarView extends LinearLayout {
    final static boolean DEBUG = false;
    final static String TAG = "PhoneStatusBar/NavigationBarView";

    final static boolean NAVBAR_ALWAYS_AT_RIGHT = true;

    // slippery nav bar when everything is disabled, e.g. during setup
    final static boolean SLIPPERY_WHEN_DISABLED = true;

    final Display mDisplay;
    View mCurrentView = null;
    View[] mRotatedViews = new View[4];

    int mBarSize;
    boolean mVertical;
    boolean mScreenOn;

    boolean mShowMenu;
    int mDisabledFlags = 0;
    int mNavigationIconHints = 0;

    private Drawable mBackIcon, mBackLandIcon, mBackAltIcon, mBackAltLandIcon;
    private Drawable mRecentIcon;
    private Drawable mRecentLandIcon;

    private DelegateViewHelper mDelegateHelper;
    private DeadZone mDeadZone;
    private final NavigationBarTransitions mBarTransitions;

    // workaround for LayoutTransitions leaving the nav buttons in a weird state (bug 5549288)
    final static boolean WORKAROUND_INVALID_LAYOUT = true;
    final static int MSG_CHECK_INVALID_LAYOUT = 8686;

    // used to disable the camera icon in navbar when disabled by DPM
    private boolean mCameraDisabledByDpm;
    private boolean mCameraDisabledByUser;

    // performs manual animation in sync with layout transitions
    private final NavTransitionListener mTransitionListener = new NavTransitionListener();

    private class NavTransitionListener implements TransitionListener {
        private boolean mBackTransitioning;
        private boolean mHomeAppearing;
        private long mStartDelay;
        private long mDuration;
        private TimeInterpolator mInterpolator;

        @Override
        public void startTransition(LayoutTransition transition, ViewGroup container,
                View view, int transitionType) {
            if (view.getId() == R.id.back) {
                mBackTransitioning = true;
            } else if (view.getId() == R.id.home && transitionType == LayoutTransition.APPEARING) {
                mHomeAppearing = true;
                mStartDelay = transition.getStartDelay(transitionType);
                mDuration = transition.getDuration(transitionType);
                mInterpolator = transition.getInterpolator(transitionType);
            }
        }

        @Override
        public void endTransition(LayoutTransition transition, ViewGroup container,
                View view, int transitionType) {
            if (view.getId() == R.id.back) {
                mBackTransitioning = false;
            } else if (view.getId() == R.id.home && transitionType == LayoutTransition.APPEARING) {
                mHomeAppearing = false;
            }
        }

        public void onBackAltCleared() {
            // When dismissing ime during unlock, force the back button to run the same appearance
            // animation as home (if we catch this condition early enough).
            if (!mBackTransitioning && getBackButton().getVisibility() == VISIBLE
                    && mHomeAppearing && getHomeButton().getAlpha() == 0) {
                getBackButton().setAlpha(0);
                ValueAnimator a = ObjectAnimator.ofFloat(getBackButton(), "alpha", 0, 1);
                a.setStartDelay(mStartDelay);
                a.setDuration(mDuration);
                a.setInterpolator(mInterpolator);
                a.start();
            }
        }
    }

    // simplified click handler to be used when device is in accessibility mode
    private final OnClickListener mAccessibilityClickListener = new OnClickListener() {
        @Override
        public void onClick(View v) {
            if (v.getId() == R.id.camera_button) {
                KeyguardTouchDelegate.getInstance(getContext()).launchCamera();
            } else if (v.getId() == R.id.search_light) {
                KeyguardTouchDelegate.getInstance(getContext()).showAssistant();
            }
        }
    };

    private final OnTouchListener mCameraTouchListener = new OnTouchListener() {
        @Override
        public boolean onTouch(View cameraButtonView, MotionEvent event) {
            switch (event.getAction()) {
                case MotionEvent.ACTION_DOWN:
                    // disable search gesture while interacting with camera
                    mDelegateHelper.setDisabled(true);
                    mBarTransitions.setContentVisible(false);
                    break;
                case MotionEvent.ACTION_UP:
                case MotionEvent.ACTION_CANCEL:
                    mDelegateHelper.setDisabled(false);
                    mBarTransitions.setContentVisible(true);
                    break;
            }
            return KeyguardTouchDelegate.getInstance(getContext()).dispatch(event);
        }
    };

    private class H extends Handler {
        public void handleMessage(Message m) {
            switch (m.what) {
                case MSG_CHECK_INVALID_LAYOUT:
                    final String how = "" + m.obj;
                    final int w = getWidth();
                    final int h = getHeight();
                    final int vw = mCurrentView.getWidth();
                    final int vh = mCurrentView.getHeight();

                    if (h != vh || w != vw) {
                        Log.w(TAG, String.format(
                            "*** Invalid layout in navigation bar (%s this=%dx%d cur=%dx%d)",
                            how, w, h, vw, vh));
                        if (WORKAROUND_INVALID_LAYOUT) {
                            requestLayout();
                        }
                    }
                    break;
            }
        }
    }

    public NavigationBarView(Context context, AttributeSet attrs) {
        super(context, attrs);

        mDisplay = ((WindowManager)context.getSystemService(
                Context.WINDOW_SERVICE)).getDefaultDisplay();

        final Resources res = mContext.getResources();
        mBarSize = res.getDimensionPixelSize(R.dimen.navigation_bar_size);
        mVertical = false;
        mShowMenu = false;
        mDelegateHelper = new DelegateViewHelper(this);

        getIcons(res);

        mBarTransitions = new NavigationBarTransitions(this);

        disableCameraByUser();
        mCameraDisabledByDpm = isCameraDisabledByDpm();
        watchForDevicePolicyChanges();
    }

    private void watchForDevicePolicyChanges() {
        final IntentFilter filter = new IntentFilter();
        filter.addAction(DevicePolicyManager.ACTION_DEVICE_POLICY_MANAGER_STATE_CHANGED);
        mContext.registerReceiver(new BroadcastReceiver() {
            public void onReceive(Context context, Intent intent) {
                post(new Runnable() {
                    @Override
                    public void run() {
                        mCameraDisabledByDpm = isCameraDisabledByDpm();
                    }
                });
            }
        }, filter);
    }

    public BarTransitions getBarTransitions() {
        return mBarTransitions;
    }

    public void setDelegateView(View view) {
        mDelegateHelper.setDelegateView(view);
    }

    public void setBar(BaseStatusBar phoneStatusBar) {
        mDelegateHelper.setBar(phoneStatusBar);
    }

    @Override
    public boolean onTouchEvent(MotionEvent event) {
        if (mDeadZone != null && event.getAction() == MotionEvent.ACTION_OUTSIDE) {
            mDeadZone.poke(event);
        }
        if (mDelegateHelper != null) {
            boolean ret = mDelegateHelper.onInterceptTouchEvent(event);
            if (ret) return true;
        }
        return super.onTouchEvent(event);
    }

    @Override
    public boolean onInterceptTouchEvent(MotionEvent event) {
        return mDelegateHelper.onInterceptTouchEvent(event);
    }

    private H mHandler = new H();

    public View getCurrentView() {
        return mCurrentView;
    }

    public View getRecentsButton() {
        return mCurrentView.findViewById(R.id.recent_apps);
    }

    public View getMenuButton() {
        return mCurrentView.findViewById(R.id.menu);
    }

    public View getBackButton() {
        return mCurrentView.findViewById(R.id.back);
    }

    public View getHomeButton() {
        return mCurrentView.findViewById(R.id.home);
    }

    // for when home is disabled, but search isn't
    public View getSearchLight() {
        return mCurrentView.findViewById(R.id.search_light);
    }

    // shown when keyguard is visible and camera is available
    public View getCameraButton() {
        return mCurrentView.findViewById(R.id.camera_button);
    }

    private void getIcons(Resources res) {
        mBackIcon = res.getDrawable(R.drawable.ic_sysbar_back);
        mBackLandIcon = res.getDrawable(R.drawable.ic_sysbar_back_land);
        mBackAltIcon = res.getDrawable(R.drawable.ic_sysbar_back_ime);
        mBackAltLandIcon = res.getDrawable(R.drawable.ic_sysbar_back_ime);
        mRecentIcon = res.getDrawable(R.drawable.ic_sysbar_recent);
        mRecentLandIcon = res.getDrawable(R.drawable.ic_sysbar_recent_land);
    }

    @Override
    public void setLayoutDirection(int layoutDirection) {
        getIcons(mContext.getResources());

        super.setLayoutDirection(layoutDirection);
    }

    public void notifyScreenOn(boolean screenOn) {
        mScreenOn = screenOn;
        setDisabledFlags(mDisabledFlags, true);
    }

    public void setNavigationIconHints(int hints) {
        setNavigationIconHints(hints, false);
    }

    public void setNavigationIconHints(int hints, boolean force) {
        if (!force && hints == mNavigationIconHints) return;
        final boolean backAlt = (hints & StatusBarManager.NAVIGATION_HINT_BACK_ALT) != 0;
        if ((mNavigationIconHints & StatusBarManager.NAVIGATION_HINT_BACK_ALT) != 0 && !backAlt) {
            mTransitionListener.onBackAltCleared();
        }
        if (DEBUG) {
            android.widget.Toast.makeText(mContext,
                "Navigation icon hints = " + hints,
                500).show();
        }

        mNavigationIconHints = hints;

        ((ImageView)getBackButton()).setImageDrawable(backAlt
                ? (mVertical ? mBackAltLandIcon : mBackAltIcon)
                : (mVertical ? mBackLandIcon : mBackIcon));

        ((ImageView)getRecentsButton()).setImageDrawable(mVertical ? mRecentLandIcon : mRecentIcon);

        setDisabledFlags(mDisabledFlags, true);
    }

    public void setDisabledFlags(int disabledFlags) {
        setDisabledFlags(disabledFlags, false);
    }

    public void setDisabledFlags(int disabledFlags, boolean force) {
        if (!force && mDisabledFlags == disabledFlags) return;

        mDisabledFlags = disabledFlags;

        final boolean disableHome = ((disabledFlags & View.STATUS_BAR_DISABLE_HOME) != 0);
        final boolean disableRecent = ((disabledFlags & View.STATUS_BAR_DISABLE_RECENT) != 0);
        final boolean disableBack = ((disabledFlags & View.STATUS_BAR_DISABLE_BACK) != 0)
                && ((mNavigationIconHints & StatusBarManager.NAVIGATION_HINT_BACK_ALT) == 0);
        final boolean disableSearch = ((disabledFlags & View.STATUS_BAR_DISABLE_SEARCH) != 0);

        if (SLIPPERY_WHEN_DISABLED) {
            setSlippery(disableHome && disableRecent && disableBack && disableSearch);
        }

        ViewGroup navButtons = (ViewGroup) mCurrentView.findViewById(R.id.nav_buttons);
        if (navButtons != null) {
            LayoutTransition lt = navButtons.getLayoutTransition();
            if (lt != null) {
                if (!lt.getTransitionListeners().contains(mTransitionListener)) {
                    lt.addTransitionListener(mTransitionListener);
                }
                if (!mScreenOn && mCurrentView != null) {
                    lt.disableTransitionType(
                            LayoutTransition.CHANGE_APPEARING |
                            LayoutTransition.CHANGE_DISAPPEARING |
                            LayoutTransition.APPEARING |
                            LayoutTransition.DISAPPEARING);
                }
            }
        }

        getBackButton()   .setVisibility(disableBack       ? View.INVISIBLE : View.VISIBLE);
        getHomeButton()   .setVisibility(disableHome       ? View.INVISIBLE : View.VISIBLE);
        getRecentsButton().setVisibility(disableRecent     ? View.INVISIBLE : View.VISIBLE);

<<<<<<< HEAD
        final boolean shouldShowSearch = disableHome && !disableSearch;
        getSearchLight().setVisibility(shouldShowSearch ? View.VISIBLE : View.GONE);
        final View cameraButton = getCameraButton();
        if (cameraButton != null) {
            cameraButton.setVisibility(
                    shouldShowSearch && !mCameraDisabledByDpm
                    && !mCameraDisabledByUser ? View.VISIBLE : View.GONE);
=======
        final boolean showSearch = disableHome && !disableSearch;
        final boolean showCamera = showSearch && !mCameraDisabledByDpm;
        setVisibleOrGone(getSearchLight(), showSearch);
        setVisibleOrGone(getCameraButton(), showCamera);

        mBarTransitions.applyBackButtonQuiescentAlpha(mBarTransitions.getMode(), true /*animate*/);
    }

    private void setVisibleOrGone(View view, boolean visible) {
        if (view != null) {
            view.setVisibility(visible ? VISIBLE : GONE);
>>>>>>> feef9887
        }
    }

    protected void disableCameraByUser() {
        Resources keyguardResources;
        PackageManager pm = mContext.getPackageManager();
        try {
            keyguardResources = pm.getResourcesForApplication("com.android.keyguard");
        } catch (Exception e) {
            e.printStackTrace();
            return;
        }

        final boolean cameraDefault = keyguardResources.getBoolean(
                keyguardResources.getIdentifier(
                "com.android.keyguard:bool/kg_enable_camera_default_widget", null, null));
        mCameraDisabledByUser = Settings.System.getIntForUser(
                mContext.getContentResolver(),
                Settings.System.LOCKSCREEN_CAMERA_WIDGET,
                cameraDefault ? 1 : 0,
                UserHandle.USER_CURRENT) == 0;
    }

    private boolean isCameraDisabledByDpm() {
        final DevicePolicyManager dpm =
                (DevicePolicyManager) mContext.getSystemService(Context.DEVICE_POLICY_SERVICE);
        if (dpm != null) {
            try {
                final int userId = ActivityManagerNative.getDefault().getCurrentUser().id;
                final int disabledFlags = dpm.getKeyguardDisabledFeatures(null, userId);
                final  boolean disabledBecauseKeyguardSecure =
                        (disabledFlags & DevicePolicyManager.KEYGUARD_DISABLE_SECURE_CAMERA) != 0
                        && KeyguardTouchDelegate.getInstance(getContext()).isSecure();
                return dpm.getCameraDisabled(null) || disabledBecauseKeyguardSecure;
            } catch (RemoteException e) {
                Log.e(TAG, "Can't get userId", e);
            }
        }
        return false;
    }

    public void setSlippery(boolean newSlippery) {
        WindowManager.LayoutParams lp = (WindowManager.LayoutParams) getLayoutParams();
        if (lp != null) {
            boolean oldSlippery = (lp.flags & WindowManager.LayoutParams.FLAG_SLIPPERY) != 0;
            if (!oldSlippery && newSlippery) {
                lp.flags |= WindowManager.LayoutParams.FLAG_SLIPPERY;
            } else if (oldSlippery && !newSlippery) {
                lp.flags &= ~WindowManager.LayoutParams.FLAG_SLIPPERY;
            } else {
                return;
            }
            WindowManager wm = (WindowManager)getContext().getSystemService(Context.WINDOW_SERVICE);
            wm.updateViewLayout(this, lp);
        }
    }

    public void setMenuVisibility(final boolean show) {
        setMenuVisibility(show, false);
    }

    public void setMenuVisibility(final boolean show, final boolean force) {
        if (!force && mShowMenu == show) return;

        mShowMenu = show;

        getMenuButton().setVisibility(mShowMenu ? View.VISIBLE : View.INVISIBLE);
    }

    @Override
    public void onFinishInflate() {
        mRotatedViews[Surface.ROTATION_0] =
        mRotatedViews[Surface.ROTATION_180] = findViewById(R.id.rot0);

        mRotatedViews[Surface.ROTATION_90] = findViewById(R.id.rot90);

        mRotatedViews[Surface.ROTATION_270] = NAVBAR_ALWAYS_AT_RIGHT
                                                ? findViewById(R.id.rot90)
                                                : findViewById(R.id.rot270);

        mCurrentView = mRotatedViews[Surface.ROTATION_0];

        watchForAccessibilityChanges();
    }

    private void watchForAccessibilityChanges() {
        final AccessibilityManager am =
                (AccessibilityManager) mContext.getSystemService(Context.ACCESSIBILITY_SERVICE);

        // Set the initial state
        enableAccessibility(am.isTouchExplorationEnabled());

        // Watch for changes
        am.addTouchExplorationStateChangeListener(new TouchExplorationStateChangeListener() {
            @Override
            public void onTouchExplorationStateChanged(boolean enabled) {
                enableAccessibility(enabled);
            }
        });
    }

    private void enableAccessibility(boolean touchEnabled) {
        Log.v(TAG, "touchEnabled:"  + touchEnabled);

        // Add a touch handler or accessibility click listener for camera and search buttons
        // for all view orientations.
        final OnClickListener onClickListener = touchEnabled ? mAccessibilityClickListener : null;
        final OnTouchListener onTouchListener = touchEnabled ? null : mCameraTouchListener;
        boolean hasCamera = false;
        for (int i = 0; i < mRotatedViews.length; i++) {
            final View cameraButton = mRotatedViews[i].findViewById(R.id.camera_button);
            final View searchLight = mRotatedViews[i].findViewById(R.id.search_light);
            if (cameraButton != null) {
                hasCamera = true;
                cameraButton.setOnTouchListener(onTouchListener);
                cameraButton.setOnClickListener(onClickListener);
            }
            if (searchLight != null) {
                searchLight.setOnClickListener(onClickListener);
            }
        }
        if (hasCamera) {
            // Warm up KeyguardTouchDelegate so it's ready by the time the camera button is touched.
            // This will connect to KeyguardService so that touch events are processed.
            KeyguardTouchDelegate.getInstance(mContext);
        }
    }

    public boolean isVertical() {
        return mVertical;
    }

    public void reorient() {
        final int rot = mDisplay.getRotation();
        for (int i=0; i<4; i++) {
            mRotatedViews[i].setVisibility(View.GONE);
        }
        mCurrentView = mRotatedViews[rot];
        mCurrentView.setVisibility(View.VISIBLE);

        mDeadZone = (DeadZone) mCurrentView.findViewById(R.id.deadzone);

        // force the low profile & disabled states into compliance
        mBarTransitions.init(mVertical);
        setDisabledFlags(mDisabledFlags, true /* force */);
        setMenuVisibility(mShowMenu, true /* force */);

        if (DEBUG) {
            Log.d(TAG, "reorient(): rot=" + mDisplay.getRotation());
        }

        setNavigationIconHints(mNavigationIconHints, true);
    }

    @Override
    protected void onLayout(boolean changed, int l, int t, int r, int b) {
        super.onLayout(changed, l, t, r, b);
        mDelegateHelper.setInitialTouchRegion(getHomeButton(), getBackButton(), getRecentsButton());
    }

    @Override
    protected void onSizeChanged(int w, int h, int oldw, int oldh) {
        if (DEBUG) Log.d(TAG, String.format(
                    "onSizeChanged: (%dx%d) old: (%dx%d)", w, h, oldw, oldh));

        final boolean newVertical = w > 0 && h > w;
        if (newVertical != mVertical) {
            mVertical = newVertical;
            //Log.v(TAG, String.format("onSizeChanged: h=%d, w=%d, vert=%s", h, w, mVertical?"y":"n"));
            reorient();
        }

        postCheckForInvalidLayout("sizeChanged");
        super.onSizeChanged(w, h, oldw, oldh);
    }

    /*
    @Override
    protected void onLayout (boolean changed, int left, int top, int right, int bottom) {
        if (DEBUG) Log.d(TAG, String.format(
                    "onLayout: %s (%d,%d,%d,%d)",
                    changed?"changed":"notchanged", left, top, right, bottom));
        super.onLayout(changed, left, top, right, bottom);
    }

    // uncomment this for extra defensiveness in WORKAROUND_INVALID_LAYOUT situations: if all else
    // fails, any touch on the display will fix the layout.
    @Override
    public boolean onInterceptTouchEvent(MotionEvent ev) {
        if (DEBUG) Log.d(TAG, "onInterceptTouchEvent: " + ev.toString());
        if (ev.getAction() == MotionEvent.ACTION_DOWN) {
            postCheckForInvalidLayout("touch");
        }
        return super.onInterceptTouchEvent(ev);
    }
    */


    private String getResourceName(int resId) {
        if (resId != 0) {
            final android.content.res.Resources res = mContext.getResources();
            try {
                return res.getResourceName(resId);
            } catch (android.content.res.Resources.NotFoundException ex) {
                return "(unknown)";
            }
        } else {
            return "(null)";
        }
    }

    private void postCheckForInvalidLayout(final String how) {
        mHandler.obtainMessage(MSG_CHECK_INVALID_LAYOUT, 0, 0, how).sendToTarget();
    }

    private static String visibilityToString(int vis) {
        switch (vis) {
            case View.INVISIBLE:
                return "INVISIBLE";
            case View.GONE:
                return "GONE";
            default:
                return "VISIBLE";
        }
    }

    public void dump(FileDescriptor fd, PrintWriter pw, String[] args) {
        pw.println("NavigationBarView {");
        final Rect r = new Rect();
        final Point size = new Point();
        mDisplay.getRealSize(size);

        pw.println(String.format("      this: " + PhoneStatusBar.viewInfo(this)
                        + " " + visibilityToString(getVisibility())));

        getWindowVisibleDisplayFrame(r);
        final boolean offscreen = r.right > size.x || r.bottom > size.y;
        pw.println("      window: "
                + r.toShortString()
                + " " + visibilityToString(getWindowVisibility())
                + (offscreen ? " OFFSCREEN!" : ""));

        pw.println(String.format("      mCurrentView: id=%s (%dx%d) %s",
                        getResourceName(mCurrentView.getId()),
                        mCurrentView.getWidth(), mCurrentView.getHeight(),
                        visibilityToString(mCurrentView.getVisibility())));

        pw.println(String.format("      disabled=0x%08x vertical=%s menu=%s",
                        mDisabledFlags,
                        mVertical ? "true" : "false",
                        mShowMenu ? "true" : "false"));

        dumpButton(pw, "back", getBackButton());
        dumpButton(pw, "home", getHomeButton());
        dumpButton(pw, "rcnt", getRecentsButton());
        dumpButton(pw, "menu", getMenuButton());
        dumpButton(pw, "srch", getSearchLight());
        dumpButton(pw, "cmra", getCameraButton());

        pw.println("    }");
    }

    private static void dumpButton(PrintWriter pw, String caption, View button) {
        pw.print("      " + caption + ": ");
        if (button == null) {
            pw.print("null");
        } else {
            pw.print(PhoneStatusBar.viewInfo(button)
                    + " " + visibilityToString(button.getVisibility())
                    + " alpha=" + button.getAlpha()
                    );
            if (button instanceof KeyButtonView) {
                pw.print(" drawingAlpha=" + ((KeyButtonView)button).getDrawingAlpha());
                pw.print(" quiescentAlpha=" + ((KeyButtonView)button).getQuiescentAlpha());
            }
        }
        pw.println();
    }

}<|MERGE_RESOLUTION|>--- conflicted
+++ resolved
@@ -384,7 +384,6 @@
         getHomeButton()   .setVisibility(disableHome       ? View.INVISIBLE : View.VISIBLE);
         getRecentsButton().setVisibility(disableRecent     ? View.INVISIBLE : View.VISIBLE);
 
-<<<<<<< HEAD
         final boolean shouldShowSearch = disableHome && !disableSearch;
         getSearchLight().setVisibility(shouldShowSearch ? View.VISIBLE : View.GONE);
         final View cameraButton = getCameraButton();
@@ -392,19 +391,12 @@
             cameraButton.setVisibility(
                     shouldShowSearch && !mCameraDisabledByDpm
                     && !mCameraDisabledByUser ? View.VISIBLE : View.GONE);
-=======
-        final boolean showSearch = disableHome && !disableSearch;
-        final boolean showCamera = showSearch && !mCameraDisabledByDpm;
-        setVisibleOrGone(getSearchLight(), showSearch);
-        setVisibleOrGone(getCameraButton(), showCamera);
-
-        mBarTransitions.applyBackButtonQuiescentAlpha(mBarTransitions.getMode(), true /*animate*/);
+        }
     }
 
     private void setVisibleOrGone(View view, boolean visible) {
         if (view != null) {
             view.setVisibility(visible ? VISIBLE : GONE);
->>>>>>> feef9887
         }
     }
 
