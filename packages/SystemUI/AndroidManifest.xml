<manifest xmlns:android="http://schemas.android.com/apk/res/android"
        xmlns:androidprv="http://schemas.android.com/apk/prv/res/android"
        package="com.android.systemui"
        android:sharedUserId="android.uid.systemui"
        coreApp="true">

    <uses-permission android:name="android.permission.RECEIVE_BOOT_COMPLETED" />
    <uses-permission android:name="android.permission.READ_EXTERNAL_STORAGE" />
    <uses-permission android:name="android.permission.WRITE_EXTERNAL_STORAGE" />
    <uses-permission android:name="android.permission.ACCESS_ALL_EXTERNAL_STORAGE" />
    <uses-permission android:name="android.permission.WAKE_LOCK" />

    <uses-permission android:name="android.permission.INJECT_EVENTS" />
    <uses-permission android:name="android.permission.DUMP" />
    <uses-permission android:name="android.permission.WRITE_SETTINGS" />

    <uses-permission android:name="android.permission.STATUS_BAR_SERVICE" />
    <uses-permission android:name="android.permission.STATUS_BAR" />
    <uses-permission android:name="android.permission.EXPAND_STATUS_BAR" />
    <uses-permission android:name="android.permission.REMOTE_AUDIO_PLAYBACK" />

    <uses-permission android:name="android.permission.MANAGE_USERS" />
    <uses-permission android:name="android.permission.READ_PROFILE" />
    <uses-permission android:name="android.permission.READ_CONTACTS" />
    <uses-permission android:name="android.permission.CONFIGURE_WIFI_DISPLAY" />
    <uses-permission android:name="android.permission.WRITE_SECURE_SETTINGS" />
    <uses-permission android:name="android.permission.GET_APP_OPS_STATS" />

    <!-- Networking and telephony -->
    <uses-permission android:name="android.permission.BLUETOOTH" />
    <uses-permission android:name="android.permission.BLUETOOTH_ADMIN" />
    <uses-permission android:name="android.permission.ACCESS_NETWORK_STATE" />
    <uses-permission android:name="android.permission.READ_PHONE_STATE" />
    <uses-permission android:name="android.permission.ACCESS_WIFI_STATE" />
    <uses-permission android:name="android.permission.CHANGE_WIFI_STATE" />
    <uses-permission android:name="android.permission.MANAGE_NETWORK_POLICY" />

    <!-- Physical hardware -->
    <uses-permission android:name="android.permission.MANAGE_USB" />
    <uses-permission android:name="android.permission.DEVICE_POWER" />
    <uses-permission android:name="android.permission.MOUNT_UNMOUNT_FILESYSTEMS" />
    <uses-permission android:name="android.permission.MASTER_CLEAR" />
    <uses-permission android:name="android.permission.VIBRATE" />

    <!-- ActivityManager -->
    <uses-permission android:name="android.permission.GET_TASKS" />
    <uses-permission android:name="android.permission.GET_DETAILED_TASKS" />
    <uses-permission android:name="android.permission.REORDER_TASKS" />
    <uses-permission android:name="android.permission.REMOVE_TASKS" />
    <uses-permission android:name="android.permission.STOP_APP_SWITCHES" />
    <uses-permission android:name="android.permission.SET_SCREEN_COMPATIBILITY" />
    <uses-permission android:name="android.permission.START_ANY_ACTIVITY" />
    <uses-permission android:name="android.permission.INTERACT_ACROSS_USERS_FULL" />
    <uses-permission android:name="android.permission.GET_TOP_ACTIVITY_INFO" />

    <!-- WindowManager -->
    <uses-permission android:name="android.permission.INTERNAL_SYSTEM_WINDOW" />
    <uses-permission android:name="android.permission.SYSTEM_ALERT_WINDOW" />
    <uses-permission android:name="android.permission.READ_FRAME_BUFFER" />
    <uses-permission android:name="android.permission.MANAGE_APP_TOKENS" />
    <uses-permission android:name="android.permission.SET_ORIENTATION" />
    <uses-permission android:name="android.permission.DISABLE_KEYGUARD" />

    <!-- DreamManager -->
    <uses-permission android:name="android.permission.READ_DREAM_STATE" />
    <uses-permission android:name="android.permission.WRITE_DREAM_STATE" />

    <!-- Alarm clocks -->
    <uses-permission android:name="com.android.alarm.permission.SET_ALARM" />

    <!-- Keyguard -->
    <uses-permission android:name="android.permission.CONTROL_KEYGUARD" />

<<<<<<< HEAD
    <!-- Active display -->
    <uses-permission android:name="android.permission.SYSTEM_NOTIFICATION_LISTENER" />
=======
    <!-- Wifi Display -->
    <uses-permission android:name="android.permission.CONFIGURE_WIFI_DISPLAY" />
>>>>>>> feef9887

    <application
        android:persistent="true"
        android:allowClearUserData="false"
        android:allowBackup="false"
        android:hardwareAccelerated="true"
        android:label="@string/app_label"
        android:icon="@*android:drawable/platlogo"
        android:process="com.android.systemui"
        android:supportsRtl="true">

        <!-- Broadcast receiver that gets the broadcast at boot time and starts
             up everything else.
             TODO: Should have an android:permission attribute
             -->
        <service android:name="SystemUIService"
            android:exported="true"
            />

        <!-- started from PhoneWindowManager
             TODO: Should have an android:permission attribute -->
        <service android:name=".screenshot.TakeScreenshotService"
            android:process=":screenshot"
            android:exported="false" />

        <service android:name=".LoadAverageService"
                android:exported="true" />

        <service android:name=".ImageWallpaper"
                android:permission="android.permission.BIND_WALLPAPER"
                android:exported="true" />

        <receiver android:name=".BootReceiver" androidprv:primaryUserOnly="true">
            <intent-filter>
                <action android:name="android.intent.action.BOOT_COMPLETED" />
            </intent-filter>
        </receiver>

        <receiver android:name=".screenshot.TrashScreenshot"
                android:exported="true" />

        <activity android:name=".usb.UsbStorageActivity"
                  android:label="@*android:string/usb_storage_activity_title"
                  android:excludeFromRecents="true">
        </activity>
        <activity android:name="com.android.internal.app.ExternalMediaFormatActivity"
                android:theme="@*android:style/Theme.Dialog.Alert"
                android:excludeFromRecents="true">
        </activity>

        <activity android:name=".recent.RecentsActivity"
                android:label="@string/accessibility_desc_recent_apps"
                android:theme="@style/RecentsStyle"
                android:excludeFromRecents="true"
                android:launchMode="singleInstance"
                android:exported="true">
          <intent-filter>
            <action android:name="com.android.systemui.TOGGLE_RECENTS" />
          </intent-filter>
        </activity>

        <receiver
            android:name=".recent.RecentsPreloadReceiver"
            android:exported="false">
            <intent-filter>
                <action android:name="com.android.systemui.recent.action.PRELOAD" />
                <action android:name="com.android.systemui.recent.action.CANCEL_PRELOAD" />
            </intent-filter>
        </receiver>

        <!-- started from UsbDeviceSettingsManager -->
        <activity android:name=".usb.UsbConfirmActivity"
            android:exported="true"
            android:permission="android.permission.MANAGE_USB"
            android:theme="@*android:style/Theme.Holo.Dialog.Alert"
            android:finishOnCloseSystemDialogs="true"
            android:excludeFromRecents="true">
        </activity>

        <!-- started from UsbDeviceSettingsManager -->
        <activity android:name=".usb.UsbPermissionActivity"
            android:exported="true"
            android:permission="android.permission.MANAGE_USB"
            android:theme="@*android:style/Theme.Holo.Dialog.Alert"
            android:finishOnCloseSystemDialogs="true"
            android:excludeFromRecents="true">
        </activity>

        <!-- started from UsbDeviceSettingsManager -->
        <activity android:name=".usb.UsbResolverActivity"
            android:exported="true"
            android:permission="android.permission.MANAGE_USB"
            android:theme="@*android:style/Theme.Holo.Dialog.Alert"
            android:finishOnCloseSystemDialogs="true"
            android:excludeFromRecents="true">
        </activity>

        <!-- started from UsbDeviceSettingsManager -->
        <activity android:name=".usb.UsbAccessoryUriActivity"
            android:exported="true"
            android:permission="android.permission.MANAGE_USB"
            android:theme="@*android:style/Theme.Holo.Dialog.Alert"
            android:finishOnCloseSystemDialogs="true"
            android:excludeFromRecents="true">
        </activity>

        <!-- started from UsbDebuggingManager -->
        <activity android:name=".usb.UsbDebuggingActivity"
            android:permission="android.permission.MANAGE_USB"
            android:theme="@*android:style/Theme.Holo.Dialog.Alert"
            android:finishOnCloseSystemDialogs="true"
            android:excludeFromRecents="true">
        </activity>

        <!-- started from NetworkPolicyManagerService -->
        <activity
            android:name=".net.NetworkOverLimitActivity"
            android:exported="true"
            android:permission="android.permission.MANAGE_NETWORK_POLICY"
            android:theme="@android:style/Theme.Holo.Panel"
            android:finishOnCloseSystemDialogs="true"
            android:launchMode="singleTop"
            android:taskAffinity="com.android.systemui.net"
            android:excludeFromRecents="true" />

        <!-- platform logo easter egg activity -->
        <activity
            android:name=".DessertCase"
            android:exported="true"
            android:label="@string/dessert_case"
            android:theme="@android:style/Theme.Black.NoTitleBar.Fullscreen"
            android:hardwareAccelerated="true"
            android:launchMode="singleInstance"
            android:screenOrientation="locked"
            android:process=":sweetsweetdesserts"
            android:excludeFromRecents="true">
            <intent-filter>
                <action android:name="android.intent.action.MAIN" />
                <category android:name="android.intent.category.DEFAULT" />
                <category android:name="com.android.internal.category.PLATLOGO" />
            </intent-filter>
        </activity>

        <!-- a gallery of delicious treats -->
        <service
            android:name=".DessertCaseDream"
            android:exported="true"
            android:label="@string/dessert_case"
            android:enabled="false"
            android:process=":sweetsweetdesserts"
            >
            <intent-filter>
                <action android:name="android.service.dreams.DreamService" />
                <category android:name="android.intent.category.DEFAULT" />
            </intent-filter>
        </service>

        <activity android:name=".Somnambulator"
            android:label="@string/start_dreams"
            android:icon="@mipmap/ic_launcher_dreams"
            android:theme="@android:style/Theme.Wallpaper.NoTitleBar"
            android:exported="true"
            android:excludeFromRecents="true"
            >
            <!--
            <intent-filter>
                <action android:name="android.intent.action.CREATE_SHORTCUT" />
                <category android:name="android.intent.category.DEFAULT" />
            </intent-filter>
            -->
            <intent-filter>
                <action android:name="android.intent.action.MAIN" />
                <category android:name="android.intent.category.DEFAULT" />
                <category android:name="android.intent.category.DESK_DOCK" />
            </intent-filter>
        </activity>

        <activity android:name=".statusbar.policy.activedisplay.DummyActivity"
                  android:label=""
                  android:taskAffinity=""
                  android:excludeFromRecents="true"
                  android:exported="true"
                  android:theme="@style/Theme.DummyActivity">
        </activity>

    </application>
</manifest><|MERGE_RESOLUTION|>--- conflicted
+++ resolved
@@ -71,13 +71,11 @@
     <!-- Keyguard -->
     <uses-permission android:name="android.permission.CONTROL_KEYGUARD" />
 
-<<<<<<< HEAD
     <!-- Active display -->
     <uses-permission android:name="android.permission.SYSTEM_NOTIFICATION_LISTENER" />
-=======
+
     <!-- Wifi Display -->
     <uses-permission android:name="android.permission.CONFIGURE_WIFI_DISPLAY" />
->>>>>>> feef9887
 
     <application
         android:persistent="true"
