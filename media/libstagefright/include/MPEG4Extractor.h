/*
 * Copyright (C) 2009 The Android Open Source Project
 *
 * Licensed under the Apache License, Version 2.0 (the "License");
 * you may not use this file except in compliance with the License.
 * You may obtain a copy of the License at
 *
 *      http://www.apache.org/licenses/LICENSE-2.0
 *
 * Unless required by applicable law or agreed to in writing, software
 * distributed under the License is distributed on an "AS IS" BASIS,
 * WITHOUT WARRANTIES OR CONDITIONS OF ANY KIND, either express or implied.
 * See the License for the specific language governing permissions and
 * limitations under the License.
 */

#ifndef MPEG4_EXTRACTOR_H_

#define MPEG4_EXTRACTOR_H_

#include <media/stagefright/MediaExtractor.h>
#include <utils/Vector.h>

namespace android {

struct AMessage;
class DataSource;
class SampleTable;
class String8;

class MPEG4Extractor : public MediaExtractor {
public:
    // Extractor assumes ownership of "source".
    MPEG4Extractor(const sp<DataSource> &source);

    virtual size_t countTracks();
    virtual sp<MediaSource> getTrack(size_t index);
    virtual sp<MetaData> getTrackMetaData(size_t index, uint32_t flags);

    virtual sp<MetaData> getMetaData();

    // for DRM
    virtual void setDrmFlag(bool flag);
    virtual char* getDrmTrackInfo(size_t trackID, int *len);

protected:
    virtual ~MPEG4Extractor();

private:
    struct Track {
        Track *next;
        sp<MetaData> meta;
        uint32_t timescale;
        sp<SampleTable> sampleTable;
        bool includes_expensive_metadata;
        bool skipTrack;
    };

    sp<DataSource> mDataSource;
    bool mHaveMetadata;
    bool mHasVideo;

    Track *mFirstTrack, *mLastTrack;

    sp<MetaData> mFileMetaData;

    Vector<uint32_t> mPath;

    status_t readMetaData();
    status_t parseChunk(off_t *offset, int depth);
    status_t parseMetaData(off_t offset, size_t size);

    status_t updateAudioTrackInfoFromESDS_MPEG4Audio(
            const void *esds_data, size_t esds_size);

    static status_t verifyTrack(Track *track);

<<<<<<< HEAD
    struct SINF {
        SINF *next;
        uint16_t trackID;
        uint8_t IPMPDescriptorID;
        ssize_t len;
        char *IPMPData;
    };

    SINF *mFirstSINF;

    bool mIsDrm;
    status_t parseDrmSINF(off_t *offset, off_t data_offset);
=======
    status_t parseTrackHeader(off_t data_offset, off_t data_size);
>>>>>>> 31dc911a

    MPEG4Extractor(const MPEG4Extractor &);
    MPEG4Extractor &operator=(const MPEG4Extractor &);
};

bool SniffMPEG4(
        const sp<DataSource> &source, String8 *mimeType, float *confidence,
        sp<AMessage> *);

}  // namespace android

#endif  // MPEG4_EXTRACTOR_H_<|MERGE_RESOLUTION|>--- conflicted
+++ resolved
@@ -75,7 +75,6 @@
 
     static status_t verifyTrack(Track *track);
 
-<<<<<<< HEAD
     struct SINF {
         SINF *next;
         uint16_t trackID;
@@ -88,9 +87,8 @@
 
     bool mIsDrm;
     status_t parseDrmSINF(off_t *offset, off_t data_offset);
-=======
+
     status_t parseTrackHeader(off_t data_offset, off_t data_size);
->>>>>>> 31dc911a
 
     MPEG4Extractor(const MPEG4Extractor &);
     MPEG4Extractor &operator=(const MPEG4Extractor &);
