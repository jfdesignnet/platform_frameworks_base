/*
 * Copyright (C) 2010 The Android Open Source Project
 *
 * Licensed under the Apache License, Version 2.0 (the "License");
 * you may not use this file except in compliance with the License.
 * You may obtain a copy of the License at
 *
 *      http://www.apache.org/licenses/LICENSE-2.0
 *
 * Unless required by applicable law or agreed to in writing, software
 * distributed under the License is distributed on an "AS IS" BASIS,
 * WITHOUT WARRANTIES OR CONDITIONS OF ANY KIND, either express or implied.
 * See the License for the specific language governing permissions and
 * limitations under the License.
 */

package android.graphics;

import com.android.ide.common.rendering.api.LayoutLog;
import com.android.layoutlib.bridge.Bridge;
import com.android.layoutlib.bridge.impl.DelegateManager;
import com.android.resources.Density;
import com.android.tools.layoutlib.annotations.LayoutlibDelegate;

import android.graphics.Bitmap.Config;
import android.os.Parcel;

import java.awt.Graphics2D;
import java.awt.image.BufferedImage;
import java.io.File;
import java.io.IOException;
import java.io.InputStream;
import java.io.OutputStream;
import java.nio.Buffer;
import java.util.Arrays;
import java.util.EnumSet;
import java.util.Set;

import javax.imageio.ImageIO;

/**
 * Delegate implementing the native methods of android.graphics.Bitmap
 *
 * Through the layoutlib_create tool, the original native methods of Bitmap have been replaced
 * by calls to methods of the same name in this delegate class.
 *
 * This class behaves like the original native implementation, but in Java, keeping previously
 * native data into its own objects and mapping them to int that are sent back and forth between
 * it and the original Bitmap class.
 *
 * @see DelegateManager
 *
 */
public final class Bitmap_Delegate {

    public enum BitmapCreateFlags {
        PREMULTIPLIED, MUTABLE
    }

    // ---- delegate manager ----
    private static final DelegateManager<Bitmap_Delegate> sManager =
            new DelegateManager<Bitmap_Delegate>(Bitmap_Delegate.class);

    // ---- delegate helper data ----

    // ---- delegate data ----
    private final Config mConfig;
    private BufferedImage mImage;
    private boolean mHasAlpha = true;
    private boolean mHasMipMap = false;      // TODO: check the default.
    private int mGenerationId = 0;


    // ---- Public Helper methods ----

    /**
     * Returns the native delegate associated to a given {@link Bitmap_Delegate} object.
     */
    public static Bitmap_Delegate getDelegate(Bitmap bitmap) {
        return sManager.getDelegate(bitmap.mNativeBitmap);
    }

    /**
     * Returns the native delegate associated to a given an int referencing a {@link Bitmap} object.
     */
    public static Bitmap_Delegate getDelegate(long native_bitmap) {
        return sManager.getDelegate(native_bitmap);
    }

    /**
     * Creates and returns a {@link Bitmap} initialized with the given file content.
     *
     * @param input the file from which to read the bitmap content
     * @param isMutable whether the bitmap is mutable
     * @param density the density associated with the bitmap
     *
     * @see Bitmap#isMutable()
     * @see Bitmap#getDensity()
     */
    public static Bitmap createBitmap(File input, boolean isMutable, Density density)
            throws IOException {
        return createBitmap(input, getPremultipliedBitmapCreateFlags(isMutable), density);
    }

    /**
     * Creates and returns a {@link Bitmap} initialized with the given file content.
     *
     * @param input the file from which to read the bitmap content
     * @param density the density associated with the bitmap
     *
     * @see Bitmap#isPremultiplied()
     * @see Bitmap#isMutable()
     * @see Bitmap#getDensity()
     */
    public static Bitmap createBitmap(File input, Set<BitmapCreateFlags> createFlags,
            Density density) throws IOException {
        // create a delegate with the content of the file.
        Bitmap_Delegate delegate = new Bitmap_Delegate(ImageIO.read(input), Config.ARGB_8888);

        return createBitmap(delegate, createFlags, density.getDpiValue());
    }

    /**
     * Creates and returns a {@link Bitmap} initialized with the given stream content.
     *
     * @param input the stream from which to read the bitmap content
     * @param isMutable whether the bitmap is mutable
     * @param density the density associated with the bitmap
     *
     * @see Bitmap#isMutable()
     * @see Bitmap#getDensity()
     */
    public static Bitmap createBitmap(InputStream input, boolean isMutable, Density density)
            throws IOException {
        return createBitmap(input, getPremultipliedBitmapCreateFlags(isMutable), density);
    }

    /**
     * Creates and returns a {@link Bitmap} initialized with the given stream content.
     *
     * @param input the stream from which to read the bitmap content
     * @param createFlags
     * @param density the density associated with the bitmap
     *
     * @see Bitmap#isPremultiplied()
     * @see Bitmap#isMutable()
     * @see Bitmap#getDensity()
     */
    public static Bitmap createBitmap(InputStream input, Set<BitmapCreateFlags> createFlags,
            Density density) throws IOException {
        // create a delegate with the content of the stream.
        Bitmap_Delegate delegate = new Bitmap_Delegate(ImageIO.read(input), Config.ARGB_8888);

        return createBitmap(delegate, createFlags, density.getDpiValue());
    }

    /**
     * Creates and returns a {@link Bitmap} initialized with the given {@link BufferedImage}
     *
     * @param image the bitmap content
     * @param isMutable whether the bitmap is mutable
     * @param density the density associated with the bitmap
     *
     * @see Bitmap#isMutable()
     * @see Bitmap#getDensity()
     */
    public static Bitmap createBitmap(BufferedImage image, boolean isMutable,
            Density density) throws IOException {
        return createBitmap(image, getPremultipliedBitmapCreateFlags(isMutable), density);
    }

    /**
     * Creates and returns a {@link Bitmap} initialized with the given {@link BufferedImage}
     *
     * @param image the bitmap content
     * @param createFlags
     * @param density the density associated with the bitmap
     *
     * @see Bitmap#isPremultiplied()
     * @see Bitmap#isMutable()
     * @see Bitmap#getDensity()
     */
    public static Bitmap createBitmap(BufferedImage image, Set<BitmapCreateFlags> createFlags,
            Density density) throws IOException {
        // create a delegate with the given image.
        Bitmap_Delegate delegate = new Bitmap_Delegate(image, Config.ARGB_8888);

        return createBitmap(delegate, createFlags, density.getDpiValue());
    }

    /**
     * Returns the {@link BufferedImage} used by the delegate of the given {@link Bitmap}.
     */
    public static BufferedImage getImage(Bitmap bitmap) {
        // get the delegate from the native int.
        Bitmap_Delegate delegate = sManager.getDelegate(bitmap.mNativeBitmap);
        if (delegate == null) {
            return null;
        }

        return delegate.mImage;
    }

    public static int getBufferedImageType(int nativeBitmapConfig) {
        switch (Config.nativeToConfig(nativeBitmapConfig)) {
            case ALPHA_8:
                return BufferedImage.TYPE_INT_ARGB;
            case RGB_565:
                return BufferedImage.TYPE_INT_ARGB;
            case ARGB_4444:
                return BufferedImage.TYPE_INT_ARGB;
            case ARGB_8888:
                return BufferedImage.TYPE_INT_ARGB;
        }

        return BufferedImage.TYPE_INT_ARGB;
    }

    /**
     * Returns the {@link BufferedImage} used by the delegate of the given {@link Bitmap}.
     */
    public BufferedImage getImage() {
        return mImage;
    }

    /**
     * Returns the Android bitmap config. Note that this not the config of the underlying
     * Java2D bitmap.
     */
    public Config getConfig() {
        return mConfig;
    }

    /**
     * Returns the hasAlpha rendering hint
     * @return true if the bitmap alpha should be used at render time
     */
    public boolean hasAlpha() {
        return mHasAlpha && mConfig != Config.RGB_565;
    }

    public boolean hasMipMap() {
        // TODO: check if more checks are required as in hasAlpha.
        return mHasMipMap;
    }
    /**
     * Update the generationId.
     *
     * @see Bitmap#getGenerationId()
     */
    public void change() {
        mGenerationId++;
    }

    // ---- native methods ----

    @LayoutlibDelegate
    /*package*/ static Bitmap nativeCreate(int[] colors, int offset, int stride, int width,
            int height, int nativeConfig, boolean isMutable) {
        int imageType = getBufferedImageType(nativeConfig);

        // create the image
        BufferedImage image = new BufferedImage(width, height, imageType);

        if (colors != null) {
            image.setRGB(0, 0, width, height, colors, offset, stride);
        }

        // create a delegate with the content of the stream.
        Bitmap_Delegate delegate = new Bitmap_Delegate(image, Config.nativeToConfig(nativeConfig));

        return createBitmap(delegate, getPremultipliedBitmapCreateFlags(isMutable),
                            Bitmap.getDefaultDensity());
    }

    @LayoutlibDelegate
    /*package*/ static Bitmap nativeCopy(long srcBitmap, int nativeConfig, boolean isMutable) {
        Bitmap_Delegate srcBmpDelegate = sManager.getDelegate(srcBitmap);
        if (srcBmpDelegate == null) {
            return null;
        }

        BufferedImage srcImage = srcBmpDelegate.getImage();

        int width = srcImage.getWidth();
        int height = srcImage.getHeight();

        int imageType = getBufferedImageType(nativeConfig);

        // create the image
        BufferedImage image = new BufferedImage(width, height, imageType);

        // copy the source image into the image.
        int[] argb = new int[width * height];
        srcImage.getRGB(0, 0, width, height, argb, 0, width);
        image.setRGB(0, 0, width, height, argb, 0, width);

        // create a delegate with the content of the stream.
        Bitmap_Delegate delegate = new Bitmap_Delegate(image, Config.nativeToConfig(nativeConfig));

        return createBitmap(delegate, getPremultipliedBitmapCreateFlags(isMutable),
                Bitmap.getDefaultDensity());
    }

    @LayoutlibDelegate
    /*package*/ static void nativeDestructor(long nativeBitmap) {
        sManager.removeJavaReferenceFor(nativeBitmap);
    }

    @LayoutlibDelegate
    /*package*/ static boolean nativeRecycle(long nativeBitmap) {
        sManager.removeJavaReferenceFor(nativeBitmap);
        return true;
    }

    @LayoutlibDelegate
<<<<<<< HEAD
    /*package*/ static void nativeReconfigure(int nativeBitmap, int width, int height,
            int config, int allocSize) {
        Bridge.getLog().error(LayoutLog.TAG_UNSUPPORTED,
                "Bitmap.reconfigure() is not supported", null /*data*/);
    }

    @LayoutlibDelegate
    /*package*/ static boolean nativeCompress(int nativeBitmap, int format, int quality,
=======
    /*package*/ static boolean nativeCompress(long nativeBitmap, int format, int quality,
>>>>>>> b82b2f98
            OutputStream stream, byte[] tempStorage) {
        Bridge.getLog().error(LayoutLog.TAG_UNSUPPORTED,
                "Bitmap.compress() is not supported", null /*data*/);
        return true;
    }

    @LayoutlibDelegate
    /*package*/ static void nativeErase(long nativeBitmap, int color) {
        // get the delegate from the native int.
        Bitmap_Delegate delegate = sManager.getDelegate(nativeBitmap);
        if (delegate == null) {
            return;
        }

        BufferedImage image = delegate.mImage;

        Graphics2D g = image.createGraphics();
        try {
            g.setColor(new java.awt.Color(color, true));

            g.fillRect(0, 0, image.getWidth(), image.getHeight());
        } finally {
            g.dispose();
        }
    }

    @LayoutlibDelegate
<<<<<<< HEAD
    /*package*/ static int nativeRowBytes(int nativeBitmap) {
=======
    /*package*/ static int nativeWidth(long nativeBitmap) {
        // get the delegate from the native int.
        Bitmap_Delegate delegate = sManager.getDelegate(nativeBitmap);
        if (delegate == null) {
            return 0;
        }

        return delegate.mImage.getWidth();
    }

    @LayoutlibDelegate
    /*package*/ static int nativeHeight(long nativeBitmap) {
        // get the delegate from the native int.
        Bitmap_Delegate delegate = sManager.getDelegate(nativeBitmap);
        if (delegate == null) {
            return 0;
        }

        return delegate.mImage.getHeight();
    }

    @LayoutlibDelegate
    /*package*/ static int nativeRowBytes(long nativeBitmap) {
>>>>>>> b82b2f98
        // get the delegate from the native int.
        Bitmap_Delegate delegate = sManager.getDelegate(nativeBitmap);
        if (delegate == null) {
            return 0;
        }

        return delegate.mImage.getWidth();
    }

    @LayoutlibDelegate
    /*package*/ static int nativeConfig(long nativeBitmap) {
        // get the delegate from the native int.
        Bitmap_Delegate delegate = sManager.getDelegate(nativeBitmap);
        if (delegate == null) {
            return 0;
        }

        return delegate.mConfig.nativeInt;
    }

    @LayoutlibDelegate
    /*package*/ static boolean nativeHasAlpha(long nativeBitmap) {
        // get the delegate from the native int.
        Bitmap_Delegate delegate = sManager.getDelegate(nativeBitmap);
        if (delegate == null) {
            return true;
        }

        return delegate.mHasAlpha;
    }

    @LayoutlibDelegate
    /*package*/ static boolean nativeHasMipMap(long nativeBitmap) {
        // get the delegate from the native int.
        Bitmap_Delegate delegate = sManager.getDelegate(nativeBitmap);
        if (delegate == null) {
            return true;
        }

        return delegate.mHasMipMap;
    }

    @LayoutlibDelegate
<<<<<<< HEAD
    /*package*/ static int nativeGetPixel(int nativeBitmap, int x, int y,
            boolean isPremultiplied) {
=======
    /*package*/ static int nativeGetPixel(long nativeBitmap, int x, int y) {
>>>>>>> b82b2f98
        // get the delegate from the native int.
        Bitmap_Delegate delegate = sManager.getDelegate(nativeBitmap);
        if (delegate == null) {
            return 0;
        }

        // TODO: Support isPremultiplied.
        return delegate.mImage.getRGB(x, y);
    }

    @LayoutlibDelegate
<<<<<<< HEAD
    /*package*/ static void nativeGetPixels(int nativeBitmap, int[] pixels, int offset,
            int stride, int x, int y, int width, int height, boolean isPremultiplied) {
=======
    /*package*/ static void nativeGetPixels(long nativeBitmap, int[] pixels, int offset,
            int stride, int x, int y, int width, int height) {
>>>>>>> b82b2f98
        Bitmap_Delegate delegate = sManager.getDelegate(nativeBitmap);
        if (delegate == null) {
            return;
        }

        delegate.getImage().getRGB(x, y, width, height, pixels, offset, stride);
    }


    @LayoutlibDelegate
<<<<<<< HEAD
    /*package*/ static void nativeSetPixel(int nativeBitmap, int x, int y, int color,
            boolean isPremultiplied) {
=======
    /*package*/ static void nativeSetPixel(long nativeBitmap, int x, int y, int color) {
>>>>>>> b82b2f98
        Bitmap_Delegate delegate = sManager.getDelegate(nativeBitmap);
        if (delegate == null) {
            return;
        }

        delegate.getImage().setRGB(x, y, color);
    }

    @LayoutlibDelegate
<<<<<<< HEAD
    /*package*/ static void nativeSetPixels(int nativeBitmap, int[] colors, int offset,
            int stride, int x, int y, int width, int height, boolean isPremultiplied) {
=======
    /*package*/ static void nativeSetPixels(long nativeBitmap, int[] colors, int offset,
            int stride, int x, int y, int width, int height) {
>>>>>>> b82b2f98
        Bitmap_Delegate delegate = sManager.getDelegate(nativeBitmap);
        if (delegate == null) {
            return;
        }

        delegate.getImage().setRGB(x, y, width, height, colors, offset, stride);
    }

    @LayoutlibDelegate
    /*package*/ static void nativeCopyPixelsToBuffer(long nativeBitmap, Buffer dst) {
        // FIXME implement native delegate
        Bridge.getLog().fidelityWarning(LayoutLog.TAG_UNSUPPORTED,
                "Bitmap.copyPixelsToBuffer is not supported.", null, null /*data*/);
    }

    @LayoutlibDelegate
    /*package*/ static void nativeCopyPixelsFromBuffer(long nb, Buffer src) {
        // FIXME implement native delegate
        Bridge.getLog().fidelityWarning(LayoutLog.TAG_UNSUPPORTED,
                "Bitmap.copyPixelsFromBuffer is not supported.", null, null /*data*/);
    }

    @LayoutlibDelegate
    /*package*/ static int nativeGenerationId(long nativeBitmap) {
        Bitmap_Delegate delegate = sManager.getDelegate(nativeBitmap);
        if (delegate == null) {
            return 0;
        }

        return delegate.mGenerationId;
    }

    @LayoutlibDelegate
    /*package*/ static Bitmap nativeCreateFromParcel(Parcel p) {
        // This is only called by Bitmap.CREATOR (Parcelable.Creator<Bitmap>), which is only
        // used during aidl call so really this should not be called.
        Bridge.getLog().error(LayoutLog.TAG_UNSUPPORTED,
                "AIDL is not suppored, and therefore Bitmaps cannot be created from parcels.",
                null /*data*/);
        return null;
    }

    @LayoutlibDelegate
    /*package*/ static boolean nativeWriteToParcel(long nativeBitmap, boolean isMutable,
            int density, Parcel p) {
        // This is only called when sending a bitmap through aidl, so really this should not
        // be called.
        Bridge.getLog().error(LayoutLog.TAG_UNSUPPORTED,
                "AIDL is not suppored, and therefore Bitmaps cannot be written to parcels.",
                null /*data*/);
        return false;
    }

    @LayoutlibDelegate
    /*package*/ static Bitmap nativeExtractAlpha(long nativeBitmap, long nativePaint,
            int[] offsetXY) {
        Bitmap_Delegate bitmap = sManager.getDelegate(nativeBitmap);
        if (bitmap == null) {
            return null;
        }

        // get the paint which can be null if nativePaint is 0.
        Paint_Delegate paint = Paint_Delegate.getDelegate(nativePaint);

        if (paint != null && paint.getMaskFilter() != null) {
            Bridge.getLog().fidelityWarning(LayoutLog.TAG_MASKFILTER,
                    "MaskFilter not supported in Bitmap.extractAlpha",
                    null, null /*data*/);
        }

        int alpha = paint != null ? paint.getAlpha() : 0xFF;
        BufferedImage image = createCopy(bitmap.getImage(), BufferedImage.TYPE_INT_ARGB, alpha);

        // create the delegate. The actual Bitmap config is only an alpha channel
        Bitmap_Delegate delegate = new Bitmap_Delegate(image, Config.ALPHA_8);

        // the density doesn't matter, it's set by the Java method.
        return createBitmap(delegate, EnumSet.of(BitmapCreateFlags.MUTABLE),
                Density.DEFAULT_DENSITY /*density*/);
    }

    @LayoutlibDelegate
    /*package*/ static void nativePrepareToDraw(long nativeBitmap) {
        // nothing to be done here.
    }

    @LayoutlibDelegate
    /*package*/ static void nativeSetHasAlpha(long nativeBitmap, boolean hasAlpha) {
        // get the delegate from the native int.
        Bitmap_Delegate delegate = sManager.getDelegate(nativeBitmap);
        if (delegate == null) {
            return;
        }

        delegate.mHasAlpha = hasAlpha;
    }

    @LayoutlibDelegate
    /*package*/ static void nativeSetHasMipMap(long nativeBitmap, boolean hasMipMap) {
        // get the delegate from the native int.
        Bitmap_Delegate delegate = sManager.getDelegate(nativeBitmap);
        if (delegate == null) {
            return;
        }

        delegate.mHasMipMap = hasMipMap;
    }

    @LayoutlibDelegate
    /*package*/ static boolean nativeSameAs(long nb0, long nb1) {
        Bitmap_Delegate delegate1 = sManager.getDelegate(nb0);
        if (delegate1 == null) {
            return false;
        }

        Bitmap_Delegate delegate2 = sManager.getDelegate(nb1);
        if (delegate2 == null) {
            return false;
        }

        BufferedImage image1 = delegate1.getImage();
        BufferedImage image2 = delegate2.getImage();
        if (delegate1.mConfig != delegate2.mConfig ||
                image1.getWidth() != image2.getWidth() ||
                image1.getHeight() != image2.getHeight()) {
            return false;
        }

        // get the internal data
        int w = image1.getWidth();
        int h = image2.getHeight();
        int[] argb1 = new int[w*h];
        int[] argb2 = new int[w*h];

        image1.getRGB(0, 0, w, h, argb1, 0, w);
        image2.getRGB(0, 0, w, h, argb2, 0, w);

        // compares
        if (delegate1.mConfig == Config.ALPHA_8) {
            // in this case we have to manually compare the alpha channel as the rest is garbage.
            final int length = w*h;
            for (int i = 0 ; i < length ; i++) {
                if ((argb1[i] & 0xFF000000) != (argb2[i] & 0xFF000000)) {
                    return false;
                }
            }
            return true;
        }

        return Arrays.equals(argb1, argb2);
    }

    // ---- Private delegate/helper methods ----

    private Bitmap_Delegate(BufferedImage image, Config config) {
        mImage = image;
        mConfig = config;
    }

    private static Bitmap createBitmap(Bitmap_Delegate delegate,
            Set<BitmapCreateFlags> createFlags, int density) {
        // get its native_int
        long nativeInt = sManager.addNewDelegate(delegate);

        int width = delegate.mImage.getWidth();
        int height = delegate.mImage.getHeight();
        boolean isMutable = createFlags.contains(BitmapCreateFlags.MUTABLE);
        boolean isPremultiplied = createFlags.contains(BitmapCreateFlags.PREMULTIPLIED);

        // and create/return a new Bitmap with it
        return new Bitmap(nativeInt, null /* buffer */, width, height, density, isMutable,
                          isPremultiplied, null /*ninePatchChunk*/, null /* layoutBounds */);
    }

    private static Set<BitmapCreateFlags> getPremultipliedBitmapCreateFlags(boolean isMutable) {
        Set<BitmapCreateFlags> createFlags = EnumSet.of(BitmapCreateFlags.PREMULTIPLIED);
        if (isMutable) {
            createFlags.add(BitmapCreateFlags.MUTABLE);
        }
        return createFlags;
    }

    /**
     * Creates and returns a copy of a given BufferedImage.
     * <p/>
     * if alpha is different than 255, then it is applied to the alpha channel of each pixel.
     *
     * @param image the image to copy
     * @param imageType the type of the new image
     * @param alpha an optional alpha modifier
     * @return a new BufferedImage
     */
    /*package*/ static BufferedImage createCopy(BufferedImage image, int imageType, int alpha) {
        int w = image.getWidth();
        int h = image.getHeight();

        BufferedImage result = new BufferedImage(w, h, imageType);

        int[] argb = new int[w * h];
        image.getRGB(0, 0, image.getWidth(), image.getHeight(), argb, 0, image.getWidth());

        if (alpha != 255) {
            final int length = argb.length;
            for (int i = 0 ; i < length; i++) {
                int a = (argb[i] >>> 24 * alpha) / 255;
                argb[i] = (a << 24) | (argb[i] & 0x00FFFFFF);
            }
        }

        result.setRGB(0, 0, w, h, argb, 0, w);

        return result;
    }

}<|MERGE_RESOLUTION|>--- conflicted
+++ resolved
@@ -314,18 +314,14 @@
     }
 
     @LayoutlibDelegate
-<<<<<<< HEAD
-    /*package*/ static void nativeReconfigure(int nativeBitmap, int width, int height,
+    /*package*/ static void nativeReconfigure(long nativeBitmap, int width, int height,
             int config, int allocSize) {
         Bridge.getLog().error(LayoutLog.TAG_UNSUPPORTED,
                 "Bitmap.reconfigure() is not supported", null /*data*/);
     }
 
     @LayoutlibDelegate
-    /*package*/ static boolean nativeCompress(int nativeBitmap, int format, int quality,
-=======
     /*package*/ static boolean nativeCompress(long nativeBitmap, int format, int quality,
->>>>>>> b82b2f98
             OutputStream stream, byte[] tempStorage) {
         Bridge.getLog().error(LayoutLog.TAG_UNSUPPORTED,
                 "Bitmap.compress() is not supported", null /*data*/);
@@ -353,10 +349,7 @@
     }
 
     @LayoutlibDelegate
-<<<<<<< HEAD
-    /*package*/ static int nativeRowBytes(int nativeBitmap) {
-=======
-    /*package*/ static int nativeWidth(long nativeBitmap) {
+    /*package*/ static int nativeRowBytes(long nativeBitmap) {
         // get the delegate from the native int.
         Bitmap_Delegate delegate = sManager.getDelegate(nativeBitmap);
         if (delegate == null) {
@@ -367,36 +360,13 @@
     }
 
     @LayoutlibDelegate
-    /*package*/ static int nativeHeight(long nativeBitmap) {
+    /*package*/ static int nativeConfig(long nativeBitmap) {
         // get the delegate from the native int.
         Bitmap_Delegate delegate = sManager.getDelegate(nativeBitmap);
         if (delegate == null) {
             return 0;
         }
 
-        return delegate.mImage.getHeight();
-    }
-
-    @LayoutlibDelegate
-    /*package*/ static int nativeRowBytes(long nativeBitmap) {
->>>>>>> b82b2f98
-        // get the delegate from the native int.
-        Bitmap_Delegate delegate = sManager.getDelegate(nativeBitmap);
-        if (delegate == null) {
-            return 0;
-        }
-
-        return delegate.mImage.getWidth();
-    }
-
-    @LayoutlibDelegate
-    /*package*/ static int nativeConfig(long nativeBitmap) {
-        // get the delegate from the native int.
-        Bitmap_Delegate delegate = sManager.getDelegate(nativeBitmap);
-        if (delegate == null) {
-            return 0;
-        }
-
         return delegate.mConfig.nativeInt;
     }
 
@@ -423,12 +393,8 @@
     }
 
     @LayoutlibDelegate
-<<<<<<< HEAD
-    /*package*/ static int nativeGetPixel(int nativeBitmap, int x, int y,
+    /*package*/ static int nativeGetPixel(long nativeBitmap, int x, int y,
             boolean isPremultiplied) {
-=======
-    /*package*/ static int nativeGetPixel(long nativeBitmap, int x, int y) {
->>>>>>> b82b2f98
         // get the delegate from the native int.
         Bitmap_Delegate delegate = sManager.getDelegate(nativeBitmap);
         if (delegate == null) {
@@ -440,13 +406,8 @@
     }
 
     @LayoutlibDelegate
-<<<<<<< HEAD
-    /*package*/ static void nativeGetPixels(int nativeBitmap, int[] pixels, int offset,
+    /*package*/ static void nativeGetPixels(long nativeBitmap, int[] pixels, int offset,
             int stride, int x, int y, int width, int height, boolean isPremultiplied) {
-=======
-    /*package*/ static void nativeGetPixels(long nativeBitmap, int[] pixels, int offset,
-            int stride, int x, int y, int width, int height) {
->>>>>>> b82b2f98
         Bitmap_Delegate delegate = sManager.getDelegate(nativeBitmap);
         if (delegate == null) {
             return;
@@ -457,12 +418,8 @@
 
 
     @LayoutlibDelegate
-<<<<<<< HEAD
-    /*package*/ static void nativeSetPixel(int nativeBitmap, int x, int y, int color,
+    /*package*/ static void nativeSetPixel(long nativeBitmap, int x, int y, int color,
             boolean isPremultiplied) {
-=======
-    /*package*/ static void nativeSetPixel(long nativeBitmap, int x, int y, int color) {
->>>>>>> b82b2f98
         Bitmap_Delegate delegate = sManager.getDelegate(nativeBitmap);
         if (delegate == null) {
             return;
@@ -472,13 +429,8 @@
     }
 
     @LayoutlibDelegate
-<<<<<<< HEAD
-    /*package*/ static void nativeSetPixels(int nativeBitmap, int[] colors, int offset,
+    /*package*/ static void nativeSetPixels(long nativeBitmap, int[] colors, int offset,
             int stride, int x, int y, int width, int height, boolean isPremultiplied) {
-=======
-    /*package*/ static void nativeSetPixels(long nativeBitmap, int[] colors, int offset,
-            int stride, int x, int y, int width, int height) {
->>>>>>> b82b2f98
         Bitmap_Delegate delegate = sManager.getDelegate(nativeBitmap);
         if (delegate == null) {
             return;
