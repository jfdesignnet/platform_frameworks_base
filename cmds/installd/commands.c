/*
** Copyright 2008, The Android Open Source Project
**
** Licensed under the Apache License, Version 2.0 (the "License"); 
** you may not use this file except in compliance with the License. 
** You may obtain a copy of the License at 
**
**     http://www.apache.org/licenses/LICENSE-2.0 
**
** Unless required by applicable law or agreed to in writing, software 
** distributed under the License is distributed on an "AS IS" BASIS, 
** WITHOUT WARRANTIES OR CONDITIONS OF ANY KIND, either express or implied. 
** See the License for the specific language governing permissions and 
** limitations under the License.
*/

#include <linux/capability.h>
#include "installd.h"
#include <diskusage/dirsize.h>
#include <selinux/android.h>

/* Directory records that are used in execution of commands. */
dir_rec_t android_data_dir;
dir_rec_t android_asec_dir;
dir_rec_t android_app_dir;
dir_rec_t android_app_private_dir;
dir_rec_t android_app_lib_dir;
dir_rec_t android_media_dir;
dir_rec_array_t android_system_dirs;

int install(const char *pkgname, uid_t uid, gid_t gid)
{
    char pkgdir[PKG_PATH_MAX];
    char libsymlink[PKG_PATH_MAX];
    char applibdir[PKG_PATH_MAX];

    if ((uid < AID_SYSTEM) || (gid < AID_SYSTEM)) {
        ALOGE("invalid uid/gid: %d %d\n", uid, gid);
        return -1;
    }

    if (create_pkg_path(pkgdir, pkgname, PKG_DIR_POSTFIX, 0)) {
        ALOGE("cannot create package path\n");
        return -1;
    }

    if (create_pkg_path(libsymlink, pkgname, PKG_LIB_POSTFIX, 0)) {
        ALOGE("cannot create package lib symlink origin path\n");
        return -1;
    }

    if (create_pkg_path_in_dir(applibdir, &android_app_lib_dir, pkgname, PKG_DIR_POSTFIX)) {
        ALOGE("cannot create package lib symlink dest path\n");
        return -1;
    }

    if (mkdir(pkgdir, 0751) < 0) {
        ALOGE("cannot create dir '%s': %s\n", pkgdir, strerror(errno));
        return -1;
    }
    if (chmod(pkgdir, 0751) < 0) {
        ALOGE("cannot chmod dir '%s': %s\n", pkgdir, strerror(errno));
        unlink(pkgdir);
        return -1;
    }

    if (symlink(applibdir, libsymlink) < 0) {
        ALOGE("couldn't symlink directory '%s' -> '%s': %s\n", libsymlink, applibdir,
                strerror(errno));
        unlink(pkgdir);
        return -1;
    }

<<<<<<< HEAD
#ifdef HAVE_SELINUX
    if (selinux_android_setfilecon(pkgdir, pkgname, uid) < 0) {
        ALOGE("cannot setfilecon dir '%s': %s\n", pkgdir, strerror(errno));
        unlink(libsymlink);
=======
    if (selinux_android_setfilecon(libdir, pkgname, uid) < 0) {
        ALOGE("cannot setfilecon dir '%s': %s\n", libdir, strerror(errno));
        unlink(libdir);
>>>>>>> 85f9ba9e
        unlink(pkgdir);
        return -1;
    }

    if (chown(pkgdir, uid, gid) < 0) {
        ALOGE("cannot chown dir '%s': %s\n", pkgdir, strerror(errno));
<<<<<<< HEAD
        unlink(libsymlink);
        unlink(pkgdir);
        return -1;
=======
        unlink(libdir);
        unlink(pkgdir);
        return -errno;
>>>>>>> 85f9ba9e
    }

    return 0;
}

int uninstall(const char *pkgname, uid_t persona)
{
    char pkgdir[PKG_PATH_MAX];

    if (create_pkg_path(pkgdir, pkgname, PKG_DIR_POSTFIX, persona))
        return -1;

    /* delete contents AND directory, no exceptions */
    return delete_dir_contents(pkgdir, 1, NULL);
}

int renamepkg(const char *oldpkgname, const char *newpkgname)
{
    char oldpkgdir[PKG_PATH_MAX];
    char newpkgdir[PKG_PATH_MAX];

    if (create_pkg_path(oldpkgdir, oldpkgname, PKG_DIR_POSTFIX, 0))
        return -1;
    if (create_pkg_path(newpkgdir, newpkgname, PKG_DIR_POSTFIX, 0))
        return -1;

    if (rename(oldpkgdir, newpkgdir) < 0) {
        ALOGE("cannot rename dir '%s' to '%s': %s\n", oldpkgdir, newpkgdir, strerror(errno));
        return -errno;
    }
    return 0;
}

int fix_uid(const char *pkgname, uid_t uid, gid_t gid)
{
    char pkgdir[PKG_PATH_MAX];
    struct stat s;
    int rc = 0;

    if ((uid < AID_SYSTEM) || (gid < AID_SYSTEM)) {
        ALOGE("invalid uid/gid: %d %d\n", uid, gid);
        return -1;
    }

    if (create_pkg_path(pkgdir, pkgname, PKG_DIR_POSTFIX, 0)) {
        ALOGE("cannot create package path\n");
        return -1;
    }

    if (stat(pkgdir, &s) < 0) return -1;

    if (s.st_uid != 0 || s.st_gid != 0) {
        ALOGE("fixing uid of non-root pkg: %s %d %d\n", pkgdir, s.st_uid, s.st_gid);
        return -1;
    }

    if (chmod(pkgdir, 0751) < 0) {
        ALOGE("cannot chmod dir '%s': %s\n", pkgdir, strerror(errno));
        unlink(pkgdir);
        return -errno;
    }
    if (chown(pkgdir, uid, gid) < 0) {
        ALOGE("cannot chown dir '%s': %s\n", pkgdir, strerror(errno));
        unlink(pkgdir);
        return -errno;
    }

    return 0;
}

int delete_user_data(const char *pkgname, uid_t persona)
{
    char pkgdir[PKG_PATH_MAX];

    if (create_pkg_path(pkgdir, pkgname, PKG_DIR_POSTFIX, persona))
        return -1;

    /* delete contents, excluding "lib", but not the directory itself */
    return delete_dir_contents(pkgdir, 0, "lib");
}

int make_user_data(const char *pkgname, uid_t uid, uid_t persona)
{
    char pkgdir[PKG_PATH_MAX];

    // Create the data dir for the package
    if (create_pkg_path(pkgdir, pkgname, PKG_DIR_POSTFIX, persona)) {
        return -1;
    }
    if (mkdir(pkgdir, 0751) < 0) {
        ALOGE("cannot create dir '%s': %s\n", pkgdir, strerror(errno));
        return -errno;
    }
<<<<<<< HEAD
    if (chmod(pkgdir, 0751) < 0) {
        ALOGE("cannot chmod dir '%s': %s\n", pkgdir, strerror(errno));
        unlink(pkgdir);
        return -errno;
    }
    if (chown(pkgdir, uid, uid) < 0) {
        ALOGE("cannot chown dir '%s': %s\n", pkgdir, strerror(errno));
=======
    if (selinux_android_setfilecon(pkgdir, pkgname, uid) < 0) {
        ALOGE("cannot setfilecon dir '%s': %s\n", pkgdir, strerror(errno));
>>>>>>> 85f9ba9e
        unlink(pkgdir);
        return -errno;
    }
    if (chown(pkgdir, uid, uid) < 0) {
        ALOGE("cannot chown dir '%s': %s\n", pkgdir, strerror(errno));
        unlink(pkgdir);
        return -errno;
    }

    return 0;
}

int delete_persona(uid_t persona)
{
    char data_path[PKG_PATH_MAX];
    if (create_persona_path(data_path, persona)) {
        return -1;
    }
    if (delete_dir_contents(data_path, 1, NULL)) {
        return -1;
    }

    char media_path[PATH_MAX];
    if (create_persona_media_path(media_path, (userid_t) persona) == -1) {
        return -1;
    }
    if (delete_dir_contents(media_path, 1, NULL) == -1) {
        return -1;
    }

    return 0;
}

int clone_persona_data(uid_t src_persona, uid_t target_persona, int copy)
{
    char src_data_dir[PKG_PATH_MAX];
    char pkg_path[PKG_PATH_MAX];
    DIR *d;
    struct dirent *de;
    struct stat s;
    uid_t uid;

    if (create_persona_path(src_data_dir, src_persona)) {
        return -1;
    }

    d = opendir(src_data_dir);
    if (d != NULL) {
        while ((de = readdir(d))) {
            const char *name = de->d_name;

            if (de->d_type == DT_DIR) {
                int subfd;
                    /* always skip "." and ".." */
                if (name[0] == '.') {
                    if (name[1] == 0) continue;
                    if ((name[1] == '.') && (name[2] == 0)) continue;
                }
                /* Create the full path to the package's data dir */
                create_pkg_path(pkg_path, name, PKG_DIR_POSTFIX, src_persona);
                /* Get the file stat */
                if (stat(pkg_path, &s) < 0) continue;
                /* Get the uid of the package */
                ALOGI("Adding datadir for uid = %d\n", s.st_uid);
                uid = (uid_t) s.st_uid % PER_USER_RANGE;
                /* Create the directory for the target */
                make_user_data(name, uid + target_persona * PER_USER_RANGE,
                               target_persona);
            }
        }
        closedir(d);
    }

    if (ensure_media_user_dirs((userid_t) target_persona) == -1) {
        return -1;
    }

    return 0;
}

int delete_cache(const char *pkgname, uid_t persona)
{
    char cachedir[PKG_PATH_MAX];

    if (create_pkg_path(cachedir, pkgname, CACHE_DIR_POSTFIX, persona))
        return -1;

        /* delete contents, not the directory, no exceptions */
    return delete_dir_contents(cachedir, 0, 0);
}

/* Try to ensure free_size bytes of storage are available.
 * Returns 0 on success.
 * This is rather simple-minded because doing a full LRU would
 * be potentially memory-intensive, and without atime it would
 * also require that apps constantly modify file metadata even
 * when just reading from the cache, which is pretty awful.
 */
int free_cache(int64_t free_size)
{
    cache_t* cache;
    int64_t avail;
    DIR *d;
    struct dirent *de;
    char tmpdir[PATH_MAX];
    char *dirpos;

    avail = data_disk_free();
    if (avail < 0) return -1;

    ALOGI("free_cache(%" PRId64 ") avail %" PRId64 "\n", free_size, avail);
    if (avail >= free_size) return 0;

    cache = start_cache_collection();

    // Collect cache files for primary user.
    if (create_persona_path(tmpdir, 0) == 0) {
        //ALOGI("adding cache files from %s\n", tmpdir);
        add_cache_files(cache, tmpdir, "cache");
    }

    // Search for other users and add any cache files from them.
    snprintf(tmpdir, sizeof(tmpdir), "%s%s", android_data_dir.path,
            SECONDARY_USER_PREFIX);
    dirpos = tmpdir + strlen(tmpdir);
    d = opendir(tmpdir);
    if (d != NULL) {
        while ((de = readdir(d))) {
            if (de->d_type == DT_DIR) {
                const char *name = de->d_name;
                    /* always skip "." and ".." */
                if (name[0] == '.') {
                    if (name[1] == 0) continue;
                    if ((name[1] == '.') && (name[2] == 0)) continue;
                }
                if ((strlen(name)+(dirpos-tmpdir)) < (sizeof(tmpdir)-1)) {
                    strcpy(dirpos, name);
                    //ALOGI("adding cache files from %s\n", tmpdir);
                    add_cache_files(cache, tmpdir, "cache");
                } else {
                    ALOGW("Path exceeds limit: %s%s", tmpdir, name);
                }
            }
        }
        closedir(d);
    }

    // Collect cache files on external storage for all users (if it is mounted as part
    // of the internal storage).
    strcpy(tmpdir, android_media_dir.path);
    dirpos = tmpdir + strlen(tmpdir);
    d = opendir(tmpdir);
    if (d != NULL) {
        while ((de = readdir(d))) {
            if (de->d_type == DT_DIR) {
                const char *name = de->d_name;
                    /* skip any dir that doesn't start with a number, so not a user */
                if (name[0] < '0' || name[0] > '9') {
                    continue;
                }
                if ((strlen(name)+(dirpos-tmpdir)) < (sizeof(tmpdir)-1)) {
                    strcpy(dirpos, name);
                    if (lookup_media_dir(tmpdir, "Android") == 0
                            && lookup_media_dir(tmpdir, "data") == 0) {
                        //ALOGI("adding cache files from %s\n", tmpdir);
                        add_cache_files(cache, tmpdir, "cache");
                    }
                } else {
                    ALOGW("Path exceeds limit: %s%s", tmpdir, name);
                }
            }
        }
        closedir(d);
    }

    clear_cache_files(cache, free_size);
    finish_cache_collection(cache);

    return data_disk_free() >= free_size ? 0 : -1;
}

int move_dex(const char *src, const char *dst)
{
    char src_dex[PKG_PATH_MAX];
    char dst_dex[PKG_PATH_MAX];

    if (validate_apk_path(src)) return -1;
    if (validate_apk_path(dst)) return -1;

    if (create_cache_path(src_dex, src)) return -1;
    if (create_cache_path(dst_dex, dst)) return -1;

    ALOGV("move %s -> %s\n", src_dex, dst_dex);
    if (rename(src_dex, dst_dex) < 0) {
        ALOGE("Couldn't move %s: %s\n", src_dex, strerror(errno));
        return -1;
    } else {
        return 0;
    }
}

int rm_dex(const char *path)
{
    char dex_path[PKG_PATH_MAX];

    if (validate_apk_path(path)) return -1;
    if (create_cache_path(dex_path, path)) return -1;

    ALOGV("unlink %s\n", dex_path);
    if (unlink(dex_path) < 0) {
        ALOGE("Couldn't unlink %s: %s\n", dex_path, strerror(errno));
        return -1;
    } else {
        return 0;
    }
}

<<<<<<< HEAD
int get_size(const char *pkgname, int persona, const char *apkpath,
=======
int protect(char *pkgname, gid_t gid)
{
    struct stat s;
    char pkgpath[PKG_PATH_MAX];

    if (gid < AID_SYSTEM) return -1;

    if (create_pkg_path_in_dir(pkgpath, &android_app_private_dir, pkgname, ".apk"))
        return -1;

    if (stat(pkgpath, &s) < 0) return -1;

    if (chmod(pkgpath, S_IRUSR|S_IWUSR|S_IRGRP) < 0) {
        ALOGE("failed to chmod '%s': %s\n", pkgpath, strerror(errno));
        return -1;
    }
    if (selinux_android_setfilecon(pkgpath, pkgname, s.st_uid) < 0) {
        ALOGE("cannot setfilecon dir '%s': %s\n", pkgpath, strerror(errno));
        return -1;
    }
    if (chown(pkgpath, s.st_uid, gid) < 0) {
        ALOGE("failed to chgrp '%s': %s\n", pkgpath, strerror(errno));
        return -1;
    }

    return 0;
}

int get_size(const char *pkgname, const char *apkpath,
>>>>>>> 85f9ba9e
             const char *fwdlock_apkpath, const char *asecpath,
             int64_t *_codesize, int64_t *_datasize, int64_t *_cachesize,
             int64_t* _asecsize)
{
    DIR *d;
    int dfd;
    struct dirent *de;
    struct stat s;
    char path[PKG_PATH_MAX];

    int64_t codesize = 0;
    int64_t datasize = 0;
    int64_t cachesize = 0;
    int64_t asecsize = 0;

        /* count the source apk as code -- but only if it's not
         * on the /system partition and its not on the sdcard.
         */
    if (validate_system_app_path(apkpath) &&
            strncmp(apkpath, android_asec_dir.path, android_asec_dir.len) != 0) {
        if (stat(apkpath, &s) == 0) {
            codesize += stat_size(&s);
        }
    }
        /* count the forward locked apk as code if it is given
         */
    if (fwdlock_apkpath != NULL && fwdlock_apkpath[0] != '!') {
        if (stat(fwdlock_apkpath, &s) == 0) {
            codesize += stat_size(&s);
        }
    }
        /* count the cached dexfile as code */
    if (!create_cache_path(path, apkpath)) {
        if (stat(path, &s) == 0) {
            codesize += stat_size(&s);
        }
    }

        /* add in size of any libraries */
    if (!create_pkg_path_in_dir(path, &android_app_lib_dir, pkgname, PKG_DIR_POSTFIX)) {
        d = opendir(path);
        if (d != NULL) {
            dfd = dirfd(d);
            codesize += calculate_dir_size(dfd);
            closedir(d);
        }
    }

        /* compute asec size if it is given
         */
    if (asecpath != NULL && asecpath[0] != '!') {
        if (stat(asecpath, &s) == 0) {
            asecsize += stat_size(&s);
        }
    }

    if (create_pkg_path(path, pkgname, PKG_DIR_POSTFIX, persona)) {
        goto done;
    }

    d = opendir(path);
    if (d == NULL) {
        goto done;
    }
    dfd = dirfd(d);

    /* most stuff in the pkgdir is data, except for the "cache"
     * directory and below, which is cache, and the "lib" directory
     * and below, which is code...
     */
    while ((de = readdir(d))) {
        const char *name = de->d_name;

        if (de->d_type == DT_DIR) {
            int subfd;
            int64_t statsize = 0;
            int64_t dirsize = 0;
                /* always skip "." and ".." */
            if (name[0] == '.') {
                if (name[1] == 0) continue;
                if ((name[1] == '.') && (name[2] == 0)) continue;
            }
            if (fstatat(dfd, name, &s, AT_SYMLINK_NOFOLLOW) == 0) {
                statsize = stat_size(&s);
            }
            subfd = openat(dfd, name, O_RDONLY | O_DIRECTORY);
            if (subfd >= 0) {
                dirsize = calculate_dir_size(subfd);
            }
            if(!strcmp(name,"lib")) {
                codesize += dirsize + statsize;
            } else if(!strcmp(name,"cache")) {
                cachesize += dirsize + statsize;
            } else {
                datasize += dirsize + statsize;
            }
        } else if (de->d_type == DT_LNK && !strcmp(name,"lib")) {
            // This is the symbolic link to the application's library
            // code.  We'll count this as code instead of data, since
            // it is not something that the app creates.
            if (fstatat(dfd, name, &s, AT_SYMLINK_NOFOLLOW) == 0) {
                codesize += stat_size(&s);
            }
        } else {
            if (fstatat(dfd, name, &s, AT_SYMLINK_NOFOLLOW) == 0) {
                datasize += stat_size(&s);
            }
        }
    }
    closedir(d);
done:
    *_codesize = codesize;
    *_datasize = datasize;
    *_cachesize = cachesize;
    *_asecsize = asecsize;
    return 0;
}


/* a simpler version of dexOptGenerateCacheFileName() */
int create_cache_path(char path[PKG_PATH_MAX], const char *src)
{
    char *tmp;
    int srclen;
    int dstlen;

    srclen = strlen(src);

        /* demand that we are an absolute path */
    if ((src == 0) || (src[0] != '/') || strstr(src,"..")) {
        return -1;
    }

    if (srclen > PKG_PATH_MAX) {        // XXX: PKG_NAME_MAX?
        return -1;
    }

    dstlen = srclen + strlen(DALVIK_CACHE_PREFIX) + 
        strlen(DALVIK_CACHE_POSTFIX) + 1;
    
    if (dstlen > PKG_PATH_MAX) {
        return -1;
    }

    sprintf(path,"%s%s%s",
            DALVIK_CACHE_PREFIX,
            src + 1, /* skip the leading / */
            DALVIK_CACHE_POSTFIX);
    
    for(tmp = path + strlen(DALVIK_CACHE_PREFIX); *tmp; tmp++) {
        if (*tmp == '/') {
            *tmp = '@';
        }
    }

    return 0;
}

static void run_dexopt(int zip_fd, int odex_fd, const char* input_file_name,
    const char* dexopt_flags)
{
    static const char* DEX_OPT_BIN = "/system/bin/dexopt";
    static const int MAX_INT_LEN = 12;      // '-'+10dig+'\0' -OR- 0x+8dig
    char zip_num[MAX_INT_LEN];
    char odex_num[MAX_INT_LEN];

    sprintf(zip_num, "%d", zip_fd);
    sprintf(odex_num, "%d", odex_fd);

    execl(DEX_OPT_BIN, DEX_OPT_BIN, "--zip", zip_num, odex_num, input_file_name,
        dexopt_flags, (char*) NULL);
    ALOGE("execl(%s) failed: %s\n", DEX_OPT_BIN, strerror(errno));
}

static int wait_dexopt(pid_t pid, const char* apk_path)
{
    int status;
    pid_t got_pid;

    /*
     * Wait for the optimization process to finish.
     */
    while (1) {
        got_pid = waitpid(pid, &status, 0);
        if (got_pid == -1 && errno == EINTR) {
            printf("waitpid interrupted, retrying\n");
        } else {
            break;
        }
    }
    if (got_pid != pid) {
        ALOGW("waitpid failed: wanted %d, got %d: %s\n",
            (int) pid, (int) got_pid, strerror(errno));
        return 1;
    }

    if (WIFEXITED(status) && WEXITSTATUS(status) == 0) {
        ALOGV("DexInv: --- END '%s' (success) ---\n", apk_path);
        return 0;
    } else {
        ALOGW("DexInv: --- END '%s' --- status=0x%04x, process failed\n",
            apk_path, status);
        return status;      /* always nonzero */
    }
}

int dexopt(const char *apk_path, uid_t uid, int is_public)
{
    struct utimbuf ut;
    struct stat apk_stat, dex_stat;
    char dex_path[PKG_PATH_MAX];
    char dexopt_flags[PROPERTY_VALUE_MAX];
    char *end;
    int res, zip_fd=-1, odex_fd=-1;

        /* Before anything else: is there a .odex file?  If so, we have
         * pre-optimized the apk and there is nothing to do here.
         */
    if (strlen(apk_path) >= (PKG_PATH_MAX - 8)) {
        return -1;
    }

    /* platform-specific flags affecting optimization and verification */
    property_get("dalvik.vm.dexopt-flags", dexopt_flags, "");

    strcpy(dex_path, apk_path);
    end = strrchr(dex_path, '.');
    if (end != NULL) {
        strcpy(end, ".odex");
        if (stat(dex_path, &dex_stat) == 0) {
            return 0;
        }
    }

    if (create_cache_path(dex_path, apk_path)) {
        return -1;
    }

    memset(&apk_stat, 0, sizeof(apk_stat));
    stat(apk_path, &apk_stat);

    zip_fd = open(apk_path, O_RDONLY, 0);
    if (zip_fd < 0) {
        ALOGE("dexopt cannot open '%s' for input\n", apk_path);
        return -1;
    }

    unlink(dex_path);
    odex_fd = open(dex_path, O_RDWR | O_CREAT | O_EXCL, 0644);
    if (odex_fd < 0) {
        ALOGE("dexopt cannot open '%s' for output\n", dex_path);
        goto fail;
    }
    if (fchmod(odex_fd,
               S_IRUSR|S_IWUSR|S_IRGRP |
               (is_public ? S_IROTH : 0)) < 0) {
        ALOGE("dexopt cannot chmod '%s'\n", dex_path);
        goto fail;
    }
    if (fchown(odex_fd, AID_SYSTEM, uid) < 0) {
        ALOGE("dexopt cannot chown '%s'\n", dex_path);
        goto fail;
    }

    ALOGV("DexInv: --- BEGIN '%s' ---\n", apk_path);

    pid_t pid;
    pid = fork();
    if (pid == 0) {
        /* child -- drop privileges before continuing */
        if (setgid(uid) != 0) {
            ALOGE("setgid(%d) failed during dexopt\n", uid);
            exit(64);
        }
        if (setuid(uid) != 0) {
            ALOGE("setuid(%d) during dexopt\n", uid);
            exit(65);
        }
        // drop capabilities
        struct __user_cap_header_struct capheader;
        struct __user_cap_data_struct capdata[2];
        memset(&capheader, 0, sizeof(capheader));
        memset(&capdata, 0, sizeof(capdata));
        capheader.version = _LINUX_CAPABILITY_VERSION_3;
        if (capset(&capheader, &capdata[0]) < 0) {
            ALOGE("capset failed: %s\n", strerror(errno));
            exit(66);
        }
        if (flock(odex_fd, LOCK_EX | LOCK_NB) != 0) {
            ALOGE("flock(%s) failed: %s\n", dex_path, strerror(errno));
            exit(67);
        }

        run_dexopt(zip_fd, odex_fd, apk_path, dexopt_flags);
        exit(68);   /* only get here on exec failure */
    } else {
        res = wait_dexopt(pid, apk_path);
        if (res != 0) {
            ALOGE("dexopt failed on '%s' res = %d\n", dex_path, res);
            goto fail;
        }
    }

    ut.actime = apk_stat.st_atime;
    ut.modtime = apk_stat.st_mtime;
    utime(dex_path, &ut);
    
    close(odex_fd);
    close(zip_fd);
    return 0;

fail:
    if (odex_fd >= 0) {
        close(odex_fd);
        unlink(dex_path);
    }
    if (zip_fd >= 0) {
        close(zip_fd);
    }
    return -1;
}

void mkinnerdirs(char* path, int basepos, mode_t mode, int uid, int gid,
        struct stat* statbuf)
{
    while (path[basepos] != 0) {
        if (path[basepos] == '/') {
            path[basepos] = 0;
            if (lstat(path, statbuf) < 0) {
                ALOGV("Making directory: %s\n", path);
                if (mkdir(path, mode) == 0) {
                    chown(path, uid, gid);
                } else {
                    ALOGW("Unable to make directory %s: %s\n", path, strerror(errno));
                }
            }
            path[basepos] = '/';
            basepos++;
        }
        basepos++;
    }
}

int movefileordir(char* srcpath, char* dstpath, int dstbasepos,
        int dstuid, int dstgid, struct stat* statbuf)
{
    DIR *d;
    struct dirent *de;
    int res;

    int srcend = strlen(srcpath);
    int dstend = strlen(dstpath);
    
    if (lstat(srcpath, statbuf) < 0) {
        ALOGW("Unable to stat %s: %s\n", srcpath, strerror(errno));
        return 1;
    }
    
    if ((statbuf->st_mode&S_IFDIR) == 0) {
        mkinnerdirs(dstpath, dstbasepos, S_IRWXU|S_IRWXG|S_IXOTH,
                dstuid, dstgid, statbuf);
        ALOGV("Renaming %s to %s (uid %d)\n", srcpath, dstpath, dstuid);
        if (rename(srcpath, dstpath) >= 0) {
            if (chown(dstpath, dstuid, dstgid) < 0) {
                ALOGE("cannot chown %s: %s\n", dstpath, strerror(errno));
                unlink(dstpath);
                return 1;
            }
        } else {
            ALOGW("Unable to rename %s to %s: %s\n",
                srcpath, dstpath, strerror(errno));
            return 1;
        }
        return 0;
    }

    d = opendir(srcpath);
    if (d == NULL) {
        ALOGW("Unable to opendir %s: %s\n", srcpath, strerror(errno));
        return 1;
    }

    res = 0;
    
    while ((de = readdir(d))) {
        const char *name = de->d_name;
            /* always skip "." and ".." */
        if (name[0] == '.') {
            if (name[1] == 0) continue;
            if ((name[1] == '.') && (name[2] == 0)) continue;
        }
        
        if ((srcend+strlen(name)) >= (PKG_PATH_MAX-2)) {
            ALOGW("Source path too long; skipping: %s/%s\n", srcpath, name);
            continue;
        }
        
        if ((dstend+strlen(name)) >= (PKG_PATH_MAX-2)) {
            ALOGW("Destination path too long; skipping: %s/%s\n", dstpath, name);
            continue;
        }
        
        srcpath[srcend] = dstpath[dstend] = '/';
        strcpy(srcpath+srcend+1, name);
        strcpy(dstpath+dstend+1, name);
        
        if (movefileordir(srcpath, dstpath, dstbasepos, dstuid, dstgid, statbuf) != 0) {
            res = 1;
        }
        
        // Note: we will be leaving empty directories behind in srcpath,
        // but that is okay, the package manager will be erasing all of the
        // data associated with .apks that disappear.
        
        srcpath[srcend] = dstpath[dstend] = 0;
    }
    
    closedir(d);
    return res;
}

int movefiles()
{
    DIR *d;
    int dfd, subfd;
    struct dirent *de;
    struct stat s;
    char buf[PKG_PATH_MAX+1];
    int bufp, bufe, bufi, readlen;

    char srcpkg[PKG_NAME_MAX];
    char dstpkg[PKG_NAME_MAX];
    char srcpath[PKG_PATH_MAX];
    char dstpath[PKG_PATH_MAX];
    int dstuid=-1, dstgid=-1;
    int hasspace;

    d = opendir(UPDATE_COMMANDS_DIR_PREFIX);
    if (d == NULL) {
        goto done;
    }
    dfd = dirfd(d);

        /* Iterate through all files in the directory, executing the
         * file movements requested there-in.
         */
    while ((de = readdir(d))) {
        const char *name = de->d_name;

        if (de->d_type == DT_DIR) {
            continue;
        } else {
            subfd = openat(dfd, name, O_RDONLY);
            if (subfd < 0) {
                ALOGW("Unable to open update commands at %s%s\n",
                        UPDATE_COMMANDS_DIR_PREFIX, name);
                continue;
            }
            
            bufp = 0;
            bufe = 0;
            buf[PKG_PATH_MAX] = 0;
            srcpkg[0] = dstpkg[0] = 0;
            while (1) {
                bufi = bufp;
                while (bufi < bufe && buf[bufi] != '\n') {
                    bufi++;
                }
                if (bufi < bufe) {
                    buf[bufi] = 0;
                    ALOGV("Processing line: %s\n", buf+bufp);
                    hasspace = 0;
                    while (bufp < bufi && isspace(buf[bufp])) {
                        hasspace = 1;
                        bufp++;
                    }
                    if (buf[bufp] == '#' || bufp == bufi) {
                        // skip comments and empty lines.
                    } else if (hasspace) {
                        if (dstpkg[0] == 0) {
                            ALOGW("Path before package line in %s%s: %s\n",
                                    UPDATE_COMMANDS_DIR_PREFIX, name, buf+bufp);
                        } else if (srcpkg[0] == 0) {
                            // Skip -- source package no longer exists.
                        } else {
                            ALOGV("Move file: %s (from %s to %s)\n", buf+bufp, srcpkg, dstpkg);
                            if (!create_move_path(srcpath, srcpkg, buf+bufp, 0) &&
                                    !create_move_path(dstpath, dstpkg, buf+bufp, 0)) {
                                movefileordir(srcpath, dstpath,
                                        strlen(dstpath)-strlen(buf+bufp),
                                        dstuid, dstgid, &s);
                            }
                        }
                    } else {
                        char* div = strchr(buf+bufp, ':');
                        if (div == NULL) {
                            ALOGW("Bad package spec in %s%s; no ':' sep: %s\n",
                                    UPDATE_COMMANDS_DIR_PREFIX, name, buf+bufp);
                        } else {
                            *div = 0;
                            div++;
                            if (strlen(buf+bufp) < PKG_NAME_MAX) {
                                strcpy(dstpkg, buf+bufp);
                            } else {
                                srcpkg[0] = dstpkg[0] = 0;
                                ALOGW("Package name too long in %s%s: %s\n",
                                        UPDATE_COMMANDS_DIR_PREFIX, name, buf+bufp);
                            }
                            if (strlen(div) < PKG_NAME_MAX) {
                                strcpy(srcpkg, div);
                            } else {
                                srcpkg[0] = dstpkg[0] = 0;
                                ALOGW("Package name too long in %s%s: %s\n",
                                        UPDATE_COMMANDS_DIR_PREFIX, name, div);
                            }
                            if (srcpkg[0] != 0) {
                                if (!create_pkg_path(srcpath, srcpkg, PKG_DIR_POSTFIX, 0)) {
                                    if (lstat(srcpath, &s) < 0) {
                                        // Package no longer exists -- skip.
                                        srcpkg[0] = 0;
                                    }
                                } else {
                                    srcpkg[0] = 0;
                                    ALOGW("Can't create path %s in %s%s\n",
                                            div, UPDATE_COMMANDS_DIR_PREFIX, name);
                                }
                                if (srcpkg[0] != 0) {
                                    if (!create_pkg_path(dstpath, dstpkg, PKG_DIR_POSTFIX, 0)) {
                                        if (lstat(dstpath, &s) == 0) {
                                            dstuid = s.st_uid;
                                            dstgid = s.st_gid;
                                        } else {
                                            // Destination package doesn't
                                            // exist...  due to original-package,
                                            // this is normal, so don't be
                                            // noisy about it.
                                            srcpkg[0] = 0;
                                        }
                                    } else {
                                        srcpkg[0] = 0;
                                        ALOGW("Can't create path %s in %s%s\n",
                                                div, UPDATE_COMMANDS_DIR_PREFIX, name);
                                    }
                                }
                                ALOGV("Transfering from %s to %s: uid=%d\n",
                                    srcpkg, dstpkg, dstuid);
                            }
                        }
                    }
                    bufp = bufi+1;
                } else {
                    if (bufp == 0) {
                        if (bufp < bufe) {
                            ALOGW("Line too long in %s%s, skipping: %s\n",
                                    UPDATE_COMMANDS_DIR_PREFIX, name, buf);
                        }
                    } else if (bufp < bufe) {
                        memcpy(buf, buf+bufp, bufe-bufp);
                        bufe -= bufp;
                        bufp = 0;
                    }
                    readlen = read(subfd, buf+bufe, PKG_PATH_MAX-bufe);
                    if (readlen < 0) {
                        ALOGW("Failure reading update commands in %s%s: %s\n",
                                UPDATE_COMMANDS_DIR_PREFIX, name, strerror(errno));
                        break;
                    } else if (readlen == 0) {
                        break;
                    }
                    bufe += readlen;
                    buf[bufe] = 0;
                    ALOGV("Read buf: %s\n", buf);
                }
            }
            close(subfd);
        }
    }
    closedir(d);
done:
    return 0;
}

int linklib(const char* dataDir, const char* asecLibDir)
{
    char libdir[PKG_PATH_MAX];
    struct stat s, libStat;
    int rc = 0;

    const size_t libdirLen = strlen(dataDir) + strlen(PKG_LIB_POSTFIX);
    if (libdirLen >= PKG_PATH_MAX) {
        ALOGE("library dir len too large");
        return -1;
    }

    if (snprintf(libdir, sizeof(libdir), "%s%s", dataDir, PKG_LIB_POSTFIX) != (ssize_t)libdirLen) {
        ALOGE("library dir not written successfully: %s\n", strerror(errno));
        return -1;
    }

    if (stat(dataDir, &s) < 0) return -1;

    if (chown(dataDir, AID_INSTALL, AID_INSTALL) < 0) {
        ALOGE("failed to chown '%s': %s\n", dataDir, strerror(errno));
        return -1;
    }

    if (chmod(dataDir, 0700) < 0) {
        ALOGE("linklib() 1: failed to chmod '%s': %s\n", dataDir, strerror(errno));
        rc = -1;
        goto out;
    }

    if (lstat(libdir, &libStat) < 0) {
        ALOGE("couldn't stat lib dir: %s\n", strerror(errno));
        rc = -1;
        goto out;
    }

    if (S_ISDIR(libStat.st_mode)) {
        if (delete_dir_contents(libdir, 1, 0) < 0) {
            rc = -1;
            goto out;
        }
    } else if (S_ISLNK(libStat.st_mode)) {
        if (unlink(libdir) < 0) {
            rc = -1;
            goto out;
        }
    }

    if (symlink(asecLibDir, libdir) < 0) {
        ALOGE("couldn't symlink directory '%s' -> '%s': %s\n", libdir, asecLibDir, strerror(errno));
        rc = -errno;
        goto out;
    }

    if (lchown(libdir, AID_SYSTEM, AID_SYSTEM) < 0) {
        ALOGE("cannot chown dir '%s': %s\n", libdir, strerror(errno));
        unlink(libdir);
        rc = -errno;
        goto out;
    }

out:
    if (chmod(dataDir, s.st_mode) < 0) {
        ALOGE("linklib() 2: failed to chmod '%s': %s\n", dataDir, strerror(errno));
        rc = -errno;
    }

    if (chown(dataDir, s.st_uid, s.st_gid) < 0) {
        ALOGE("failed to chown '%s' : %s\n", dataDir, strerror(errno));
        return -errno;
    }

    return rc;
}<|MERGE_RESOLUTION|>--- conflicted
+++ resolved
@@ -71,31 +71,18 @@
         return -1;
     }
 
-<<<<<<< HEAD
-#ifdef HAVE_SELINUX
-    if (selinux_android_setfilecon(pkgdir, pkgname, uid) < 0) {
-        ALOGE("cannot setfilecon dir '%s': %s\n", pkgdir, strerror(errno));
-        unlink(libsymlink);
-=======
     if (selinux_android_setfilecon(libdir, pkgname, uid) < 0) {
         ALOGE("cannot setfilecon dir '%s': %s\n", libdir, strerror(errno));
-        unlink(libdir);
->>>>>>> 85f9ba9e
+        unlink(libsymlink);
         unlink(pkgdir);
         return -1;
     }
 
     if (chown(pkgdir, uid, gid) < 0) {
         ALOGE("cannot chown dir '%s': %s\n", pkgdir, strerror(errno));
-<<<<<<< HEAD
         unlink(libsymlink);
         unlink(pkgdir);
         return -1;
-=======
-        unlink(libdir);
-        unlink(pkgdir);
-        return -errno;
->>>>>>> 85f9ba9e
     }
 
     return 0;
@@ -189,18 +176,13 @@
         ALOGE("cannot create dir '%s': %s\n", pkgdir, strerror(errno));
         return -errno;
     }
-<<<<<<< HEAD
     if (chmod(pkgdir, 0751) < 0) {
         ALOGE("cannot chmod dir '%s': %s\n", pkgdir, strerror(errno));
         unlink(pkgdir);
         return -errno;
     }
-    if (chown(pkgdir, uid, uid) < 0) {
-        ALOGE("cannot chown dir '%s': %s\n", pkgdir, strerror(errno));
-=======
     if (selinux_android_setfilecon(pkgdir, pkgname, uid) < 0) {
         ALOGE("cannot setfilecon dir '%s': %s\n", pkgdir, strerror(errno));
->>>>>>> 85f9ba9e
         unlink(pkgdir);
         return -errno;
     }
@@ -418,39 +400,7 @@
     }
 }
 
-<<<<<<< HEAD
 int get_size(const char *pkgname, int persona, const char *apkpath,
-=======
-int protect(char *pkgname, gid_t gid)
-{
-    struct stat s;
-    char pkgpath[PKG_PATH_MAX];
-
-    if (gid < AID_SYSTEM) return -1;
-
-    if (create_pkg_path_in_dir(pkgpath, &android_app_private_dir, pkgname, ".apk"))
-        return -1;
-
-    if (stat(pkgpath, &s) < 0) return -1;
-
-    if (chmod(pkgpath, S_IRUSR|S_IWUSR|S_IRGRP) < 0) {
-        ALOGE("failed to chmod '%s': %s\n", pkgpath, strerror(errno));
-        return -1;
-    }
-    if (selinux_android_setfilecon(pkgpath, pkgname, s.st_uid) < 0) {
-        ALOGE("cannot setfilecon dir '%s': %s\n", pkgpath, strerror(errno));
-        return -1;
-    }
-    if (chown(pkgpath, s.st_uid, gid) < 0) {
-        ALOGE("failed to chgrp '%s': %s\n", pkgpath, strerror(errno));
-        return -1;
-    }
-
-    return 0;
-}
-
-int get_size(const char *pkgname, const char *apkpath,
->>>>>>> 85f9ba9e
              const char *fwdlock_apkpath, const char *asecpath,
              int64_t *_codesize, int64_t *_datasize, int64_t *_cachesize,
              int64_t* _asecsize)
